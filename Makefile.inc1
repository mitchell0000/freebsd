#
# $FreeBSD$
#
# Make command line options:
#	-DNO_CLEANDIR run ${MAKE} clean, instead of ${MAKE} cleandir
#	-DNO_CLEAN do not clean at all
#	-DDB_FROM_SRC use the user/group databases in src/etc instead of
#	    the system database when installing.
#	-DNO_SHARE do not go into share subdir
#	-DKERNFAST define NO_KERNEL{CONFIG,CLEAN,OBJ}
#	-DNO_KERNELCONFIG do not run config in ${MAKE} buildkernel
#	-DNO_KERNELCLEAN do not run ${MAKE} clean in ${MAKE} buildkernel
#	-DNO_KERNELOBJ do not run ${MAKE} obj in ${MAKE} buildkernel
#	-DNO_PORTSUPDATE do not update ports in ${MAKE} update
#	-DNO_ROOT install without using root privilege
#	-DNO_DOCUPDATE do not update doc in ${MAKE} update
#	-DWITHOUT_CTF do not run the DTrace CTF conversion tools on built objects
#	LOCAL_DIRS="list of dirs" to add additional dirs to the SUBDIR list
#	LOCAL_ITOOLS="list of tools" to add additional tools to the ITOOLS list
#	LOCAL_LIB_DIRS="list of dirs" to add additional dirs to libraries target
#	LOCAL_MTREE="list of mtree files" to process to allow local directories
#	    to be created before files are installed
#	LOCAL_TOOL_DIRS="list of dirs" to add additional dirs to the build-tools
#	    list
#	LOCAL_XTOOL_DIRS="list of dirs" to add additional dirs to the
#	    cross-tools target
#	METALOG="path to metadata log" to write permission and ownership
#	    when NO_ROOT is set.  (default: ${DESTDIR}/METALOG)
#	TARGET="machine" to crossbuild world for a different machine type
#	TARGET_ARCH= may be required when a TARGET supports multiple endians
#	BUILDENV_SHELL= shell to launch for the buildenv target (def:${SHELL})
#	WORLD_FLAGS= additional flags to pass to make(1) during buildworld
#	KERNEL_FLAGS= additional flags to pass to make(1) during buildkernel
#	SUBDIR_OVERRIDE="list of dirs" to build rather than everything.
#	    All libraries and includes, and some build tools will still build.

#
# The intended user-driven targets are:
# buildworld  - rebuild *everything*, including glue to help do upgrades
# installworld- install everything built by "buildworld"
# checkworld  - run test suite on installed world
# doxygen     - build API documentation of the kernel
# update      - convenient way to update your source tree (eg: svn/svnup)
#
# Standard targets (not defined here) are documented in the makefiles in
# /usr/share/mk.  These include:
#		obj depend all install clean cleandepend cleanobj

.if !defined(TARGET) || !defined(TARGET_ARCH)
.error "Both TARGET and TARGET_ARCH must be defined."
.endif

SRCDIR?=	${.CURDIR}
LOCALBASE?=	/usr/local

# Cross toolchain changes must be in effect before bsd.compiler.mk
# so that gets the right CC, and pass CROSS_TOOLCHAIN to submakes.
.if defined(CROSS_TOOLCHAIN)
.include "${LOCALBASE}/share/toolchains/${CROSS_TOOLCHAIN}.mk"
CROSSENV+=CROSS_TOOLCHAIN="${CROSS_TOOLCHAIN}"
.endif
.if defined(CROSS_TOOLCHAIN_PREFIX)
CROSS_COMPILER_PREFIX?=${CROSS_TOOLCHAIN_PREFIX}
.endif

XCOMPILERS=	CC CXX CPP
.for COMPILER in ${XCOMPILERS}
.if defined(CROSS_COMPILER_PREFIX)
X${COMPILER}?=	${CROSS_COMPILER_PREFIX}${${COMPILER}}
.else
X${COMPILER}?=	${${COMPILER}}
.endif
.endfor
# If a full path to an external cross compiler is given, don't build
# a cross compiler.
.if ${XCC:N${CCACHE_BIN}:M/*}
MK_CLANG_BOOTSTRAP=	no
MK_GCC_BOOTSTRAP=	no
.endif

MAKEOBJDIRPREFIX?=	/usr/obj
.if ${MACHINE} == ${TARGET} && ${MACHINE_ARCH} == ${TARGET_ARCH} && !defined(CROSS_BUILD_TESTING)
OBJTREE=	${MAKEOBJDIRPREFIX}
.else
OBJTREE=	${MAKEOBJDIRPREFIX}/${TARGET}.${TARGET_ARCH}
.endif

# Pull in compiler metadata from buildworld/toolchain if possible to avoid
# running CC from bsd.compiler.mk.
.if make(installworld) || make(install) || make(distributeworld) || \
    make(stageworld)
.-include "${OBJTREE}${.CURDIR}/compiler-metadata.mk"
.endif

# Pull in COMPILER_TYPE and COMPILER_FREEBSD_VERSION early.
.include <bsd.compiler.mk>
.include "share/mk/src.opts.mk"

# Check if there is a local compiler that can satisfy as an external compiler.
# Which compiler is expected to be used?
.if ${MK_CLANG_BOOTSTRAP} == "yes"
WANT_COMPILER_TYPE=	clang
.elif ${MK_GCC_BOOTSTRAP} == "yes"
WANT_COMPILER_TYPE=	gcc
.else
WANT_COMPILER_TYPE=
.endif
.if !defined(WANT_COMPILER_FREEBSD_VERSION)
.if ${WANT_COMPILER_TYPE} == "clang"
WANT_COMPILER_FREEBSD_VERSION_FILE= lib/clang/freebsd_cc_version.h
WANT_COMPILER_FREEBSD_VERSION!= \
	awk '$$2 == "FREEBSD_CC_VERSION" {printf("%d\n", $$3)}' \
	${SRCDIR}/${WANT_COMPILER_FREEBSD_VERSION_FILE} || echo unknown
WANT_COMPILER_VERSION_FILE= lib/clang/include/clang/Basic/Version.inc
WANT_COMPILER_VERSION!= \
	awk '$$2 == "CLANG_VERSION" {split($$3, a, "."); print a[1] * 10000 + a[2] * 100 + a[3]}' \
	${SRCDIR}/${WANT_COMPILER_VERSION_FILE} || echo unknown
.elif ${WANT_COMPILER_TYPE} == "gcc"
WANT_COMPILER_FREEBSD_VERSION_FILE= gnu/usr.bin/cc/cc_tools/freebsd-native.h
WANT_COMPILER_FREEBSD_VERSION!= \
	awk '$$2 == "FBSD_CC_VER" {printf("%d\n", $$3)}' \
	${SRCDIR}/${WANT_COMPILER_FREEBSD_VERSION_FILE} || echo unknown
WANT_COMPILER_VERSION_FILE= contrib/gcc/BASE-VER
WANT_COMPILER_VERSION!= \
	awk -F. '{print $$1 * 10000 + $$2 * 100 + $$3}' \
	${SRCDIR}/${WANT_COMPILER_VERSION_FILE} || echo unknown
.endif
.export WANT_COMPILER_FREEBSD_VERSION WANT_COMPILER_VERSION
.endif	# !defined(WANT_COMPILER_FREEBSD_VERSION)
# It needs to be the same revision as we would build for the bootstrap.
# If the expected vs CC is different then we can't skip.
# GCC cannot be used for cross-arch yet.  For clang we pass -target later if
# TARGET_ARCH!=MACHINE_ARCH.
.if ${MK_SYSTEM_COMPILER} == "yes" && \
    (${MK_CLANG_BOOTSTRAP} == "yes" || ${MK_GCC_BOOTSTRAP} == "yes") && \
    !make(showconfig) && !make(native-xtools) && !make(xdev*) && \
    ${WANT_COMPILER_TYPE} == ${COMPILER_TYPE} && \
    (${COMPILER_TYPE} == "clang" || ${TARGET_ARCH} == ${MACHINE_ARCH}) && \
    ${COMPILER_VERSION} == ${WANT_COMPILER_VERSION} && \
    ${COMPILER_FREEBSD_VERSION} == ${WANT_COMPILER_FREEBSD_VERSION}
# Everything matches, disable the bootstrap compiler.
MK_CLANG_BOOTSTRAP=	no
MK_GCC_BOOTSTRAP=	no
USING_SYSTEM_COMPILER=	yes
.endif	# ${WANT_COMPILER_TYPE} == ${COMPILER_TYPE}
USING_SYSTEM_COMPILER?=	no
TEST_SYSTEM_COMPILER_VARS= \
	USING_SYSTEM_COMPILER MK_SYSTEM_COMPILER \
	MK_CROSS_COMPILER MK_CLANG_BOOTSTRAP MK_GCC_BOOTSTRAP \
	WANT_COMPILER_TYPE WANT_COMPILER_VERSION WANT_COMPILER_VERSION_FILE \
	WANT_COMPILER_FREEBSD_VERSION WANT_COMPILER_FREEBSD_VERSION_FILE \
	CC COMPILER_TYPE COMPILER_FEATURES COMPILER_VERSION \
	COMPILER_FREEBSD_VERSION \
	LINKER_TYPE LINKER_VERSION
test-system-compiler: .PHONY
.for v in ${TEST_SYSTEM_COMPILER_VARS}
	${_+_}@printf "%-35s= %s\n" "${v}" "${${v}}"
.endfor
.if ${USING_SYSTEM_COMPILER} == "yes" && \
    (make(buildworld) || make(buildkernel) || make(kernel-toolchain) || \
    make(toolchain) || make(_cross-tools))
.info SYSTEM_COMPILER: Determined that CC=${CC} matches the source tree.  Not bootstrapping a cross-compiler.
.endif

# For installworld need to ensure that the looked-up compiler metadata is
# passed along rather than trying to run cc from the restricted
# STRICTTMPPATH.
.if ${MK_CLANG_BOOTSTRAP} == "no" && ${MK_GCC_BOOTSTRAP} == "no"
.if !defined(X_COMPILER_TYPE)
CROSSENV+=	COMPILER_VERSION=${COMPILER_VERSION} \
		COMPILER_TYPE=${COMPILER_TYPE} \
		COMPILER_FEATURES=${COMPILER_FEATURES} \
		COMPILER_FREEBSD_VERSION=${COMPILER_FREEBSD_VERSION}
.else
CROSSENV+=	COMPILER_VERSION=${X_COMPILER_VERSION} \
		COMPILER_FEATURES=${X_COMPILER_FEATURES} \
		COMPILER_TYPE=${X_COMPILER_TYPE} \
		COMPILER_FREEBSD_VERSION=${X_COMPILER_FREEBSD_VERSION}
.endif
.endif
# Store some compiler metadata for use in installworld where we don't
# want to invoke CC at all.
_COMPILER_METADATA_VARS=	COMPILER_VERSION \
				COMPILER_TYPE \
				COMPILER_FEATURES \
				COMPILER_FREEBSD_VERSION \
				LINKER_VERSION \
				LINKER_TYPE
compiler-metadata.mk: .PHONY .META
	@: > ${.TARGET}
	@echo ".info Using cached compiler metadata from build at $$(hostname) on $$(date)" \
	    > ${.TARGET}
.for v in ${_COMPILER_METADATA_VARS}
	@echo "${v}=${${v}}" >> ${.TARGET}
.endfor
	@echo ".export ${_COMPILER_METADATA_VARS}" >> ${.TARGET}

# Handle external binutils.
.if defined(CROSS_TOOLCHAIN_PREFIX)
CROSS_BINUTILS_PREFIX?=${CROSS_TOOLCHAIN_PREFIX}
.endif
# If we do not have a bootstrap binutils (because the in-tree one does not
# support the target architecture), provide a default cross-binutils prefix.
# This allows riscv64 builds, for example, to automatically use the
# riscv64-binutils port or package.
.if !make(showconfig)
.if !empty(BROKEN_OPTIONS:MBINUTILS_BOOTSTRAP) && \
    ${MK_LLD_BOOTSTRAP} == "no" && \
    !defined(CROSS_BINUTILS_PREFIX)
CROSS_BINUTILS_PREFIX=/usr/local/${TARGET_ARCH}-freebsd/bin/
.if !exists(${CROSS_BINUTILS_PREFIX})
.error In-tree binutils does not support the ${TARGET_ARCH} architecture. Install the ${TARGET_ARCH}-binutils port or package or set CROSS_BINUTILS_PREFIX.
.endif
.endif
.endif
XBINUTILS=	AS AR LD NM OBJCOPY RANLIB SIZE STRINGS
.for BINUTIL in ${XBINUTILS}
.if defined(CROSS_BINUTILS_PREFIX) && \
    exists(${CROSS_BINUTILS_PREFIX}${${BINUTIL}})
X${BINUTIL}?=	${CROSS_BINUTILS_PREFIX}${${BINUTIL}}
.else
X${BINUTIL}?=	${${BINUTIL}}
.endif
.endfor


# We must do lib/ and libexec/ before bin/ in case of a mid-install error to
# keep the users system reasonably usable.  For static->dynamic root upgrades,
# we don't want to install a dynamic binary without rtld and the needed
# libraries.  More commonly, for dynamic root, we don't want to install a
# binary that requires a newer library version that hasn't been installed yet.
# This ordering is not a guarantee though.  The only guarantee of a working
# system here would require fine-grained ordering of all components based
# on their dependencies.
.if !empty(SUBDIR_OVERRIDE)
SUBDIR=	${SUBDIR_OVERRIDE}
.else
SUBDIR=	lib libexec
.if !defined(NO_ROOT) && (make(installworld) || make(install))
# Ensure libraries are installed before progressing.
SUBDIR+=.WAIT
.endif
SUBDIR+=bin
.if ${MK_CDDL} != "no"
SUBDIR+=cddl
.endif
SUBDIR+=gnu include
.if ${MK_KERBEROS} != "no"
SUBDIR+=kerberos5
.endif
.if ${MK_RESCUE} != "no"
SUBDIR+=rescue
.endif
SUBDIR+=sbin
.if ${MK_CRYPT} != "no"
SUBDIR+=secure
.endif
.if !defined(NO_SHARE)
SUBDIR+=share
.endif
SUBDIR+=sys usr.bin usr.sbin
.if ${MK_TESTS} != "no"
SUBDIR+=	tests
.endif
.if ${MK_OFED} != "no"
SUBDIR+=contrib/ofed
.endif

# Local directories are last, since it is nice to at least get the base
# system rebuilt before you do them.
.for _DIR in ${LOCAL_DIRS}
.if exists(${.CURDIR}/${_DIR}/Makefile)
SUBDIR+=	${_DIR}
.endif
.endfor
# Add LOCAL_LIB_DIRS, but only if they will not be picked up as a SUBDIR
# of a LOCAL_DIRS directory.  This allows LOCAL_DIRS=foo and
# LOCAL_LIB_DIRS=foo/lib to behave as expected.
.for _DIR in ${LOCAL_DIRS:M*/} ${LOCAL_DIRS:N*/:S|$|/|}
_REDUNDANT_LIB_DIRS+=    ${LOCAL_LIB_DIRS:M${_DIR}*}
.endfor
.for _DIR in ${LOCAL_LIB_DIRS}
.if empty(_REDUNDANT_LIB_DIRS:M${_DIR}) && exists(${.CURDIR}/${_DIR}/Makefile)
SUBDIR+=	${_DIR}
.endif
.endfor

# We must do etc/ last as it hooks into building the man whatis file
# by calling 'makedb' in share/man.  This is only relevant for
# install/distribute so they build the whatis file after every manpage is
# installed.
.if make(installworld) || make(install)
SUBDIR+=.WAIT
.endif
SUBDIR+=etc

.endif	# !empty(SUBDIR_OVERRIDE)

.if defined(NOCLEAN)
.warning NOCLEAN option is deprecated. Use NO_CLEAN instead.
NO_CLEAN=	${NOCLEAN}
.endif
.if defined(NO_CLEANDIR)
CLEANDIR=	clean cleandepend
.else
CLEANDIR=	cleandir
.endif

.if defined(WORLDFAST)
NO_CLEAN=	t
NO_OBJ=		t
.endif

.if ${MK_META_MODE} == "yes"
# If filemon is used then we can rely on the build being incremental-safe.
# The .meta files will also track the build command and rebuild should
# it change.
.if empty(.MAKE.MODE:Mnofilemon)
NO_CLEAN=	t
.endif
.endif
.if defined(NO_OBJ) || ${MK_AUTO_OBJ} == "yes"
NO_OBJ=		t
NO_KERNELOBJ=	t
.endif
.if !defined(NO_OBJ)
_obj=		obj
.endif

LOCAL_TOOL_DIRS?=
PACKAGEDIR?=	${DESTDIR}/${DISTDIR}

.if empty(SHELL:M*csh*)
BUILDENV_SHELL?=${SHELL}
.else
BUILDENV_SHELL?=/bin/sh
.endif

.if !defined(SVN) || empty(SVN)
. for _P in /usr/bin /usr/local/bin
.  for _S in svn svnlite
.   if exists(${_P}/${_S})
SVN=   ${_P}/${_S}
.   endif
.  endfor
. endfor
.endif
SVNFLAGS?=	-r HEAD

.if !defined(OSRELDATE)
.if exists(/usr/include/osreldate.h)
OSRELDATE!=	awk '/^\#define[[:space:]]*__FreeBSD_version/ { print $$3 }' \
		/usr/include/osreldate.h
.else
OSRELDATE=	0
.endif
.export OSRELDATE
.endif

# Set VERSION for CTFMERGE to use via the default CTFFLAGS=-L VERSION.
.if !defined(_REVISION)
_REVISION!=	MK_AUTO_OBJ=no ${MAKE} -C ${SRCDIR}/release -V REVISION
.export _REVISION
.endif
.if !defined(_BRANCH)
_BRANCH!=	MK_AUTO_OBJ=no ${MAKE} -C ${SRCDIR}/release -V BRANCH
.export _BRANCH
.endif
.if !defined(SRCRELDATE)
SRCRELDATE!=	awk '/^\#define[[:space:]]*__FreeBSD_version/ { print $$3 }' \
		${SRCDIR}/sys/sys/param.h
.export SRCRELDATE
.endif
.if !defined(VERSION)
VERSION=	FreeBSD ${_REVISION}-${_BRANCH:C/-p[0-9]+$//} ${TARGET_ARCH} ${SRCRELDATE}
.export VERSION
.endif

.if !defined(PKG_VERSION)
.if ${_BRANCH:MSTABLE*} || ${_BRANCH:MCURRENT*} || ${_BRANCH:MALPHA*}
TIMENOW=	%Y%m%d%H%M%S
EXTRA_REVISION=	.s${TIMENOW:gmtime}
.endif
.if ${_BRANCH:M*-p*}
EXTRA_REVISION=	_${_BRANCH:C/.*-p([0-9]+$)/\1/}
.endif
PKG_VERSION=	${_REVISION}${EXTRA_REVISION}
.endif

KNOWN_ARCHES?=	aarch64/arm64 \
		amd64 \
		arm \
		armeb/arm \
		armv6/arm \
		i386 \
		mips \
		mipsel/mips \
		mips64el/mips \
		mipsn32el/mips \
		mips64/mips \
		mipsn32/mips \
		mipshf/mips \
		mipselhf/mips \
		mips64elhf/mips \
		mips64hf/mips \
		powerpc \
		powerpc64/powerpc \
		powerpcspe/powerpc \
		riscv64/riscv \
		riscv64sf/riscv \
		sparc64

.if ${TARGET} == ${TARGET_ARCH}
_t=		${TARGET}
.else
_t=		${TARGET_ARCH}/${TARGET}
.endif
.for _t in ${_t}
.if empty(KNOWN_ARCHES:M${_t})
.error Unknown target ${TARGET_ARCH}:${TARGET}.
.endif
.endfor

.if ${TARGET} == ${MACHINE}
TARGET_CPUTYPE?=${CPUTYPE}
.else
TARGET_CPUTYPE?=
.endif

.if !empty(TARGET_CPUTYPE)
_TARGET_CPUTYPE=${TARGET_CPUTYPE}
.else
_TARGET_CPUTYPE=dummy
.endif
_CPUTYPE!=	MK_AUTO_OBJ=no MAKEFLAGS= CPUTYPE=${_TARGET_CPUTYPE} ${MAKE} \
		-f /dev/null -m ${.CURDIR}/share/mk -V CPUTYPE
.if ${_CPUTYPE} != ${_TARGET_CPUTYPE}
.error CPUTYPE global should be set with ?=.
.endif
.if make(buildworld)
BUILD_ARCH!=	uname -p
.if ${MACHINE_ARCH} != ${BUILD_ARCH}
.error To cross-build, set TARGET_ARCH.
.endif
.endif
WORLDTMP=	${OBJTREE}${.CURDIR}/tmp
BPATH=		${WORLDTMP}/legacy/usr/sbin:${WORLDTMP}/legacy/usr/bin:${WORLDTMP}/legacy/bin
XPATH=		${WORLDTMP}/usr/sbin:${WORLDTMP}/usr/bin
STRICTTMPPATH=	${BPATH}:${XPATH}
TMPPATH=	${STRICTTMPPATH}:${PATH}

#
# Avoid running mktemp(1) unless actually needed.
# It may not be functional, e.g., due to new ABI
# when in the middle of installing over this system.
#
.if make(distributeworld) || make(installworld) || make(stageworld)
INSTALLTMP!=	/usr/bin/mktemp -d -u -t install
.endif

.if make(stagekernel) || make(distributekernel)
TAGS+=		kernel
PACKAGE=	kernel
.endif

#
# Building a world goes through the following stages
#
# 1. legacy stage [BMAKE]
#	This stage is responsible for creating compatibility
#	shims that are needed by the bootstrap-tools,
#	build-tools and cross-tools stages. These are generally
#	APIs that tools from one of those three stages need to
#	build that aren't present on the host.
# 1. bootstrap-tools stage [BMAKE]
#	This stage is responsible for creating programs that
#	are needed for backward compatibility reasons. They
#	are not built as cross-tools.
# 2. build-tools stage [TMAKE]
#	This stage is responsible for creating the object
#	tree and building any tools that are needed during
#	the build process. Some programs are listed during
#	this phase because they build binaries to generate
#	files needed to build these programs. This stage also
#	builds the 'build-tools' target rather than 'all'.
# 3. cross-tools stage [XMAKE]
#	This stage is responsible for creating any tools that
#	are needed for building the system. A cross-compiler is one
#	of them. This differs from build tools in two ways:
#	1. the 'all' target is built rather than 'build-tools'
#	2. these tools are installed into TMPPATH for stage 4.
# 4. world stage [WMAKE]
#	This stage actually builds the world.
# 5. install stage (optional) [IMAKE]
#	This stage installs a previously built world.
#

BOOTSTRAPPING?=	0
# Keep these in sync -- see below for special case exception
MINIMUM_SUPPORTED_OSREL?= 900044
MINIMUM_SUPPORTED_REL?= 9.1

# Common environment for world related stages
CROSSENV+=	MAKEOBJDIRPREFIX=${OBJTREE} \
		MACHINE_ARCH=${TARGET_ARCH} \
		MACHINE=${TARGET} \
		CPUTYPE=${TARGET_CPUTYPE}
.if ${MK_META_MODE} != "no"
# Don't rebuild build-tools targets during normal build.
CROSSENV+=	BUILD_TOOLS_META=.NOMETA
.endif
.if defined(TARGET_CFLAGS)
CROSSENV+=	${TARGET_CFLAGS}
.endif

# bootstrap-tools stage
BMAKEENV=	INSTALL="sh ${.CURDIR}/tools/install.sh" \
		TOOLS_PREFIX=${WORLDTMP} \
		PATH=${BPATH}:${PATH} \
		WORLDTMP=${WORLDTMP} \
		MAKEFLAGS="-m ${.CURDIR}/tools/build/mk ${.MAKEFLAGS}"
# need to keep this in sync with targets/pseudo/bootstrap-tools/Makefile
BSARGS= 	DESTDIR= \
		BOOTSTRAPPING=${OSRELDATE} \
		BWPHASE=${.TARGET:C,^_,,} \
		SSP_CFLAGS= \
		MK_COVERAGE=no MK_HTML=no NO_LINT=yes MK_MAN=no \
		-DNO_PIC MK_PROFILE=no -DNO_SHARED \
		-DNO_CPU_CFLAGS MK_WARNS=no MK_CTF=no \
		MK_CLANG_EXTRAS=no MK_CLANG_FULL=no \
		MK_LLDB=no MK_TESTS=no \
		MK_INCLUDES=yes

BMAKE=		MAKEOBJDIRPREFIX=${WORLDTMP} \
		${BMAKEENV} ${MAKE} ${WORLD_FLAGS} -f Makefile.inc1 \
		${BSARGS}

# build-tools stage
TMAKE=		MAKEOBJDIRPREFIX=${OBJTREE} \
		${BMAKEENV} ${MAKE} ${WORLD_FLAGS} -f Makefile.inc1 \
		TARGET=${TARGET} TARGET_ARCH=${TARGET_ARCH} \
		DESTDIR= \
		BOOTSTRAPPING=${OSRELDATE} \
		BWPHASE=${.TARGET:C,^_,,} \
		SSP_CFLAGS= \
		-DNO_LINT \
		-DNO_CPU_CFLAGS MK_WARNS=no MK_CTF=no \
		MK_CLANG_EXTRAS=no MK_CLANG_FULL=no \
		MK_LLDB=no MK_TESTS=no

# cross-tools stage
XMAKE=		TOOLS_PREFIX=${WORLDTMP} ${BMAKE} \
		TARGET=${TARGET} TARGET_ARCH=${TARGET_ARCH} \
		MK_GDB=no MK_TESTS=no

# kernel-tools stage
KTMAKEENV=	INSTALL="sh ${.CURDIR}/tools/install.sh" \
		PATH=${BPATH}:${PATH} \
		WORLDTMP=${WORLDTMP}
KTMAKE=		TOOLS_PREFIX=${WORLDTMP} MAKEOBJDIRPREFIX=${WORLDTMP} \
		${KTMAKEENV} ${MAKE} ${WORLD_FLAGS} -f Makefile.inc1 \
		DESTDIR= \
		BOOTSTRAPPING=${OSRELDATE} \
		SSP_CFLAGS= \
		MK_COVERAGE=no MK_HTML=no -DNO_LINT MK_MAN=no \
		-DNO_PIC MK_PROFILE=no -DNO_SHARED \
		-DNO_CPU_CFLAGS MK_WARNS=no MK_CTF=no

# world stage
WMAKEENV=	${CROSSENV} \
		INSTALL="sh ${.CURDIR}/tools/install.sh" \
		PATH=${TMPPATH} \
		SYSROOT=${WORLDTMP}

# make hierarchy
HMAKE=		PATH=${TMPPATH} ${MAKE} LOCAL_MTREE=${LOCAL_MTREE:Q}
.if defined(NO_ROOT)
HMAKE+=		PATH=${TMPPATH} METALOG=${METALOG} -DNO_ROOT
.endif

CROSSENV+=	CC="${XCC} ${XCFLAGS}" CXX="${XCXX} ${XCXXFLAGS} ${XCFLAGS}" \
		CPP="${XCPP} ${XCFLAGS}" \
		AS="${XAS}" AR="${XAR}" LD="${XLD}" LLVM_LINK="${XLLVM_LINK}" \
		NM=${XNM} OBJCOPY="${XOBJCOPY}" \
		RANLIB=${XRANLIB} STRINGS=${XSTRINGS} \
		SIZE="${XSIZE}"

.if defined(CROSS_BINUTILS_PREFIX) && exists(${CROSS_BINUTILS_PREFIX})
# In the case of xdev-build tools, CROSS_BINUTILS_PREFIX won't be a
# directory, but the compiler will look in the right place for its
# tools so we don't need to tell it where to look.
BFLAGS+=	-B${CROSS_BINUTILS_PREFIX}
.endif


# The internal bootstrap compiler has a default sysroot set by TOOLS_PREFIX
# and target set by TARGET/TARGET_ARCH.  However, there are several needs to
# always pass an explicit --sysroot and -target.
# - External compiler needs sysroot and target flags.
# - External ld needs sysroot.
# - To be clear about the use of a sysroot when using the internal compiler.
# - Easier debugging.
# - Allowing WITH_SYSTEM_COMPILER+WITH_META_MODE to work together due to
#   the flip-flopping build command when sometimes using external and
#   sometimes using internal.
# - Allow using lld which has no support for default paths.
.if !defined(CROSS_BINUTILS_PREFIX) || !exists(${CROSS_BINUTILS_PREFIX})
BFLAGS+=	-B${WORLDTMP}/usr/bin
.endif
.if ${TARGET} == "arm"
.if ${TARGET_ARCH:Marmv6*} != "" && ${TARGET_CPUTYPE:M*soft*} == ""
TARGET_ABI=	gnueabihf
.else
TARGET_ABI=	gnueabi
.endif
.endif
.if ${WANT_COMPILER_TYPE} == gcc || \
    (defined(X_COMPILER_TYPE) && ${X_COMPILER_TYPE} == gcc)
# GCC requires -isystem and -L when using a cross-compiler.  --sysroot
# won't set header path and -L is used to ensure the base library path
# is added before the port PREFIX library path.
XCFLAGS+=	-isystem ${WORLDTMP}/usr/include -L${WORLDTMP}/usr/lib
# GCC requires -B to find /usr/lib/crti.o when using a cross-compiler
# combined with --sysroot.
XCFLAGS+=	-B${WORLDTMP}/usr/lib
# Force using libc++ for external GCC.
# XXX: This should be checking MK_GNUCXX == no
.if ${X_COMPILER_VERSION} >= 40800
XCXXFLAGS+=	-isystem ${WORLDTMP}/usr/include/c++/v1 -std=c++11 \
		-nostdinc++
.endif
.elif ${WANT_COMPILER_TYPE} == clang || \
    (defined(X_COMPILER_TYPE) && ${X_COMPILER_TYPE} == clang)
TARGET_ABI?=	unknown
TARGET_TRIPLE?=	${TARGET_ARCH:C/amd64/x86_64/}-${TARGET_ABI}-freebsd12.0
XCFLAGS+=	-target ${TARGET_TRIPLE}
.endif
XCFLAGS+=	--sysroot=${WORLDTMP}

.if !empty(BFLAGS)
XCFLAGS+=	${BFLAGS}
.endif

.if ${MK_LIB32} != "no" && (${TARGET_ARCH} == "amd64" || \
    ${TARGET_ARCH} == "powerpc64" || ${TARGET_ARCH:Mmips64*} != "")
LIBCOMPAT= 32
.include "Makefile.libcompat"
.elif ${MK_LIBSOFT} != "no" && ${TARGET_ARCH} == "armv6"
LIBCOMPAT= SOFT
.include "Makefile.libcompat"
.endif

# META_MODE normally ignores host file changes since every build updates
# timestamps (see NO_META_IGNORE_HOST in sys.mk).  There are known times
# when the ABI breaks though that we want to force rebuilding WORLDTMP
# to get updated host tools.
.if ${MK_META_MODE} == "yes" && defined(NO_CLEAN) && \
    !defined(NO_META_IGNORE_HOST) && !defined(NO_META_IGNORE_HOST_HEADERS) && \
    !make(showconfig)
# r318736 - ino64 major ABI breakage
META_MODE_BAD_ABI_VERS+=	1200031

.if !defined(OBJDIR_HOST_OSRELDATE)
.if exists(${OBJTREE}${.CURDIR}/host-osreldate.h)
OBJDIR_HOST_OSRELDATE!=	\
    awk '/^\#define[[:space:]]*__FreeBSD_version/ { print $$3 }' \
    ${OBJTREE}${.CURDIR}/host-osreldate.h
.else
OBJDIR_HOST_OSRELDATE=	0
.endif
.export OBJDIR_HOST_OSRELDATE
.endif

# Note that this logic is the opposite of normal BOOTSTRAP handling.  We want
# to compare the WORLDTMP's OSRELDATE to the host's OSRELDATE.  If the WORLDTMP
# is older than the ABI-breakage OSRELDATE of the HOST then we rebuild.
.for _ver in ${META_MODE_BAD_ABI_VERS}
.if ${OSRELDATE} >= ${_ver} && ${OBJDIR_HOST_OSRELDATE} < ${_ver}
_meta_mode_need_rebuild=	${_ver}
.endif
.endfor
.if defined(_meta_mode_need_rebuild)
.info META_MODE: Rebuilding host tools due to ABI breakage in __FreeBSD_version ${_meta_mode_need_rebuild}.
NO_META_IGNORE_HOST_HEADERS=	1
.export NO_META_IGNORE_HOST_HEADERS
.endif
.endif
# This is only used for META_MODE+filemon to track what the oldest
# __FreeBSD_version is in WORLDTMP.  This purposely does NOT have
# a make dependency on /usr/include/osreldate.h as the file should
# only be copied when it is missing or meta mode determines it has changed.
# Since host files are normally ignored without NO_META_IGNORE_HOST
# the file will never be updated unless that flag is specified.  This
# allows tracking the oldest osreldate to force rebuilds via
# META_MODE_BADABI_REVS above.
host-osreldate.h: # DO NOT ADD /usr/include/osreldate.h here
	@cp -f /usr/include/osreldate.h ${.TARGET}

WMAKE=		${WMAKEENV} ${MAKE} ${WORLD_FLAGS} -f Makefile.inc1 \
		BWPHASE=${.TARGET:C,^_,,} \
		DESTDIR=${WORLDTMP}

IMAKEENV=	${CROSSENV}
IMAKE=		${IMAKEENV} ${MAKE} -f Makefile.inc1 \
		${IMAKE_INSTALL} ${IMAKE_MTREE}
.if empty(.MAKEFLAGS:M-n)
IMAKEENV+=	PATH=${STRICTTMPPATH}:${INSTALLTMP} \
		LD_LIBRARY_PATH=${INSTALLTMP} \
		PATH_LOCALE=${INSTALLTMP}/locale
IMAKE+=		__MAKE_SHELL=${INSTALLTMP}/sh
.else
IMAKEENV+=	PATH=${TMPPATH}:${INSTALLTMP}
.endif
.if defined(DB_FROM_SRC)
INSTALLFLAGS+=	-N ${.CURDIR}/etc
MTREEFLAGS+=	-N ${.CURDIR}/etc
.endif
_INSTALL_DDIR=	${DESTDIR}/${DISTDIR}
INSTALL_DDIR=	${_INSTALL_DDIR:S://:/:g:C:/$::}
.if defined(NO_ROOT)
METALOG?=	${DESTDIR}/${DISTDIR}/METALOG
METALOG:=	${METALOG:C,//+,/,g}
IMAKE+=		-DNO_ROOT METALOG=${METALOG}
INSTALLFLAGS+=	-U -M ${METALOG} -D ${INSTALL_DDIR}
MTREEFLAGS+=	-W
.endif
.if defined(BUILD_PKGS)
INSTALLFLAGS+=	-h sha256
.endif
.if defined(DB_FROM_SRC) || defined(NO_ROOT)
IMAKE_INSTALL=	INSTALL="install ${INSTALLFLAGS}"
IMAKE_MTREE=	MTREE_CMD="mtree ${MTREEFLAGS}"
.endif

# kernel stage
KMAKEENV=	${WMAKEENV:NSYSROOT=*}
KMAKE=		${KMAKEENV} ${MAKE} ${.MAKEFLAGS} ${KERNEL_FLAGS} KERNEL=${INSTKERNNAME}

#
# buildworld
#
# Attempt to rebuild the entire system, with reasonable chance of
# success, regardless of how old your existing system is.
#
_worldtmp: .PHONY
.if ${.CURDIR:C/[^,]//g} != ""
#	The m4 build of sendmail files doesn't like it if ',' is used
#	anywhere in the path of it's files.
	@echo
	@echo "*** Error: path to source tree contains a comma ','"
	@echo
	false
.endif
	@echo
	@echo "--------------------------------------------------------------"
	@echo ">>> Rebuilding the temporary build tree"
	@echo "--------------------------------------------------------------"
.if !defined(NO_CLEAN)
	rm -rf ${WORLDTMP}
.if defined(LIBCOMPAT)
	rm -rf ${LIBCOMPATTMP}
.endif
.else
<<<<<<< HEAD
	${_+_}cd ${.CURDIR}; ${WMAKE} -DBATCH_DELETE_OLD_FILES \
	    delete-old delete-old-libs
.if defined(LIBCOMPAT)
	${_+_}cd ${.CURDIR}; ${WMAKE} -DBATCH_DELETE_OLD_FILES \
	    DESTDIR=${LIBCOMPATTMP} \
	    delete-old delete-old-libs
=======
	@echo ">>> Deleting stale files in build tree..."
	${_+_}cd ${.CURDIR}; ${WMAKE} -DBATCH_DELETE_OLD_FILES \
	    delete-old delete-old-libs >/dev/null
.if defined(LIBCOMPAT)
	${_+_}cd ${.CURDIR}; ${WMAKE} -DBATCH_DELETE_OLD_FILES \
	    DESTDIR=${LIBCOMPATTMP} \
	    delete-old delete-old-libs >/dev/null
>>>>>>> 1eb0f3d2
.endif
	rm -rf ${WORLDTMP}/legacy/usr/include
.if ${USING_SYSTEM_COMPILER} == "yes"
.for cc in cc c++
	if [ -x ${WORLDTMP}/usr/bin/${cc} ]; then \
		inum=$$(stat -f %i ${WORLDTMP}/usr/bin/${cc}); \
		find ${WORLDTMP}/usr/bin -inum $${inum} -delete; \
	fi
.endfor
.endif	# ${USING_SYSTEM_COMPILER} == "yes"

# Our current approach to dependency tracking cannot cope with certain source
# tree changes, particularly with respect to removing source files and
# replacing generated files.  Handle these cases here in an ad-hoc fashion.
#
# Syscall stubs rewritten in C
# Date      SVN Rev  Syscalls
# 20160829  r305012  ptrace
# 20170624  r320278  fstat fstatat fstatfs getdirentries getfsstat statfs
.for f in fstat fstatat fstatfs getdirentries getfsstat ptrace statfs           
.if exists(${OBJTREE}${.CURDIR}/lib/libc/.depend.${f}.o)
	@if egrep -qw '${f}\.[sS]' \
	    ${OBJTREE}${.CURDIR}/lib/libc/.depend.${f}.o; then \
		echo Removing stale dependencies for ${f} syscall wrappers; \
		rm -f ${OBJTREE}${.CURDIR}/lib/libc/.depend.${f}.* \
		   ${OBJTREE}${.CURDIR}/world32/${.CURDIR}/lib/libc/.depend.${f}.*; \
	fi
.endif
.endfor
# 20170607 remove stale dependencies for utimens* wrappers removed in r319663
.for f in futimens utimensat
.if exists(${OBJTREE}${.CURDIR}/lib/libc/.depend.${f}.o)
	@if egrep -q '/${f}.c' \
	    ${OBJTREE}${.CURDIR}/lib/libc/.depend.${f}.o; then \
		echo Removing stale dependencies for ${f} syscall wrappers; \
		rm -f ${OBJTREE}${.CURDIR}/lib/libc/.depend.${f}.* \
		   ${OBJTREE}${.CURDIR}/world32/${.CURDIR}/lib/libc/.depend.${f}.*; \
	fi
.endif
.endfor
# 20170523 remove stale generated asm files for functions which are no longer
# syscalls after r302092 (pipe) and r318736 (others)
.for f in getdents lstat mknod pipe stat
.if exists(${OBJTREE}${.CURDIR}/lib/libc/${f}.s) || \
    exists(${OBJTREE}${.CURDIR}/lib/libc/${f}.S)
	@echo Removing stale generated ${f} syscall files
	@rm -f ${OBJTREE}${.CURDIR}/lib/libc/${f}.* \
	    ${OBJTREE}${.CURDIR}/lib/libc/.depend.${f}.* \
	    ${OBJTREE}${.CURDIR}/world32/${.CURDIR}/lib/libc/${f}.* \
	    ${OBJTREE}${.CURDIR}/world32/${.CURDIR}/lib/libc/.depend.${f}.*
.endif
.endfor

.endif	# !defined(NO_CLEAN)

.for _dir in \
    lib lib/casper usr legacy/bin legacy/usr
	mkdir -p ${WORLDTMP}/${_dir}
.endfor
	mtree -deU -f ${.CURDIR}/etc/mtree/BSD.usr.dist \
	    -p ${WORLDTMP}/legacy/usr >/dev/null
	mtree -deU -f ${.CURDIR}/etc/mtree/BSD.include.dist \
	    -p ${WORLDTMP}/legacy/usr/include >/dev/null
	mtree -deU -f ${.CURDIR}/etc/mtree/BSD.usr.dist \
	    -p ${WORLDTMP}/usr >/dev/null
	mtree -deU -f ${.CURDIR}/etc/mtree/BSD.include.dist \
	    -p ${WORLDTMP}/usr/include >/dev/null
	ln -sf ${.CURDIR}/sys ${WORLDTMP}
.if ${MK_DEBUG_FILES} != "no"
	# We could instead disable debug files for these build stages
	mtree -deU -f ${.CURDIR}/etc/mtree/BSD.debug.dist \
	    -p ${WORLDTMP}/legacy/usr/lib >/dev/null
	mtree -deU -f ${.CURDIR}/etc/mtree/BSD.debug.dist \
	    -p ${WORLDTMP}/usr/lib >/dev/null
.endif
.if defined(LIBCOMPAT)
	mtree -deU -f ${.CURDIR}/etc/mtree/BSD.lib${libcompat}.dist \
	    -p ${WORLDTMP}/usr >/dev/null
.if ${MK_DEBUG_FILES} != "no"
	mtree -deU -f ${.CURDIR}/etc/mtree/BSD.lib${libcompat}.dist \
	    -p ${WORLDTMP}/legacy/usr/lib/debug/usr >/dev/null
	mtree -deU -f ${.CURDIR}/etc/mtree/BSD.lib${libcompat}.dist \
	    -p ${WORLDTMP}/usr/lib/debug/usr >/dev/null
.endif
.endif
.if ${MK_TESTS} != "no"
	mkdir -p ${WORLDTMP}${TESTSBASE}
	mtree -deU -f ${.CURDIR}/etc/mtree/BSD.tests.dist \
	    -p ${WORLDTMP}${TESTSBASE} >/dev/null
.if ${MK_DEBUG_FILES} != "no"
	mkdir -p ${WORLDTMP}/usr/lib/debug/${TESTSBASE}
	mtree -deU -f ${.CURDIR}/etc/mtree/BSD.tests.dist \
	    -p ${WORLDTMP}/usr/lib/debug/${TESTSBASE} >/dev/null
.endif
.endif
.for _mtree in ${LOCAL_MTREE}
	mtree -deU -f ${.CURDIR}/${_mtree} -p ${WORLDTMP} > /dev/null
.endfor
_legacy:
	@echo
	@echo "--------------------------------------------------------------"
	@echo ">>> stage 1.1: legacy release compatibility shims"
	@echo "--------------------------------------------------------------"
	${_+_}cd ${.CURDIR}; ${BMAKE} legacy
_bootstrap-tools:
	@echo
	@echo "--------------------------------------------------------------"
	@echo ">>> stage 1.2: bootstrap tools"
	@echo "--------------------------------------------------------------"
	${_+_}cd ${.CURDIR}; ${BMAKE} bootstrap-tools
_cleanobj:
.if !defined(NO_CLEAN)
	@echo
	@echo "--------------------------------------------------------------"
	@echo ">>> stage 2.1: cleaning up the object tree"
	@echo "--------------------------------------------------------------"
	${_+_}cd ${.CURDIR}; ${WMAKE} ${CLEANDIR}
.if defined(LIBCOMPAT)
	${_+_}cd ${.CURDIR}; ${LIBCOMPATWMAKE} -f Makefile.inc1 ${CLEANDIR}
.endif
.endif
_obj:
	@echo
	@echo "--------------------------------------------------------------"
	@echo ">>> stage 2.2: rebuilding the object tree"
	@echo "--------------------------------------------------------------"
	${_+_}cd ${.CURDIR}; ${WMAKE} obj
_build-tools:
	@echo
	@echo "--------------------------------------------------------------"
	@echo ">>> stage 2.3: build tools"
	@echo "--------------------------------------------------------------"
	${_+_}cd ${.CURDIR}; ${TMAKE} build-tools
_cross-tools:
	@echo
	@echo "--------------------------------------------------------------"
	@echo ">>> stage 3: cross tools"
	@echo "--------------------------------------------------------------"
	@rm -f ${OBJTREE}${.CURDIR}/compiler-metadata.mk
	${_+_}cd ${.CURDIR}; ${XMAKE} cross-tools
	${_+_}cd ${.CURDIR}; ${XMAKE} kernel-tools
_build-metadata:
	@echo
	@echo "--------------------------------------------------------------"
	@echo ">>> stage 3.1: recording build metadata"
	@echo "--------------------------------------------------------------"
	${_+_}cd ${.CURDIR}; ${WMAKE} compiler-metadata.mk
	${_+_}cd ${.CURDIR}; ${WMAKE} host-osreldate.h
_includes:
	@echo
	@echo "--------------------------------------------------------------"
	@echo ">>> stage 4.1: building includes"
	@echo "--------------------------------------------------------------"
# Special handling for SUBDIR_OVERRIDE in buildworld as they most likely need
# headers from default SUBDIR.  Do SUBDIR_OVERRIDE includes last.
	${_+_}cd ${.CURDIR}; ${WMAKE} SUBDIR_OVERRIDE= SHARED=symlinks \
	    MK_INCLUDES=yes includes
.if !empty(SUBDIR_OVERRIDE) && make(buildworld)
	${_+_}cd ${.CURDIR}; ${WMAKE} MK_INCLUDES=yes SHARED=symlinks includes
.endif
_libraries:
	@echo
	@echo "--------------------------------------------------------------"
	@echo ">>> stage 4.2: building libraries"
	@echo "--------------------------------------------------------------"
	${_+_}cd ${.CURDIR}; \
	    ${WMAKE} -DNO_FSCHG MK_COVERAGE=no MK_HTML=no -DNO_LINT MK_MAN=no \
	    MK_PROFILE=no MK_TESTS=no MK_TESTS_SUPPORT=${MK_TESTS} libraries
everything: .PHONY
	@echo
	@echo "--------------------------------------------------------------"
	@echo ">>> stage 4.3: building everything"
	@echo "--------------------------------------------------------------"
	${_+_}cd ${.CURDIR}; _PARALLEL_SUBDIR_OK=1 ${WMAKE} all

WMAKE_TGTS=
.if !defined(WORLDFAST)
WMAKE_TGTS+=	_worldtmp _legacy
.if empty(SUBDIR_OVERRIDE)
WMAKE_TGTS+=	_bootstrap-tools
.endif
WMAKE_TGTS+=	_cleanobj
.if !defined(NO_OBJ)
WMAKE_TGTS+=	_obj
.endif
WMAKE_TGTS+=	_build-tools _cross-tools
WMAKE_TGTS+=	_build-metadata
WMAKE_TGTS+=	_includes
.endif
.if !defined(NO_LIBS)
WMAKE_TGTS+=	_libraries
.endif
WMAKE_TGTS+=	everything
.if defined(LIBCOMPAT) && empty(SUBDIR_OVERRIDE)
WMAKE_TGTS+=	build${libcompat}
.endif

buildworld: buildworld_prologue ${WMAKE_TGTS} buildworld_epilogue .PHONY
.ORDER: buildworld_prologue ${WMAKE_TGTS} buildworld_epilogue

buildworld_prologue: .PHONY
	@echo "--------------------------------------------------------------"
	@echo ">>> World build started on `LC_ALL=C date`"
	@echo "--------------------------------------------------------------"

buildworld_epilogue: .PHONY
	@echo
	@echo "--------------------------------------------------------------"
	@echo ">>> World build completed on `LC_ALL=C date`"
	@echo "--------------------------------------------------------------"

#
# We need to have this as a target because the indirection between Makefile
# and Makefile.inc1 causes the correct PATH to be used, rather than a
# modification of the current environment's PATH.  In addition, we need
# to quote multiword values.
#
buildenvvars: .PHONY
	@echo ${WMAKEENV:Q} ${.MAKE.EXPORTED:@v@$v=\"${$v}\"@}

.if ${.TARGETS:Mbuildenv}
.if ${.MAKEFLAGS:M-j}
.error The buildenv target is incompatible with -j
.endif
.endif
BUILDENV_DIR?=	${.CURDIR}
buildenv: .PHONY
	@echo Entering world for ${TARGET_ARCH}:${TARGET}
.if ${BUILDENV_SHELL:M*zsh*}
	@echo For ZSH you must run: export CPUTYPE=${TARGET_CPUTYPE}
.endif
	@cd ${BUILDENV_DIR} && env ${WMAKEENV} BUILDENV=1 ${BUILDENV_SHELL} \
	    || true

TOOLCHAIN_TGTS=	${WMAKE_TGTS:Neverything:Nbuild${libcompat}}
toolchain: ${TOOLCHAIN_TGTS} .PHONY
kernel-toolchain: ${TOOLCHAIN_TGTS:N_includes:N_libraries} .PHONY

#
# installcheck
#
# Checks to be sure system is ready for installworld/installkernel.
#
installcheck: _installcheck_world _installcheck_kernel .PHONY
_installcheck_world: .PHONY
_installcheck_kernel: .PHONY

#
# Require DESTDIR to be set if installing for a different architecture or
# using the user/group database in the source tree.
#
.if ${TARGET_ARCH} != ${MACHINE_ARCH} || ${TARGET} != ${MACHINE} || \
    defined(DB_FROM_SRC)
.if !make(distributeworld)
_installcheck_world: __installcheck_DESTDIR
_installcheck_kernel: __installcheck_DESTDIR
__installcheck_DESTDIR: .PHONY
.if !defined(DESTDIR) || empty(DESTDIR)
	@echo "ERROR: Please set DESTDIR!"; \
	false
.endif
.endif
.endif

.if !defined(DB_FROM_SRC)
#
# Check for missing UIDs/GIDs.
#
CHECK_UIDS=	auditdistd
CHECK_GIDS=	audit
.if ${MK_SENDMAIL} != "no"
CHECK_UIDS+=	smmsp
CHECK_GIDS+=	smmsp
.endif
.if ${MK_PF} != "no"
CHECK_UIDS+=	proxy
CHECK_GIDS+=	proxy authpf
.endif
.if ${MK_UNBOUND} != "no"
CHECK_UIDS+=	unbound
CHECK_GIDS+=	unbound
.endif
_installcheck_world: __installcheck_UGID
__installcheck_UGID: .PHONY
.for uid in ${CHECK_UIDS}
	@if ! `id -u ${uid} >/dev/null 2>&1`; then \
		echo "ERROR: Required ${uid} user is missing, see /usr/src/UPDATING."; \
		false; \
	fi
.endfor
.for gid in ${CHECK_GIDS}
	@if ! `find / -prune -group ${gid} >/dev/null 2>&1`; then \
		echo "ERROR: Required ${gid} group is missing, see /usr/src/UPDATING."; \
		false; \
	fi
.endfor
.endif
#
# If installing over the running system (DESTDIR is / or unset) and the install
# includes rescue, try running rescue from the objdir as a sanity check.  If
# rescue is not functional (e.g., because it depends on a system call not
# supported by the currently running kernel), abort the installation.
#
.if !make(distributeworld) && ${MK_RESCUE} != "no" && \
    (empty(DESTDIR) || ${DESTDIR} == "/") && empty(BYPASS_INSTALLCHECK_SH)
_installcheck_world: __installcheck_sh_check
__installcheck_sh_check: .PHONY
	@if [ "`${OBJTREE}${.CURDIR}/rescue/rescue/rescue sh -c 'echo OK'`" != \
	    OK ]; then \
		echo "rescue/sh check failed, installation aborted" >&2; \
		false; \
	fi
.endif

#
# Required install tools to be saved in a scratch dir for safety.
#
.if ${MK_ZONEINFO} != "no"
_zoneinfo=	zic tzsetup
.endif

ITOOLS=	[ awk cap_mkdb cat chflags chmod chown cmp cp \
	date echo egrep find grep id install ${_install-info} \
	ln make mkdir mtree mv pwd_mkdb \
	rm sed services_mkdb sh strip sysctl test true uname wc ${_zoneinfo} \
	${LOCAL_ITOOLS}

# Needed for share/man
.if ${MK_MAN_UTILS} != "no"
ITOOLS+=makewhatis
.endif

#
# distributeworld
#
# Distributes everything compiled by a `buildworld'.
#
# installworld
#
# Installs everything compiled by a 'buildworld'.
#

# Non-base distributions produced by the base system
EXTRA_DISTRIBUTIONS=	doc
.if defined(LIBCOMPAT)
EXTRA_DISTRIBUTIONS+=	lib${libcompat}
.endif
.if ${MK_TESTS} != "no"
EXTRA_DISTRIBUTIONS+=	tests
.endif

DEBUG_DISTRIBUTIONS=
.if ${MK_DEBUG_FILES} != "no"
DEBUG_DISTRIBUTIONS+=	base ${EXTRA_DISTRIBUTIONS:S,doc,,:S,tests,,}
.endif

MTREE_MAGIC?=	mtree 2.0

distributeworld installworld stageworld: _installcheck_world .PHONY
	mkdir -p ${INSTALLTMP}
	progs=$$(for prog in ${ITOOLS}; do \
		if progpath=`which $$prog`; then \
			echo $$progpath; \
		else \
			echo "Required tool $$prog not found in PATH." >&2; \
			exit 1; \
		fi; \
	    done); \
	libs=$$(ldd -f "%o %p\n" -f "%o %p\n" $$progs 2>/dev/null | sort -u | \
	    while read line; do \
		set -- $$line; \
		if [ "$$2 $$3" != "not found" ]; then \
			echo $$2; \
		else \
			echo "Required library $$1 not found." >&2; \
			exit 1; \
		fi; \
	    done); \
	cp $$libs $$progs ${INSTALLTMP}
	cp -R $${PATH_LOCALE:-"/usr/share/locale"} ${INSTALLTMP}/locale
.if defined(NO_ROOT)
	-mkdir -p ${METALOG:H}
	echo "#${MTREE_MAGIC}" > ${METALOG}
.endif
.if make(distributeworld)
.for dist in ${EXTRA_DISTRIBUTIONS}
	-mkdir ${DESTDIR}/${DISTDIR}/${dist}
	mtree -deU -f ${.CURDIR}/etc/mtree/BSD.root.dist \
	    -p ${DESTDIR}/${DISTDIR}/${dist} >/dev/null
	mtree -deU -f ${.CURDIR}/etc/mtree/BSD.usr.dist \
	    -p ${DESTDIR}/${DISTDIR}/${dist}/usr >/dev/null
	mtree -deU -f ${.CURDIR}/etc/mtree/BSD.include.dist \
	    -p ${DESTDIR}/${DISTDIR}/${dist}/usr/include >/dev/null
.if ${MK_DEBUG_FILES} != "no"
	mtree -deU -f ${.CURDIR}/etc/mtree/BSD.debug.dist \
	    -p ${DESTDIR}/${DISTDIR}/${dist}/usr/lib >/dev/null
.endif
.if defined(LIBCOMPAT)
	mtree -deU -f ${.CURDIR}/etc/mtree/BSD.lib${libcompat}.dist \
	    -p ${DESTDIR}/${DISTDIR}/${dist}/usr >/dev/null
.if ${MK_DEBUG_FILES} != "no"
	mtree -deU -f ${.CURDIR}/etc/mtree/BSD.lib${libcompat}.dist \
	    -p ${DESTDIR}/${DISTDIR}/${dist}/usr/lib/debug/usr >/dev/null
.endif
.endif
.if ${MK_TESTS} != "no" && ${dist} == "tests"
	-mkdir -p ${DESTDIR}/${DISTDIR}/${dist}${TESTSBASE}
	mtree -deU -f ${.CURDIR}/etc/mtree/BSD.tests.dist \
	    -p ${DESTDIR}/${DISTDIR}/${dist}${TESTSBASE} >/dev/null
.if ${MK_DEBUG_FILES} != "no"
	mtree -deU -f ${.CURDIR}/etc/mtree/BSD.tests.dist \
	    -p ${DESTDIR}/${DISTDIR}/${dist}/usr/lib/debug/${TESTSBASE} >/dev/null
.endif
.endif
.if defined(NO_ROOT)
	${IMAKEENV} mtree -C -f ${.CURDIR}/etc/mtree/BSD.root.dist | \
	    sed -e 's#^\./#./${dist}/#' >> ${METALOG}
	${IMAKEENV} mtree -C -f ${.CURDIR}/etc/mtree/BSD.usr.dist | \
	    sed -e 's#^\./#./${dist}/usr/#' >> ${METALOG}
	${IMAKEENV} mtree -C -f ${.CURDIR}/etc/mtree/BSD.include.dist | \
	    sed -e 's#^\./#./${dist}/usr/include/#' >> ${METALOG}
.if defined(LIBCOMPAT)
	${IMAKEENV} mtree -C -f ${.CURDIR}/etc/mtree/BSD.lib${libcompat}.dist | \
	    sed -e 's#^\./#./${dist}/usr/#' >> ${METALOG}
.endif
.endif
.endfor
	-mkdir ${DESTDIR}/${DISTDIR}/base
	${_+_}cd ${.CURDIR}/etc; ${CROSSENV} PATH=${TMPPATH} ${MAKE} \
	    METALOG=${METALOG} ${IMAKE_INSTALL} ${IMAKE_MTREE} \
	    DISTBASE=/base DESTDIR=${DESTDIR}/${DISTDIR}/base \
	    LOCAL_MTREE=${LOCAL_MTREE:Q} distrib-dirs
.endif
	${_+_}cd ${.CURDIR}; ${IMAKE} re${.TARGET:S/world$//}; \
	    ${IMAKEENV} rm -rf ${INSTALLTMP}
.if make(distributeworld)
.for dist in ${EXTRA_DISTRIBUTIONS}
	find ${DESTDIR}/${DISTDIR}/${dist} -mindepth 1 -type d -empty -delete
.endfor
.if defined(NO_ROOT)
.for dist in base ${EXTRA_DISTRIBUTIONS}
	@# For each file that exists in this dist, print the corresponding
	@# line from the METALOG.  This relies on the fact that
	@# a line containing only the filename will sort immediately before
	@# the relevant mtree line.
	cd ${DESTDIR}/${DISTDIR}; \
	find ./${dist} | sort -u ${METALOG} - | \
	awk 'BEGIN { print "#${MTREE_MAGIC}" } !/ type=/ { file = $$1 } / type=/ { if ($$1 == file) { sub(/^\.\/${dist}\//, "./"); print } }' > \
	${DESTDIR}/${DISTDIR}/${dist}.meta
.endfor
.for dist in ${DEBUG_DISTRIBUTIONS}
	@# For each file that exists in this dist, print the corresponding
	@# line from the METALOG.  This relies on the fact that
	@# a line containing only the filename will sort immediately before
	@# the relevant mtree line.
	cd ${DESTDIR}/${DISTDIR}; \
	find ./${dist}/usr/lib/debug | sort -u ${METALOG} - | \
	awk 'BEGIN { print "#${MTREE_MAGIC}" } !/ type=/ { file = $$1 } / type=/ { if ($$1 == file) { sub(/^\.\/${dist}\//, "./"); print } }' > \
	${DESTDIR}/${DISTDIR}/${dist}.debug.meta
.endfor
.endif
.endif

packageworld: .PHONY
.for dist in base ${EXTRA_DISTRIBUTIONS}
.if defined(NO_ROOT)
	${_+_}cd ${DESTDIR}/${DISTDIR}/${dist}; \
	    tar cvf - --exclude usr/lib/debug \
	    @${DESTDIR}/${DISTDIR}/${dist}.meta | \
	    ${XZ_CMD} > ${PACKAGEDIR}/${dist}.txz
.else
	${_+_}cd ${DESTDIR}/${DISTDIR}/${dist}; \
	    tar cvf - --exclude usr/lib/debug . | \
	    ${XZ_CMD} > ${PACKAGEDIR}/${dist}.txz
.endif
.endfor

.for dist in ${DEBUG_DISTRIBUTIONS}
. if defined(NO_ROOT)
	${_+_}cd ${DESTDIR}/${DISTDIR}/${dist}; \
	    tar cvf - @${DESTDIR}/${DISTDIR}/${dist}.debug.meta | \
	    ${XZ_CMD} > ${PACKAGEDIR}/${dist}-dbg.txz
. else
	${_+_}cd ${DESTDIR}/${DISTDIR}/${dist}; \
	    tar cvLf - usr/lib/debug | \
	    ${XZ_CMD} > ${PACKAGEDIR}/${dist}-dbg.txz
. endif
.endfor

#
# reinstall
#
# If you have a build server, you can NFS mount the source and obj directories
# and do a 'make reinstall' on the *client* to install new binaries from the
# most recent server build.
#
restage reinstall: .MAKE .PHONY
	@echo "--------------------------------------------------------------"
	@echo ">>> Making hierarchy"
	@echo "--------------------------------------------------------------"
	${_+_}cd ${.CURDIR}; ${MAKE} -f Makefile.inc1 \
	    LOCAL_MTREE=${LOCAL_MTREE:Q} hierarchy
.if make(restage)
	@echo "--------------------------------------------------------------"
	@echo ">>> Making distribution"
	@echo "--------------------------------------------------------------"
	${_+_}cd ${.CURDIR}; ${MAKE} -f Makefile.inc1 \
	    LOCAL_MTREE=${LOCAL_MTREE:Q} distribution
.endif
	@echo
	@echo "--------------------------------------------------------------"
	@echo ">>> Installing everything"
	@echo "--------------------------------------------------------------"
	${_+_}cd ${.CURDIR}; ${MAKE} -f Makefile.inc1 install
.if defined(LIBCOMPAT)
	${_+_}cd ${.CURDIR}; ${MAKE} -f Makefile.inc1 install${libcompat}
.endif

redistribute: .MAKE .PHONY
	@echo "--------------------------------------------------------------"
	@echo ">>> Distributing everything"
	@echo "--------------------------------------------------------------"
	${_+_}cd ${.CURDIR}; ${MAKE} -f Makefile.inc1 distribute
.if defined(LIBCOMPAT)
	${_+_}cd ${.CURDIR}; ${MAKE} -f Makefile.inc1 distribute${libcompat} \
	    DISTRIBUTION=lib${libcompat}
.endif

distrib-dirs distribution: .MAKE .PHONY
	${_+_}cd ${.CURDIR}/etc; ${CROSSENV} PATH=${TMPPATH} ${MAKE} \
	    ${IMAKE_INSTALL} ${IMAKE_MTREE} METALOG=${METALOG} ${.TARGET}
.if make(distribution)
	${_+_}cd ${.CURDIR}; ${CROSSENV} PATH=${TMPPATH} \
		${MAKE} -f Makefile.inc1 ${IMAKE_INSTALL} \
		METALOG=${METALOG} MK_TESTS=no installconfig
.endif

#
# buildkernel and installkernel
#
# Which kernels to build and/or install is specified by setting
# KERNCONF. If not defined a GENERIC kernel is built/installed.
# Only the existing (depending TARGET) config files are used
# for building kernels and only the first of these is designated
# as the one being installed.
#
# Note that we have to use TARGET instead of TARGET_ARCH when
# we're in kernel-land. Since only TARGET_ARCH is (expected) to
# be set to cross-build, we have to make sure TARGET is set
# properly.

.if defined(KERNFAST)
NO_KERNELCLEAN=	t
NO_KERNELCONFIG=	t
NO_KERNELOBJ=		t
# Shortcut for KERNCONF=Blah -DKERNFAST is now KERNFAST=Blah
.if !defined(KERNCONF) && ${KERNFAST} != "1"
KERNCONF=${KERNFAST}
.endif
.endif
.if ${TARGET_ARCH} == "powerpc64"
KERNCONF?=	GENERIC64
.else
KERNCONF?=	GENERIC
.endif
INSTKERNNAME?=	kernel

KERNSRCDIR?=	${.CURDIR}/sys
KRNLCONFDIR=	${KERNSRCDIR}/${TARGET}/conf
KRNLOBJDIR=	${OBJTREE}${KERNSRCDIR}
KERNCONFDIR?=	${KRNLCONFDIR}

BUILDKERNELS=
INSTALLKERNEL=
.if defined(NO_INSTALLKERNEL)
# All of the BUILDKERNELS loops start at index 1.
BUILDKERNELS+= dummy
.endif
.for _kernel in ${KERNCONF}
.if exists(${KERNCONFDIR}/${_kernel})
BUILDKERNELS+=	${_kernel}
.if empty(INSTALLKERNEL) && !defined(NO_INSTALLKERNEL)
INSTALLKERNEL= ${_kernel}
.endif
.endif
.endfor

${WMAKE_TGTS:N_worldtmp:Nbuild${libcompat}} ${.ALLTARGETS:M_*:N_worldtmp}: .MAKE .PHONY

#
# buildkernel
#
# Builds all kernels defined by BUILDKERNELS.
#
buildkernel: .MAKE .PHONY
.if empty(BUILDKERNELS:Ndummy)
	@echo "ERROR: Missing kernel configuration file(s) (${KERNCONF})."; \
	false
.endif
	@echo
.for _kernel in ${BUILDKERNELS:Ndummy}
	@echo "--------------------------------------------------------------"
	@echo ">>> Kernel build for ${_kernel} started on `LC_ALL=C date`"
	@echo "--------------------------------------------------------------"
	@echo "===> ${_kernel}"
	mkdir -p ${KRNLOBJDIR}
.if !defined(NO_KERNELCONFIG)
	@echo
	@echo "--------------------------------------------------------------"
	@echo ">>> stage 1: configuring the kernel"
	@echo "--------------------------------------------------------------"
	cd ${KRNLCONFDIR}; \
		PATH=${TMPPATH} \
		    config ${CONFIGARGS} -d ${KRNLOBJDIR}/${_kernel} \
			-I '${KERNCONFDIR}' '${KERNCONFDIR}/${_kernel}'
.endif
.if !defined(NO_CLEAN) && !defined(NO_KERNELCLEAN)
	@echo
	@echo "--------------------------------------------------------------"
	@echo ">>> stage 2.1: cleaning up the object tree"
	@echo "--------------------------------------------------------------"
	${_+_}cd ${KRNLOBJDIR}/${_kernel}; ${KMAKE} ${CLEANDIR}
.endif
.if !defined(NO_KERNELOBJ)
	@echo
	@echo "--------------------------------------------------------------"
	@echo ">>> stage 2.2: rebuilding the object tree"
	@echo "--------------------------------------------------------------"
	${_+_}cd ${KRNLOBJDIR}/${_kernel}; ${KMAKE} obj
.endif
	@echo
	@echo "--------------------------------------------------------------"
	@echo ">>> stage 2.3: build tools"
	@echo "--------------------------------------------------------------"
	${_+_}cd ${.CURDIR}; ${KTMAKE} kernel-tools
	@echo
	@echo "--------------------------------------------------------------"
	@echo ">>> stage 3.1: building everything"
	@echo "--------------------------------------------------------------"
	${_+_}cd ${KRNLOBJDIR}/${_kernel}; ${KMAKE} all -DNO_MODULES_OBJ
	@echo "--------------------------------------------------------------"
	@echo ">>> Kernel build for ${_kernel} completed on `LC_ALL=C date`"
	@echo "--------------------------------------------------------------"
.endfor

NO_INSTALLEXTRAKERNELS?=	yes

#
# installkernel, etc.
#
# Install the kernel defined by INSTALLKERNEL
#
installkernel installkernel.debug \
reinstallkernel reinstallkernel.debug: _installcheck_kernel .PHONY
.if !defined(NO_INSTALLKERNEL)
.if empty(INSTALLKERNEL)
	@echo "ERROR: No kernel \"${KERNCONF}\" to install."; \
	false
.endif
	@echo "--------------------------------------------------------------"
	@echo ">>> Installing kernel ${INSTALLKERNEL}"
	@echo "--------------------------------------------------------------"
	cd ${KRNLOBJDIR}/${INSTALLKERNEL}; \
	    ${CROSSENV} PATH=${TMPPATH} \
	    ${MAKE} ${IMAKE_INSTALL} KERNEL=${INSTKERNNAME} ${.TARGET:S/kernel//}
.endif
.if ${BUILDKERNELS:[#]} > 1 && ${NO_INSTALLEXTRAKERNELS} != "yes"
.for _kernel in ${BUILDKERNELS:[2..-1]}
	@echo "--------------------------------------------------------------"
	@echo ">>> Installing kernel ${_kernel}"
	@echo "--------------------------------------------------------------"
	cd ${KRNLOBJDIR}/${_kernel}; \
	    ${CROSSENV} PATH=${TMPPATH} \
	    ${MAKE} ${IMAKE_INSTALL} KERNEL=${INSTKERNNAME}.${_kernel} ${.TARGET:S/kernel//}
.endfor
.endif

distributekernel distributekernel.debug: .PHONY
.if !defined(NO_INSTALLKERNEL)
.if empty(INSTALLKERNEL)
	@echo "ERROR: No kernel \"${KERNCONF}\" to install."; \
	false
.endif
	mkdir -p ${DESTDIR}/${DISTDIR}
.if defined(NO_ROOT)
	@echo "#${MTREE_MAGIC}" > ${DESTDIR}/${DISTDIR}/kernel.premeta
.endif
	cd ${KRNLOBJDIR}/${INSTALLKERNEL}; \
	    ${IMAKEENV} ${IMAKE_INSTALL:S/METALOG/kernel.premeta/} \
	    ${IMAKE_MTREE} PATH=${TMPPATH} ${MAKE} KERNEL=${INSTKERNNAME} \
	    DESTDIR=${INSTALL_DDIR}/kernel \
	    ${.TARGET:S/distributekernel/install/}
.if defined(NO_ROOT)
	@sed -e 's|^./kernel|.|' ${DESTDIR}/${DISTDIR}/kernel.premeta > \
	    ${DESTDIR}/${DISTDIR}/kernel.meta
.endif
.endif
.if ${BUILDKERNELS:[#]} > 1 && ${NO_INSTALLEXTRAKERNELS} != "yes"
.for _kernel in ${BUILDKERNELS:[2..-1]}
.if defined(NO_ROOT)
	@echo "#${MTREE_MAGIC}" > ${DESTDIR}/${DISTDIR}/kernel.${_kernel}.premeta
.endif
	cd ${KRNLOBJDIR}/${_kernel}; \
	    ${IMAKEENV} ${IMAKE_INSTALL:S/METALOG/kernel.${_kernel}.premeta/} \
	    ${IMAKE_MTREE} PATH=${TMPPATH} ${MAKE} \
	    KERNEL=${INSTKERNNAME}.${_kernel} \
	    DESTDIR=${INSTALL_DDIR}/kernel.${_kernel} \
	    ${.TARGET:S/distributekernel/install/}
.if defined(NO_ROOT)
	@sed -e "s|^./kernel.${_kernel}|.|" \
	    ${DESTDIR}/${DISTDIR}/kernel.${_kernel}.premeta > \
	    ${DESTDIR}/${DISTDIR}/kernel.${_kernel}.meta
.endif
.endfor
.endif

packagekernel: .PHONY
.if defined(NO_ROOT)
.if !defined(NO_INSTALLKERNEL)
	cd ${DESTDIR}/${DISTDIR}/kernel; \
	    tar cvf - --exclude '*.debug' \
	    @${DESTDIR}/${DISTDIR}/kernel.meta | \
	    ${XZ_CMD} > ${PACKAGEDIR}/kernel.txz
.endif
	cd ${DESTDIR}/${DISTDIR}/kernel; \
	    tar cvf - --include '*/*/*.debug' \
	    @${DESTDIR}/${DISTDIR}/kernel.meta | \
	    ${XZ_CMD} > ${DESTDIR}/${DISTDIR}/kernel-dbg.txz
.if ${BUILDKERNELS:[#]} > 1 && ${NO_INSTALLEXTRAKERNELS} != "yes"
.for _kernel in ${BUILDKERNELS:[2..-1]}
	cd ${DESTDIR}/${DISTDIR}/kernel.${_kernel}; \
	    tar cvf - --exclude '*.debug' \
	    @${DESTDIR}/${DISTDIR}/kernel.${_kernel}.meta | \
	    ${XZ_CMD} > ${PACKAGEDIR}/kernel.${_kernel}.txz
	cd ${DESTDIR}/${DISTDIR}/kernel.${_kernel}; \
	    tar cvf - --include '*/*/*.debug' \
	    @${DESTDIR}/${DISTDIR}/kernel.${_kernel}.meta | \
	    ${XZ_CMD} > ${DESTDIR}/${DISTDIR}/kernel.${_kernel}-dbg.txz
.endfor
.endif
.else
.if !defined(NO_INSTALLKERNEL)
	cd ${DESTDIR}/${DISTDIR}/kernel; \
	    tar cvf - --exclude '*.debug' . | \
	    ${XZ_CMD} > ${PACKAGEDIR}/kernel.txz
.endif
	cd ${DESTDIR}/${DISTDIR}/kernel; \
	    tar cvf - --include '*/*/*.debug' $$(eval find .) | \
	    ${XZ_CMD} > ${DESTDIR}/${DISTDIR}/kernel-dbg.txz
.if ${BUILDKERNELS:[#]} > 1 && ${NO_INSTALLEXTRAKERNELS} != "yes"
.for _kernel in ${BUILDKERNELS:[2..-1]}
	cd ${DESTDIR}/${DISTDIR}/kernel.${_kernel}; \
	    tar cvf - --exclude '*.debug' . | \
	    ${XZ_CMD} > ${PACKAGEDIR}/kernel.${_kernel}.txz
	cd ${DESTDIR}/${DISTDIR}/kernel.${_kernel}; \
	    tar cvf - --include '*/*/*.debug' $$(eval find .) | \
	    ${XZ_CMD} > ${DESTDIR}/${DISTDIR}/kernel.${_kernel}-dbg.txz
.endfor
.endif
.endif

stagekernel: .PHONY
	${_+_}${MAKE} -C ${.CURDIR} ${.MAKEFLAGS} distributekernel

PORTSDIR?=	/usr/ports
WSTAGEDIR?=	${MAKEOBJDIRPREFIX}${.CURDIR}/${TARGET}.${TARGET_ARCH}/worldstage
KSTAGEDIR?=	${MAKEOBJDIRPREFIX}${.CURDIR}/${TARGET}.${TARGET_ARCH}/kernelstage
REPODIR?=	${MAKEOBJDIRPREFIX}${.CURDIR}/repo
PKGSIGNKEY?=	# empty

.ORDER:		stage-packages create-packages
.ORDER:		create-packages create-world-packages
.ORDER:		create-packages create-kernel-packages
.ORDER:		create-packages sign-packages

_pkgbootstrap: .PHONY
.if !exists(${LOCALBASE}/sbin/pkg)
	@env ASSUME_ALWAYS_YES=YES pkg bootstrap
.endif

packages: .PHONY
	${_+_}${MAKE} -C ${.CURDIR} PKG_VERSION=${PKG_VERSION} real-packages

package-pkg: .PHONY
	rm -rf /tmp/ports.${TARGET} || :
	env ${WMAKEENV:Q} SRCDIR=${.CURDIR} PORTSDIR=${PORTSDIR} REVISION=${_REVISION} \
		PKG_CMD=${PKG_CMD} PKG_VERSION=${PKG_VERSION} REPODIR=${REPODIR} \
		WSTAGEDIR=${WSTAGEDIR} \
		sh ${.CURDIR}/release/scripts/make-pkg-package.sh

real-packages:	stage-packages create-packages sign-packages .PHONY

stage-packages-world: .PHONY
	@mkdir -p ${WSTAGEDIR}
	${_+_}@cd ${.CURDIR}; \
		${MAKE} DESTDIR=${WSTAGEDIR} -DNO_ROOT stageworld

stage-packages-kernel: .PHONY
	@mkdir -p ${KSTAGEDIR}
	${_+_}@cd ${.CURDIR}; \
		${MAKE} DESTDIR=${KSTAGEDIR} -DNO_ROOT stagekernel

stage-packages: .PHONY stage-packages-world stage-packages-kernel

_repodir: .PHONY
	@mkdir -p ${REPODIR}

create-packages-world:	_pkgbootstrap _repodir .PHONY
	${_+_}@cd ${.CURDIR}; \
		${MAKE} -f Makefile.inc1 \
			DESTDIR=${WSTAGEDIR} \
			PKG_VERSION=${PKG_VERSION} create-world-packages

create-packages-kernel:	_pkgbootstrap _repodir .PHONY
	${_+_}@cd ${.CURDIR}; \
		${MAKE} -f Makefile.inc1 \
			DESTDIR=${KSTAGEDIR} \
			PKG_VERSION=${PKG_VERSION} DISTDIR=kernel \
			create-kernel-packages

create-packages: .PHONY create-packages-world create-packages-kernel

create-world-packages:	_pkgbootstrap .PHONY
	@rm -f ${WSTAGEDIR}/*.plist 2>/dev/null || :
	@cd ${WSTAGEDIR} ; \
		awk -f ${SRCDIR}/release/scripts/mtree-to-plist.awk \
		${WSTAGEDIR}/METALOG
	@for plist in ${WSTAGEDIR}/*.plist; do \
	  plist=$${plist##*/} ; \
	  pkgname=$${plist%.plist} ; \
	  echo "_PKGS+= $${pkgname}" ; \
	done > ${WSTAGEDIR}/packages.mk
	${_+_}@cd ${.CURDIR}; \
		${MAKE} -f Makefile.inc1 create-world-packages-jobs \
		.MAKE.JOB.PREFIX=

.if make(create-world-packages-jobs)
.include "${WSTAGEDIR}/packages.mk"
.endif

create-world-packages-jobs: .PHONY
.for pkgname in ${_PKGS}
create-world-packages-jobs: create-world-package-${pkgname}
create-world-package-${pkgname}: .PHONY
	@sh ${SRCDIR}/release/packages/generate-ucl.sh -o ${pkgname} \
		-s ${SRCDIR} -u ${WSTAGEDIR}/${pkgname}.ucl
	@awk -F\" ' \
		/^name/ { printf("===> Creating %s-", $$2); next } \
		/^version/ { print $$2; next } \
		' ${WSTAGEDIR}/${pkgname}.ucl ; \
	${PKG_CMD} -o ABI_FILE=${WSTAGEDIR}/bin/sh -o ALLOW_BASE_SHLIBS=yes \
		create -M ${WSTAGEDIR}/${pkgname}.ucl \
		-p ${WSTAGEDIR}/${pkgname}.plist \
		-r ${WSTAGEDIR} \
		-o ${REPODIR}/$$(${PKG_CMD} -o ABI_FILE=${WSTAGEDIR}/bin/sh config ABI)/${PKG_VERSION}
.endfor

create-kernel-packages:	.PHONY
_default_flavor=	-default
.if exists(${KSTAGEDIR}/kernel.meta)
.for flavor in "" -debug
create-kernel-packages: create-kernel-packages-flavor${flavor:C,^""$,${_default_flavor},}
create-kernel-packages-flavor${flavor:C,^""$,${_default_flavor},}: _pkgbootstrap .PHONY
	@cd ${KSTAGEDIR}/${DISTDIR} ; \
	awk -f ${SRCDIR}/release/scripts/mtree-to-plist.awk \
		-v kernel=yes -v _kernconf=${INSTALLKERNEL} \
		${KSTAGEDIR}/kernel.meta ; \
	cap_arg=`cd ${SRCDIR}/etc ; ${MAKE} -VCAP_MKDB_ENDIAN` ; \
	pwd_arg=`cd ${SRCDIR}/etc ; ${MAKE} -VPWD_MKDB_ENDIAN` ; \
	sed -e "s/%VERSION%/${PKG_VERSION}/" \
		-e "s/%PKGNAME%/kernel-${INSTALLKERNEL:tl}${flavor}/" \
		-e "s/%COMMENT%/FreeBSD ${INSTALLKERNEL} kernel ${flavor}/" \
		-e "s/%DESC%/FreeBSD ${INSTALLKERNEL} kernel ${flavor}/" \
		-e "s/%CAP_MKDB_ENDIAN%/$${cap_arg}/g" \
		-e "s/%PWD_MKDB_ENDIAN%/$${pwd_arg}/g" \
		${SRCDIR}/release/packages/kernel.ucl \
		> ${KSTAGEDIR}/${DISTDIR}/kernel.${INSTALLKERNEL}${flavor}.ucl ; \
	awk -F\" ' \
		/name/ { printf("===> Creating %s-", $$2); next } \
		/version/ {print $$2; next } ' \
		${KSTAGEDIR}/${DISTDIR}/kernel.${INSTALLKERNEL}${flavor}.ucl ; \
	${PKG_CMD} -o ABI_FILE=${WSTAGEDIR}/bin/sh -o ALLOW_BASE_SHLIBS=yes \
		create -M ${KSTAGEDIR}/${DISTDIR}/kernel.${INSTALLKERNEL}${flavor}.ucl \
		-p ${KSTAGEDIR}/${DISTDIR}/kernel.${INSTALLKERNEL}${flavor}.plist \
		-r ${KSTAGEDIR}/${DISTDIR} \
		-o ${REPODIR}/$$(${PKG_CMD} -o ABI_FILE=${WSTAGEDIR}/bin/sh config ABI)/${PKG_VERSION}
.endfor
.endif
.if ${BUILDKERNELS:[#]} > 1 && ${NO_INSTALLEXTRAKERNELS} != "yes"
.for _kernel in ${BUILDKERNELS:[2..-1]}
.if exists(${KSTAGEDIR}/kernel.${_kernel}.meta)
.for flavor in "" -debug
create-kernel-packages: create-kernel-packages-extra-flavor${flavor:C,^""$,${_default_flavor},}-${_kernel}
create-kernel-packages-extra-flavor${flavor:C,^""$,${_default_flavor},}-${_kernel}: _pkgbootstrap .PHONY
	@cd ${KSTAGEDIR}/kernel.${_kernel} ; \
	awk -f ${SRCDIR}/release/scripts/mtree-to-plist.awk \
		-v kernel=yes -v _kernconf=${_kernel} \
		${KSTAGEDIR}/kernel.${_kernel}.meta ; \
	cap_arg=`cd ${SRCDIR}/etc ; ${MAKE} -VCAP_MKDB_ENDIAN` ; \
	pwd_arg=`cd ${SRCDIR}/etc ; ${MAKE} -VPWD_MKDB_ENDIAN` ; \
	sed -e "s/%VERSION%/${PKG_VERSION}/" \
		-e "s/%PKGNAME%/kernel-${_kernel:tl}${flavor}/" \
		-e "s/%COMMENT%/FreeBSD ${_kernel} kernel ${flavor}/" \
		-e "s/%DESC%/FreeBSD ${_kernel} kernel ${flavor}/" \
		-e "s/%CAP_MKDB_ENDIAN%/$${cap_arg}/g" \
		-e "s/%PWD_MKDB_ENDIAN%/$${pwd_arg}/g" \
		${SRCDIR}/release/packages/kernel.ucl \
		> ${KSTAGEDIR}/kernel.${_kernel}/kernel.${_kernel}${flavor}.ucl ; \
	awk -F\" ' \
		/name/ { printf("===> Creating %s-", $$2); next } \
		/version/ {print $$2; next } ' \
		${KSTAGEDIR}/kernel.${_kernel}/kernel.${_kernel}${flavor}.ucl ; \
	${PKG_CMD} -o ABI_FILE=${WSTAGEDIR}/bin/sh -o ALLOW_BASE_SHLIBS=yes \
		create -M ${KSTAGEDIR}/kernel.${_kernel}/kernel.${_kernel}${flavor}.ucl \
		-p ${KSTAGEDIR}/kernel.${_kernel}/kernel.${_kernel}${flavor}.plist \
		-r ${KSTAGEDIR}/kernel.${_kernel} \
		-o ${REPODIR}/$$(${PKG_CMD} -o ABI_FILE=${WSTAGEDIR}/bin/sh config ABI)/${PKG_VERSION}
.endfor
.endif
.endfor
.endif

sign-packages:	_pkgbootstrap .PHONY
	@[ -L "${REPODIR}/$$(${PKG_CMD} -o ABI_FILE=${WSTAGEDIR}/bin/sh config ABI)/latest" ] && \
		unlink ${REPODIR}/$$(${PKG_CMD} -o ABI_FILE=${WSTAGEDIR}/bin/sh config ABI)/latest ; \
	${PKG_CMD} -o ABI_FILE=${WSTAGEDIR}/bin/sh repo \
		-o ${REPODIR}/$$(${PKG_CMD} -o ABI_FILE=${WSTAGEDIR}/bin/sh config ABI)/${PKG_VERSION} \
		${REPODIR}/$$(${PKG_CMD} -o ABI_FILE=${WSTAGEDIR}/bin/sh config ABI)/${PKG_VERSION} \
		${PKGSIGNKEY} ; \
	cd ${REPODIR}/$$(${PKG_CMD} -o ABI_FILE=${WSTAGEDIR}/bin/sh config ABI); \
	ln -s ${PKG_VERSION} latest

#
#
# checkworld
#
# Run test suite on installed world.
#
checkworld: .PHONY
	@if [ ! -x "${LOCALBASE}/bin/kyua" ]; then \
		echo "You need kyua (devel/kyua) to run the test suite." | /usr/bin/fmt; \
		exit 1; \
	fi
	${_+_}PATH="$$PATH:${LOCALBASE}/bin" kyua test -k ${TESTSBASE}/Kyuafile

#
#
# doxygen
#
# Build the API documentation with doxygen
#
doxygen: .PHONY
	@if [ ! -x "${LOCALBASE}/bin/doxygen" ]; then \
		echo "You need doxygen (devel/doxygen) to generate the API documentation of the kernel." | /usr/bin/fmt; \
		exit 1; \
	fi
	${_+_}cd ${.CURDIR}/tools/kerneldoc/subsys; ${MAKE} obj all

#
# update
#
# Update the source tree(s), by running svn/svnup to update to the
# latest copy.
#
update: .PHONY
.if defined(SVN_UPDATE)
	@echo "--------------------------------------------------------------"
	@echo ">>> Updating ${.CURDIR} using Subversion"
	@echo "--------------------------------------------------------------"
	@(cd ${.CURDIR}; ${SVN} update ${SVNFLAGS})
.endif

#
# ------------------------------------------------------------------------
#
# From here onwards are utility targets used by the 'make world' and
# related targets.  If your 'world' breaks, you may like to try to fix
# the problem and manually run the following targets to attempt to
# complete the build.  Beware, this is *not* guaranteed to work, you
# need to have a pretty good grip on the current state of the system
# to attempt to manually finish it.  If in doubt, 'make world' again.
#

#
# legacy: Build compatibility shims for the next three targets. This is a
# minimal set of tools and shims necessary to compensate for older systems
# which don't have the APIs required by the targets built in bootstrap-tools,
# build-tools or cross-tools.
#

# ELF Tool Chain libraries are needed for ELF tools and dtrace tools.
# r296685 fix cross-endian objcopy
.if ${BOOTSTRAPPING} < 1100102
_elftoolchain_libs= lib/libelf lib/libdwarf
.endif

legacy: .PHONY
# Temporary special case for automatically detecting the clang compiler issue
# Note: 9.x didn't have FreeBSD_version bumps often enough, so you may need to
# set BOOTSTRAPPING to 0 if you're stable/9 tree post-dates r286035 but is before
# the version bump in r296219 (from July 29, 2015 -> Feb 29, 2016).
.if ${BOOTSTRAPPING} != 0 && \
	${WANT_COMPILER_TYPE} == "clang" && ${COMPILER_TYPE} == "clang" && ${COMPILER_VERSION} < 30601
.if   ${BOOTSTRAPPING} > 10000000 && ${BOOTSTRAPPING} < 1002501
	@echo "ERROR: Source upgrades from stable/10 prior to r286033 are not supported."; false
.elif ${BOOTSTRAPPING} >  9000000 && ${BOOTSTRAPPING} <  903509
	@echo "ERROR: Source upgrades from stable/9 prior to r286035 are not supported."; false
.endif
.endif
.if ${BOOTSTRAPPING} < ${MINIMUM_SUPPORTED_OSREL} && ${BOOTSTRAPPING} != 0
	@echo "ERROR: Source upgrades from versions prior to ${MINIMUM_SUPPORTED_REL} are not supported."; \
	false
.endif

.for _tool in tools/build ${_elftoolchain_libs}
	${_+_}@${ECHODIR} "===> ${_tool} (obj,includes,all,install)"; \
	    cd ${.CURDIR}/${_tool}; \
	    if [ -z "${NO_OBJ}" ]; then ${MAKE} DIRPRFX=${_tool}/ obj; fi; \
	    ${MAKE} DIRPRFX=${_tool}/ DESTDIR=${MAKEOBJDIRPREFIX}/legacy includes; \
	    ${MAKE} DIRPRFX=${_tool}/ MK_INCLUDES=no all; \
	    ${MAKE} DIRPRFX=${_tool}/ MK_INCLUDES=no \
	        DESTDIR=${MAKEOBJDIRPREFIX}/legacy install
.endfor

#
# bootstrap-tools: Build tools needed for compatibility. These are binaries that
# are built to build other binaries in the system. However, the focus of these
# binaries is usually quite narrow. Bootstrap tools use the host's compiler and
# libraries, augmented by -legacy.
#
_bt=		_bootstrap-tools

.if ${MK_GAMES} != "no"
_strfile=	usr.bin/fortune/strfile
.endif

.if ${MK_GCC} != "no" && ${MK_CXX} != "no"
_gperf=		gnu/usr.bin/gperf
.endif

.if ${MK_VT} != "no"
_vtfontcvt=	usr.bin/vtfontcvt
.endif

.if ${BOOTSTRAPPING} < 1000033
_libopenbsd=	lib/libopenbsd
_m4=		usr.bin/m4
_lex=		usr.bin/lex

${_bt}-usr.bin/m4: ${_bt}-lib/libopenbsd
${_bt}-usr.bin/lex: ${_bt}-usr.bin/m4
.endif

# r245440 mtree -N support added
# r313404 requires sha384.h for libnetbsd, added to libmd in r292782
.if ${BOOTSTRAPPING} < 1100093
_nmtree=	lib/libmd \
		lib/libnetbsd \
		usr.sbin/nmtree

${_bt}-lib/libnetbsd: ${_bt}-lib/libmd
${_bt}-usr.sbin/nmtree: ${_bt}-lib/libnetbsd
.endif

# r246097: log addition login.conf.db, passwd, pwd.db, and spwd.db with cat -l
.if ${BOOTSTRAPPING} < 1000027
_cat=		bin/cat
.endif

# r277259 crunchide: Correct 64-bit section header offset
# r281674 crunchide: always include both 32- and 64-bit ELF support
.if ${BOOTSTRAPPING} < 1100078
_crunchide=	usr.sbin/crunch/crunchide
.endif

# r285986 crunchen: use STRIPBIN rather than STRIP
# 1100113: Support MK_AUTO_OBJ
# 1200006: META_MODE fixes
.if ${BOOTSTRAPPING} < 1100078 || \
    (${MK_AUTO_OBJ} == "yes" && ${BOOTSTRAPPING} < 1100114) || \
    (${MK_META_MODE} == "yes" && ${BOOTSTRAPPING} < 1200006)
_crunchgen=	usr.sbin/crunch/crunchgen
.endif

# r296926 -P keymap search path, MFC to stable/10 in r298297
.if ${BOOTSTRAPPING} < 1003501 || \
	(${BOOTSTRAPPING} >= 1100000 && ${BOOTSTRAPPING} < 1100103)
_kbdcontrol=	usr.sbin/kbdcontrol
.endif

_yacc=		lib/liby \
		usr.bin/yacc

${_bt}-usr.bin/yacc: ${_bt}-lib/liby

.if ${MK_BSNMP} != "no"
_gensnmptree=	usr.sbin/bsnmpd/gensnmptree
.endif

# We need to build tblgen when we're building clang or lld, either as
# bootstrap tools, or as the part of the normal build.
.if ${MK_CLANG_BOOTSTRAP} != "no" || ${MK_CLANG} != "no" || \
    ${MK_LLD_BOOTSTRAP} != "no" || ${MK_LLD} != "no"
_clang_tblgen= \
	lib/clang/libllvmminimal \
	usr.bin/clang/llvm-tblgen \
	usr.bin/clang/clang-tblgen

${_bt}-usr.bin/clang/clang-tblgen: ${_bt}-lib/clang/libllvmminimal
${_bt}-usr.bin/clang/llvm-tblgen: ${_bt}-lib/clang/libllvmminimal
.endif

# Default to building the GPL DTC, but build the BSDL one if users explicitly
# request it.
_dtc= usr.bin/dtc
.if ${MK_GPL_DTC} != "no"
_dtc= gnu/usr.bin/dtc
.endif

.if ${MK_KERBEROS} != "no"
_kerberos5_bootstrap_tools= \
	kerberos5/tools/make-roken \
	kerberos5/lib/libroken \
	kerberos5/lib/libvers \
	kerberos5/tools/asn1_compile \
	kerberos5/tools/slc \
	usr.bin/compile_et

.ORDER: ${_kerberos5_bootstrap_tools:C/^/${_bt}-/g}
.endif

# r283777 makewhatis(1) replaced with mandoc version which builds a database.
_libopenbsd?=	lib/libopenbsd
_makewhatis=	usr.bin/mandoc
${_bt}-usr.bin/mandoc: ${_bt}-lib/libopenbsd

bootstrap-tools: .PHONY

#	Please document (add comment) why something is in 'bootstrap-tools'.
#	Try to bound the building of the bootstrap-tool to just the
#	FreeBSD versions that need the tool built at this stage of the build.
.for _tool in \
    ${_clang_tblgen} \
    ${_kerberos5_bootstrap_tools} \
    ${_strfile} \
    ${_gperf} \
    ${_dtc} \
    ${_cat} \
    ${_kbdcontrol} \
    usr.bin/lorder \
    ${_libopenbsd} \
    ${_makewhatis} \
    usr.bin/rpcgen \
    ${_yacc} \
    ${_m4} \
    ${_lex} \
    usr.bin/xinstall \
    ${_gensnmptree} \
    usr.sbin/config \
    ${_crunchide} \
    ${_crunchgen} \
    ${_nmtree} \
    ${_vtfontcvt} \
    usr.bin/localedef
${_bt}-${_tool}: .PHONY .MAKE
	${_+_}@${ECHODIR} "===> ${_tool} (obj,all,install)"; \
		cd ${.CURDIR}/${_tool}; \
		if [ -z "${NO_OBJ}" ]; then ${MAKE} DIRPRFX=${_tool}/ obj; fi; \
		${MAKE} DIRPRFX=${_tool}/ all; \
		${MAKE} DIRPRFX=${_tool}/ DESTDIR=${MAKEOBJDIRPREFIX}/legacy install

bootstrap-tools: ${_bt}-${_tool}
.endfor

#
# build-tools: Build special purpose build tools
#
.if !defined(NO_SHARE)
_share=	share/syscons/scrnmaps
.endif

.if ${MK_GCC} != "no"
_gcc_tools= gnu/usr.bin/cc/cc_tools
.endif

.if ${MK_RESCUE} != "no"
# rescue includes programs that have build-tools targets
_rescue=rescue/rescue
.endif

.for _tool in \
    bin/csh \
    bin/sh \
    ${LOCAL_TOOL_DIRS} \
    lib/ncurses/ncurses \
    lib/ncurses/ncursesw \
    ${_rescue} \
    ${_share} \
    usr.bin/awk \
    lib/libmagic \
    usr.bin/mkesdb_static \
    usr.bin/mkcsmapper_static \
    usr.bin/vi/catalog
build-tools_${_tool}: .PHONY
	${_+_}@${ECHODIR} "===> ${_tool} (obj,build-tools)"; \
		cd ${.CURDIR}/${_tool}; \
		if [ -z "${NO_OBJ}" ]; then ${MAKE} DIRPRFX=${_tool}/ obj; fi; \
		${MAKE} DIRPRFX=${_tool}/ build-tools
build-tools: build-tools_${_tool}
.endfor
.for _tool in \
    ${_gcc_tools}
build-tools_${_tool}: .PHONY
	${_+_}@${ECHODIR} "===> ${_tool} (obj,all)"; \
		cd ${.CURDIR}/${_tool}; \
		if [ -z "${NO_OBJ}" ]; then ${MAKE} DIRPRFX=${_tool}/ obj; fi; \
		${MAKE} DIRPRFX=${_tool}/ all
build-tools: build-tools_${_tool}
.endfor

#
# kernel-tools: Build kernel-building tools
#
kernel-tools: .PHONY
	mkdir -p ${MAKEOBJDIRPREFIX}/usr
	mtree -deU -f ${.CURDIR}/etc/mtree/BSD.usr.dist \
	    -p ${MAKEOBJDIRPREFIX}/usr >/dev/null

#
# cross-tools: All the tools needed to build the rest of the system after
# we get done with the earlier stages. It is the last set of tools needed
# to begin building the target binaries.
#
.if ${TARGET_ARCH} != ${MACHINE_ARCH}
.if ${TARGET_ARCH} == "amd64" || ${TARGET_ARCH} == "i386"
_btxld=		usr.sbin/btxld
.endif
.endif

# Rebuild ctfconvert and ctfmerge to avoid difficult-to-diagnose failures
# resulting from missing bug fixes or ELF Toolchain updates.
.if ${MK_CDDL} != "no"
_dtrace_tools= cddl/lib/libctf cddl/usr.bin/ctfconvert \
    cddl/usr.bin/ctfmerge
.endif

# If we're given an XAS, don't build binutils.
.if ${XAS:M/*} == ""
.if ${MK_BINUTILS_BOOTSTRAP} != "no"
_binutils=	gnu/usr.bin/binutils
.endif
.if ${MK_ELFTOOLCHAIN_BOOTSTRAP} != "no"
_elftctools=	lib/libelftc \
		lib/libpe \
		usr.bin/elfcopy \
		usr.bin/nm \
		usr.bin/size \
		usr.bin/strings
# These are not required by the build, but can be useful for developers who
# cross-build on a FreeBSD 10 host:
_elftctools+=	usr.bin/addr2line
.endif
.elif ${TARGET_ARCH} != ${MACHINE_ARCH} && ${MK_ELFTOOLCHAIN_BOOTSTRAP} != "no"
# If cross-building with an external binutils we still need to build strip for
# the target (for at least crunchide).
_elftctools=	lib/libelftc \
		lib/libpe \
		usr.bin/elfcopy
.endif

.if ${MK_CLANG_BOOTSTRAP} != "no"
_clang=		usr.bin/clang
.endif
.if ${MK_LLD_BOOTSTRAP} != "no"
_lld=		usr.bin/clang/lld
.endif
.if ${MK_CLANG_BOOTSTRAP} != "no" || ${MK_LLD_BOOTSTRAP} != "no"
_clang_libs=	lib/clang
.endif
.if ${MK_GCC_BOOTSTRAP} != "no"
_gcc=		gnu/usr.bin/cc
.endif
.if ${MK_USB} != "no"
_usb_tools=	sys/boot/usb/tools
.endif

cross-tools: .MAKE .PHONY
.for _tool in \
    ${LOCAL_XTOOL_DIRS} \
    ${_clang_libs} \
    ${_clang} \
    ${_lld} \
    ${_binutils} \
    ${_elftctools} \
    ${_dtrace_tools} \
    ${_gcc} \
    ${_btxld} \
    ${_usb_tools}
	${_+_}@${ECHODIR} "===> ${_tool} (obj,all,install)"; \
		cd ${.CURDIR}/${_tool}; \
		if [ -z "${NO_OBJ}" ]; then ${MAKE} DIRPRFX=${_tool}/ obj; fi; \
		${MAKE} DIRPRFX=${_tool}/ all; \
		${MAKE} DIRPRFX=${_tool}/ DESTDIR=${MAKEOBJDIRPREFIX} install
.endfor

NXBDESTDIR=	${OBJTREE}/nxb-bin
NXBENV=		MAKEOBJDIRPREFIX=${OBJTREE}/nxb \
		TOOLS_PREFIX= \
		INSTALL="sh ${.CURDIR}/tools/install.sh" \
		PATH=${PATH}:${OBJTREE}/gperf_for_gcc/usr/bin
NXBMAKE=	${NXBENV} ${MAKE} \
		LLVM_TBLGEN=${NXBDESTDIR}/usr/bin/llvm-tblgen \
		CLANG_TBLGEN=${NXBDESTDIR}/usr/bin/clang-tblgen \
		MACHINE=${TARGET} MACHINE_ARCH=${TARGET_ARCH} \
		MK_GDB=no MK_TESTS=no \
		SSP_CFLAGS= \
		MK_HTML=no NO_LINT=yes MK_MAN=no MK_MAN_UTILS=yes \
		-DNO_PIC MK_PROFILE=no -DNO_SHARED \
		-DNO_CPU_CFLAGS MK_WARNS=no MK_CTF=no \
		MK_CLANG_EXTRAS=no MK_CLANG_FULL=no \
		MK_LLDB=no MK_DEBUG_FILES=no

# native-xtools is the current target for qemu-user cross builds of ports
# via poudriere and the imgact_binmisc kernel module.
# For non-clang enabled targets that are still using the in tree gcc
# we must build a gperf binary for one instance of its Makefiles.  On
# clang-enabled systems, the gperf binary is obsolete.
native-xtools: .PHONY
.if ${MK_GCC_BOOTSTRAP} != "no"
	mkdir -p ${OBJTREE}/gperf_for_gcc/usr/bin
	${_+_}@${ECHODIR} "===> ${_gperf} (obj,all,install)"; \
	cd ${.CURDIR}/${_gperf}; \
	if [ -z "${NO_OBJ}" ]; then ${NXBMAKE} DIRPRFX=${_gperf}/ obj; fi; \
	${NXBMAKE} DIRPRFX=${_gperf}/ all; \
	${NXBMAKE} DIRPRFX=${_gperf}/ DESTDIR=${OBJTREE}/gperf_for_gcc install
.endif
	mkdir -p ${NXBDESTDIR}/bin ${NXBDESTDIR}/sbin ${NXBDESTDIR}/usr
	mtree -deU -f ${.CURDIR}/etc/mtree/BSD.usr.dist \
	    -p ${NXBDESTDIR}/usr >/dev/null
	mtree -deU -f ${.CURDIR}/etc/mtree/BSD.include.dist \
	    -p ${NXBDESTDIR}/usr/include >/dev/null
.if ${MK_DEBUG_FILES} != "no"
	mtree -deU -f ${.CURDIR}/etc/mtree/BSD.debug.dist \
	    -p ${NXBDESTDIR}/usr/lib >/dev/null
.endif
.for _tool in \
    bin/cat \
    bin/chmod \
    bin/cp \
    bin/csh \
    bin/echo \
    bin/expr \
    bin/hostname \
    bin/ln \
    bin/ls \
    bin/mkdir \
    bin/mv \
    bin/ps \
    bin/realpath \
    bin/rm \
    bin/rmdir \
    bin/sh \
    bin/sleep \
    ${_clang_tblgen} \
    usr.bin/ar \
    ${_binutils} \
    ${_elftctools} \
    ${_gcc} \
    ${_gcc_tools} \
    ${_clang_libs} \
    ${_clang} \
    ${_lld} \
    sbin/md5 \
    sbin/sysctl \
    usr.bin/diff \
    usr.bin/awk \
    usr.bin/basename \
    usr.bin/bmake \
    usr.bin/bzip2 \
    usr.bin/cmp \
    usr.bin/dirname \
    usr.bin/env \
    usr.bin/fetch \
    usr.bin/find \
    usr.bin/grep \
    usr.bin/gzip \
    usr.bin/id \
    usr.bin/lex \
    usr.bin/limits \
    usr.bin/lorder \
    ${_libopenbsd} \
    ${_makewhatis} \
    usr.bin/mktemp \
    usr.bin/mt \
    usr.bin/patch \
    usr.bin/readelf \
    usr.bin/sed \
    usr.bin/sort \
    usr.bin/tar \
    usr.bin/touch \
    usr.bin/tr \
    usr.bin/true \
    usr.bin/uniq \
    usr.bin/unzip \
    usr.bin/xargs \
    usr.bin/xinstall \
    usr.bin/xz \
    usr.bin/yacc \
    usr.sbin/chown
	${_+_}@${ECHODIR} "===> ${_tool} (obj,all,install)"; \
		cd ${.CURDIR}/${_tool}; \
		if [ -z "${NO_OBJ}" ]; then ${NXBMAKE} DIRPRFX=${_tool}/ obj; fi; \
		${NXBMAKE} DIRPRFX=${_tool}/ all; \
		${NXBMAKE} DIRPRFX=${_tool}/ DESTDIR=${NXBDESTDIR} install
.endfor

#
# hierarchy - ensure that all the needed directories are present
#
hierarchy hier: .MAKE .PHONY
	${_+_}cd ${.CURDIR}/etc; ${HMAKE} distrib-dirs

#
# libraries - build all libraries, and install them under ${DESTDIR}.
#
# The list of libraries with dependents (${_prebuild_libs}) and their
# interdependencies (__L) are built automatically by the
# ${.CURDIR}/tools/make_libdeps.sh script.
#
libraries: .MAKE .PHONY
	${_+_}cd ${.CURDIR}; \
	    ${MAKE} -f Makefile.inc1 _prereq_libs; \
	    ${MAKE} -f Makefile.inc1 _startup_libs; \
	    ${MAKE} -f Makefile.inc1 _prebuild_libs; \
	    ${MAKE} -f Makefile.inc1 _generic_libs

#
# static libgcc.a prerequisite for shared libc
#
_prereq_libs= lib/libcompiler_rt
.if ${MK_SSP} != "no"
_prereq_libs+= gnu/lib/libssp/libssp_nonshared
.endif

# These dependencies are not automatically generated:
#
# gnu/lib/csu, gnu/lib/libgcc, lib/csu and lib/libc must be built before
# all shared libraries for ELF.
#
_startup_libs=	gnu/lib/csu
_startup_libs+=	lib/csu
_startup_libs+=	lib/libcompiler_rt
_startup_libs+=	lib/libc
_startup_libs+=	lib/libc_nonshared
.if ${MK_LIBCPLUSPLUS} != "no"
_startup_libs+=	lib/libcxxrt
.endif

.if ${MK_LLVM_LIBUNWIND} != "no"
_prereq_libs+=	lib/libgcc_eh lib/libgcc_s
_startup_libs+=	lib/libgcc_eh lib/libgcc_s

lib/libgcc_s__L: lib/libc__L
lib/libgcc_s__L: lib/libc_nonshared__L
.if ${MK_LIBCPLUSPLUS} != "no"
lib/libcxxrt__L: lib/libgcc_s__L
.endif

.else # MK_LLVM_LIBUNWIND == no

_prereq_libs+=	gnu/lib/libgcc
_startup_libs+=	gnu/lib/libgcc

gnu/lib/libgcc__L: lib/libc__L
gnu/lib/libgcc__L: lib/libc_nonshared__L
.if ${MK_LIBCPLUSPLUS} != "no"
lib/libcxxrt__L: gnu/lib/libgcc__L
.endif
.endif

_prebuild_libs=	${_kerberos5_lib_libasn1} \
		${_kerberos5_lib_libhdb} \
		${_kerberos5_lib_libheimbase} \
		${_kerberos5_lib_libheimntlm} \
		${_libsqlite3} \
		${_kerberos5_lib_libheimipcc} \
		${_kerberos5_lib_libhx509} ${_kerberos5_lib_libkrb5} \
		${_kerberos5_lib_libroken} \
		${_kerberos5_lib_libwind} \
		lib/libbz2 ${_libcom_err} lib/libcrypt \
		lib/libelf lib/libexpat \
		lib/libfigpar \
		${_lib_libgssapi} \
		lib/libkiconv lib/libkvm lib/liblzma lib/libmd lib/libnv \
		${_lib_casper} \
		lib/ncurses/ncurses lib/ncurses/ncursesw \
		lib/libopie lib/libpam/libpam ${_lib_libthr} \
		${_lib_libradius} lib/libsbuf lib/libtacplus \
		lib/libgeom \
		${_cddl_lib_libumem} ${_cddl_lib_libnvpair} \
		${_cddl_lib_libuutil} \
		${_cddl_lib_libavl} \
		${_cddl_lib_libzfs_core} \
		${_cddl_lib_libctf} \
		lib/libutil lib/libpjdlog ${_lib_libypclnt} lib/libz lib/msun \
		${_secure_lib_libcrypto} ${_lib_libldns} \
		${_secure_lib_libssh} ${_secure_lib_libssl}

.if ${MK_GNUCXX} != "no"
_prebuild_libs+= gnu/lib/libstdc++ gnu/lib/libsupc++
gnu/lib/libstdc++__L: lib/msun__L
gnu/lib/libsupc++__L: gnu/lib/libstdc++__L
.endif

.if ${MK_DIALOG} != "no"
_prebuild_libs+= gnu/lib/libdialog
gnu/lib/libdialog__L: lib/msun__L lib/ncurses/ncursesw__L
.endif

.if ${MK_LIBCPLUSPLUS} != "no"
_prebuild_libs+= lib/libc++
.endif

lib/libgeom__L: lib/libexpat__L
lib/libkvm__L: lib/libelf__L

.if ${MK_LIBTHR} != "no"
_lib_libthr=	lib/libthr
.endif

.if ${MK_RADIUS_SUPPORT} != "no"
_lib_libradius=	lib/libradius
.endif

.if ${MK_OFED} != "no"
_ofed_lib=		contrib/ofed/usr.lib
_prebuild_libs+=	contrib/ofed/usr.lib/libosmcomp
_prebuild_libs+=	contrib/ofed/usr.lib/libopensm
_prebuild_libs+=	contrib/ofed/usr.lib/libibcommon
_prebuild_libs+=	contrib/ofed/usr.lib/libibverbs
_prebuild_libs+=	contrib/ofed/usr.lib/libibumad

contrib/ofed/usr.lib/libopensm__L: lib/libthr__L
contrib/ofed/usr.lib/libosmcomp__L: lib/libthr__L
contrib/ofed/usr.lib/libibumad__L: contrib/ofed/usr.lib/libibcommon__L
.endif

.if ${MK_CASPER} != "no"
_lib_casper=	lib/libcasper
.endif

lib/libpjdlog__L: lib/libutil__L
lib/libcasper__L: lib/libnv__L
lib/liblzma__L: lib/libthr__L

_generic_libs=	${_cddl_lib} gnu/lib ${_kerberos5_lib} lib ${_secure_lib} usr.bin/lex/lib ${_ofed_lib}
.for _DIR in ${LOCAL_LIB_DIRS}
.if exists(${.CURDIR}/${_DIR}/Makefile) && empty(_generic_libs:M${_DIR})
_generic_libs+= ${_DIR}
.endif
.endfor

lib/libopie__L lib/libtacplus__L: lib/libmd__L

.if ${MK_CDDL} != "no"
_cddl_lib_libumem= cddl/lib/libumem
_cddl_lib_libnvpair= cddl/lib/libnvpair
_cddl_lib_libavl= cddl/lib/libavl
_cddl_lib_libuutil= cddl/lib/libuutil
.if ${MK_ZFS} != "no"
_cddl_lib_libzfs_core= cddl/lib/libzfs_core
cddl/lib/libzfs_core__L: cddl/lib/libnvpair__L
.endif
_cddl_lib_libctf= cddl/lib/libctf
_cddl_lib= cddl/lib
cddl/lib/libctf__L: lib/libz__L
.endif
# cddl/lib/libdtrace requires lib/libproc and lib/librtld_db; it's only built
# on select architectures though (see cddl/lib/Makefile)
.if ${MACHINE_CPUARCH} != "sparc64"
_prebuild_libs+=	lib/libprocstat lib/libproc lib/librtld_db
lib/libprocstat__L: lib/libelf__L lib/libkvm__L lib/libutil__L
lib/libproc__L: lib/libprocstat__L
lib/librtld_db__L: lib/libprocstat__L
.endif

.if ${MK_CRYPT} != "no"
.if ${MK_OPENSSL} != "no"
_secure_lib_libcrypto= secure/lib/libcrypto
_secure_lib_libssl= secure/lib/libssl
lib/libradius__L secure/lib/libssl__L: secure/lib/libcrypto__L
.if ${MK_LDNS} != "no"
_lib_libldns= lib/libldns
lib/libldns__L: secure/lib/libcrypto__L
.endif
.if ${MK_OPENSSH} != "no"
_secure_lib_libssh= secure/lib/libssh
secure/lib/libssh__L: lib/libz__L secure/lib/libcrypto__L lib/libcrypt__L
.if ${MK_LDNS} != "no"
secure/lib/libssh__L: lib/libldns__L
.endif
.if ${MK_GSSAPI} != "no" && ${MK_KERBEROS_SUPPORT} != "no"
secure/lib/libssh__L: lib/libgssapi__L kerberos5/lib/libkrb5__L \
    kerberos5/lib/libhx509__L kerberos5/lib/libasn1__L lib/libcom_err__L \
    lib/libmd__L kerberos5/lib/libroken__L
.endif
.endif
.endif
_secure_lib=	secure/lib
.endif

.if ${MK_KERBEROS} != "no"
kerberos5/lib/libasn1__L: lib/libcom_err__L kerberos5/lib/libroken__L
kerberos5/lib/libhdb__L: kerberos5/lib/libasn1__L lib/libcom_err__L \
    kerberos5/lib/libkrb5__L kerberos5/lib/libroken__L \
    kerberos5/lib/libwind__L lib/libsqlite3__L
kerberos5/lib/libheimntlm__L: secure/lib/libcrypto__L kerberos5/lib/libkrb5__L \
    kerberos5/lib/libroken__L lib/libcom_err__L
kerberos5/lib/libhx509__L: kerberos5/lib/libasn1__L lib/libcom_err__L \
    secure/lib/libcrypto__L kerberos5/lib/libroken__L kerberos5/lib/libwind__L
kerberos5/lib/libkrb5__L: kerberos5/lib/libasn1__L lib/libcom_err__L \
    lib/libcrypt__L secure/lib/libcrypto__L kerberos5/lib/libhx509__L \
    kerberos5/lib/libroken__L kerberos5/lib/libwind__L \
    kerberos5/lib/libheimbase__L kerberos5/lib/libheimipcc__L
kerberos5/lib/libroken__L: lib/libcrypt__L
kerberos5/lib/libwind__L: kerberos5/lib/libroken__L lib/libcom_err__L
kerberos5/lib/libheimbase__L: lib/libthr__L
kerberos5/lib/libheimipcc__L: kerberos5/lib/libroken__L kerberos5/lib/libheimbase__L lib/libthr__L
.endif

lib/libsqlite3__L: lib/libthr__L

.if ${MK_GSSAPI} != "no"
_lib_libgssapi=	lib/libgssapi
.endif

.if ${MK_KERBEROS} != "no"
_kerberos5_lib=	kerberos5/lib
_kerberos5_lib_libasn1= kerberos5/lib/libasn1
_kerberos5_lib_libhdb= kerberos5/lib/libhdb
_kerberos5_lib_libheimbase= kerberos5/lib/libheimbase
_kerberos5_lib_libkrb5= kerberos5/lib/libkrb5
_kerberos5_lib_libhx509= kerberos5/lib/libhx509
_kerberos5_lib_libroken= kerberos5/lib/libroken
_kerberos5_lib_libheimntlm= kerberos5/lib/libheimntlm
_libsqlite3= lib/libsqlite3
_kerberos5_lib_libheimipcc= kerberos5/lib/libheimipcc
_kerberos5_lib_libwind= kerberos5/lib/libwind
_libcom_err= lib/libcom_err
.endif

.if ${MK_NIS} != "no"
_lib_libypclnt=	lib/libypclnt
.endif

.if ${MK_OPENSSL} == "no"
lib/libradius__L: lib/libmd__L
.endif

lib/libproc__L: \
    ${_cddl_lib_libctf:D${_cddl_lib_libctf}__L} lib/libelf__L lib/librtld_db__L lib/libutil__L
.if ${MK_CXX} != "no"
.if ${MK_LIBCPLUSPLUS} != "no"
lib/libproc__L: lib/libcxxrt__L
.else # This implies MK_GNUCXX != "no"; see lib/libproc
lib/libproc__L: gnu/lib/libsupc++__L
.endif
.endif

.for _lib in ${_prereq_libs}
${_lib}__PL: .PHONY .MAKE
.if exists(${.CURDIR}/${_lib})
	${_+_}@${ECHODIR} "===> ${_lib} (obj,all,install)"; \
		cd ${.CURDIR}/${_lib}; \
		if [ -z "${NO_OBJ}" ]; then ${MAKE} MK_TESTS=no DIRPRFX=${_lib}/ obj; fi; \
		${MAKE} MK_TESTS=no MK_PROFILE=no -DNO_PIC \
		    DIRPRFX=${_lib}/ all; \
		${MAKE} MK_TESTS=no MK_PROFILE=no -DNO_PIC \
		    DIRPRFX=${_lib}/ install
.endif
.endfor

.for _lib in ${_startup_libs} ${_prebuild_libs} ${_generic_libs}
${_lib}__L: .PHONY .MAKE
.if exists(${.CURDIR}/${_lib})
	${_+_}@${ECHODIR} "===> ${_lib} (obj,all,install)"; \
		cd ${.CURDIR}/${_lib}; \
		if [ -z "${NO_OBJ}" ]; then ${MAKE} MK_TESTS=no DIRPRFX=${_lib}/ obj; fi; \
		${MAKE} MK_TESTS=no DIRPRFX=${_lib}/ all; \
		${MAKE} MK_TESTS=no DIRPRFX=${_lib}/ install
.endif
.endfor

_prereq_libs: ${_prereq_libs:S/$/__PL/}
_startup_libs: ${_startup_libs:S/$/__L/}
_prebuild_libs: ${_prebuild_libs:S/$/__L/}
_generic_libs: ${_generic_libs:S/$/__L/}

# Enable SUBDIR_PARALLEL when not calling 'make all', unless called from
# 'everything' with _PARALLEL_SUBDIR_OK set.  This is because it is unlikely
# that running 'make all' from the top-level, especially with a SUBDIR_OVERRIDE
# or LOCAL_DIRS set, will have a reliable build if SUBDIRs are built in
# parallel.  This is safe for the world stage of buildworld though since it has
# already built libraries in a proper order and installed includes into
# WORLDTMP. Special handling is done for SUBDIR ordering for 'install*' to
# avoid trashing a system if it crashes mid-install.
.if !make(all) || defined(_PARALLEL_SUBDIR_OK)
SUBDIR_PARALLEL=
.endif

.include <bsd.subdir.mk>

.if make(check-old) || make(check-old-dirs) || \
    make(check-old-files) || make(check-old-libs) || \
    make(delete-old) || make(delete-old-dirs) || \
    make(delete-old-files) || make(delete-old-libs)

#
# check for / delete old files section
#

.include "ObsoleteFiles.inc"

OLD_LIBS_MESSAGE="Please be sure no application still uses those libraries, \
else you can not start such an application. Consult UPDATING for more \
information regarding how to cope with the removal/revision bump of a \
specific library."

.if !defined(BATCH_DELETE_OLD_FILES)
RM_I=-i
.else
RM_I=-v
.endif

delete-old-files: .PHONY
	@echo ">>> Removing old files (only deletes safe to delete libs)"
# Ask for every old file if the user really wants to remove it.
# It's annoying, but better safe than sorry.
# NB: We cannot pass the list of OLD_FILES as a parameter because the
# argument list will get too long. Using .for/.endfor make "loops" will make
# the Makefile parser segfault.
	@exec 3<&0; \
	cd ${.CURDIR}; \
	${MAKE} -f ${.CURDIR}/Makefile.inc1 ${.MAKEFLAGS} ${.TARGET} \
	    -V OLD_FILES -V "OLD_FILES:Musr/share/*.gz:R" | xargs -n1 | \
	while read file; do \
		if [ -f "${DESTDIR}/$${file}" -o -L "${DESTDIR}/$${file}" ]; then \
			chflags noschg "${DESTDIR}/$${file}" 2>/dev/null || true; \
			rm ${RM_I} "${DESTDIR}/$${file}" <&3; \
		fi; \
		for ext in debug symbols; do \
		  if ! [ -e "${DESTDIR}/$${file}" ] && [ -f \
		      "${DESTDIR}${DEBUGDIR}/$${file}.$${ext}" ]; then \
			  rm ${RM_I} "${DESTDIR}${DEBUGDIR}/$${file}.$${ext}" \
			      <&3; \
		  fi; \
		done; \
	done
# Remove catpages without corresponding manpages.
	@exec 3<&0; \
	find ${DESTDIR}/usr/share/man/cat* ! -type d | \
	sed -ep -e's:${DESTDIR}/usr/share/man/cat:${DESTDIR}/usr/share/man/man:' | \
	while read catpage; do \
		read manpage; \
		if [ ! -e "$${manpage}" ]; then \
			rm ${RM_I} $${catpage} <&3; \
	        fi; \
	done
	@echo ">>> Old files removed"

check-old-files: .PHONY
	@echo ">>> Checking for old files"
	@cd ${.CURDIR}; \
	${MAKE} -f ${.CURDIR}/Makefile.inc1 ${.MAKEFLAGS} ${.TARGET} \
	    -V OLD_FILES -V "OLD_FILES:Musr/share/*.gz:R" | xargs -n1 | \
	while read file; do \
		if [ -f "${DESTDIR}/$${file}" -o -L "${DESTDIR}/$${file}" ]; then \
		 	echo "${DESTDIR}/$${file}"; \
		fi; \
		for ext in debug symbols; do \
		  if [ -f "${DESTDIR}${DEBUGDIR}/$${file}.$${ext}" ]; then \
			  echo "${DESTDIR}${DEBUGDIR}/$${file}.$${ext}"; \
		  fi; \
		done; \
	done
# Check for catpages without corresponding manpages.
	@find ${DESTDIR}/usr/share/man/cat* ! -type d | \
	sed -ep -e's:${DESTDIR}/usr/share/man/cat:${DESTDIR}/usr/share/man/man:' | \
	while read catpage; do \
		read manpage; \
		if [ ! -e "$${manpage}" ]; then \
			echo $${catpage}; \
	        fi; \
	done

delete-old-libs: .PHONY
	@echo ">>> Removing old libraries"
	@echo "${OLD_LIBS_MESSAGE}" | fmt
	@exec 3<&0; \
	cd ${.CURDIR}; \
	${MAKE} -f ${.CURDIR}/Makefile.inc1 ${.MAKEFLAGS} ${.TARGET} \
	    -V OLD_LIBS | xargs -n1 | \
	while read file; do \
		if [ -f "${DESTDIR}/$${file}" -o -L "${DESTDIR}/$${file}" ]; then \
			chflags noschg "${DESTDIR}/$${file}" 2>/dev/null || true; \
			rm ${RM_I} "${DESTDIR}/$${file}" <&3; \
		fi; \
		for ext in debug symbols; do \
		  if ! [ -e "${DESTDIR}/$${file}" ] && [ -f \
		      "${DESTDIR}${DEBUGDIR}/$${file}.$${ext}" ]; then \
			  rm ${RM_I} "${DESTDIR}${DEBUGDIR}/$${file}.$${ext}" \
			      <&3; \
		  fi; \
		done; \
	done
	@echo ">>> Old libraries removed"

check-old-libs: .PHONY
	@echo ">>> Checking for old libraries"
	@cd ${.CURDIR}; \
	${MAKE} -f ${.CURDIR}/Makefile.inc1 ${.MAKEFLAGS} ${.TARGET} \
	    -V OLD_LIBS | xargs -n1 | \
	while read file; do \
		if [ -f "${DESTDIR}/$${file}" -o -L "${DESTDIR}/$${file}" ]; then \
			echo "${DESTDIR}/$${file}"; \
		fi; \
		for ext in debug symbols; do \
		  if [ -f "${DESTDIR}${DEBUGDIR}/$${file}.$${ext}" ]; then \
			  echo "${DESTDIR}${DEBUGDIR}/$${file}.$${ext}"; \
		  fi; \
		done; \
	done

delete-old-dirs: .PHONY
	@echo ">>> Removing old directories"
	@cd ${.CURDIR}; \
	${MAKE} -f ${.CURDIR}/Makefile.inc1 ${.MAKEFLAGS} ${.TARGET} \
	    -V OLD_DIRS | xargs -n1 | sort -r | \
	while read dir; do \
		if [ -d "${DESTDIR}/$${dir}" ]; then \
			rmdir -v "${DESTDIR}/$${dir}" || true; \
		elif [ -L "${DESTDIR}/$${dir}" ]; then \
			echo "${DESTDIR}/$${dir} is a link, please remove everything manually."; \
		fi; \
		if [ -d "${DESTDIR}${DEBUGDIR}/$${dir}" ]; then \
			rmdir -v "${DESTDIR}${DEBUGDIR}/$${dir}" || true; \
		elif [ -L "${DESTDIR}${DEBUGDIR}/$${dir}" ]; then \
			echo "${DESTDIR}${DEBUGDIR}/$${dir} is a link, please remove everything manually."; \
		fi; \
	done
	@echo ">>> Old directories removed"

check-old-dirs: .PHONY
	@echo ">>> Checking for old directories"
	@cd ${.CURDIR}; \
	${MAKE} -f ${.CURDIR}/Makefile.inc1 ${.MAKEFLAGS} ${.TARGET} \
	    -V OLD_DIRS | xargs -n1 | \
	while read dir; do \
		if [ -d "${DESTDIR}/$${dir}" ]; then \
			echo "${DESTDIR}/$${dir}"; \
		elif [ -L "${DESTDIR}/$${dir}" ]; then \
			echo "${DESTDIR}/$${dir} is a link, please remove everything manually."; \
		fi; \
		if [ -d "${DESTDIR}${DEBUGDIR}/$${dir}" ]; then \
			echo "${DESTDIR}${DEBUGDIR}/$${dir}"; \
		elif [ -L "${DESTDIR}${DEBUGDIR}/$${dir}" ]; then \
			echo "${DESTDIR}${DEBUGDIR}/$${dir} is a link, please remove everything manually."; \
		fi; \
	done

delete-old: delete-old-files delete-old-dirs .PHONY
	@echo "To remove old libraries run '${MAKE_CMD} delete-old-libs'."

check-old: check-old-files check-old-libs check-old-dirs .PHONY
	@echo "To remove old files and directories run '${MAKE_CMD} delete-old'."
	@echo "To remove old libraries run '${MAKE_CMD} delete-old-libs'."

.endif

#
# showconfig - show build configuration.
#
showconfig: .PHONY
	@(${MAKE} -n -f ${.CURDIR}/sys/conf/kern.opts.mk -V dummy -dg1 UPDATE_DEPENDFILE=no NO_OBJ=yes; \
	  ${MAKE} -n -f ${.CURDIR}/share/mk/src.opts.mk -V dummy -dg1 UPDATE_DEPENDFILE=no NO_OBJ=yes) 2>&1 | grep ^MK_ | sort -u

.if !empty(KRNLOBJDIR) && !empty(KERNCONF)
DTBOUTPUTPATH= ${KRNLOBJDIR}/${KERNCONF}/

.if !defined(FDT_DTS_FILE) || empty(FDT_DTS_FILE)
.if exists(${KERNCONFDIR}/${KERNCONF})
FDT_DTS_FILE!= awk 'BEGIN {FS="="} /^makeoptions[[:space:]]+FDT_DTS_FILE/ {print $$2}' \
	'${KERNCONFDIR}/${KERNCONF}' ; echo
.endif
.endif

.endif

.if !defined(DTBOUTPUTPATH) || !exists(${DTBOUTPUTPATH})
DTBOUTPUTPATH= ${.CURDIR}
.endif

#
# Build 'standalone' Device Tree Blob
#
builddtb: .PHONY
	@PATH=${TMPPATH} MACHINE=${TARGET} \
	${.CURDIR}/sys/tools/fdt/make_dtb.sh ${.CURDIR}/sys \
	    "${FDT_DTS_FILE}" ${DTBOUTPUTPATH}

###############

# cleanworld
# In the following, the first 'rm' in a series will usually remove all
# files and directories.  If it does not, then there are probably some
# files with file flags set, so this unsets them and tries the 'rm' a
# second time.  There are situations where this target will be cleaning
# some directories via more than one method, but that duplication is
# needed to correctly handle all the possible situations.  Removing all
# files without file flags set in the first 'rm' instance saves time,
# because 'chflags' will need to operate on fewer files afterwards.
#
# It is expected that BW_CANONICALOBJDIR == the CANONICALOBJDIR as would be
# created by bsd.obj.mk, except that we don't want to .include that file
# in this makefile.
#
BW_CANONICALOBJDIR:=${OBJTREE}${.CURDIR}
cleanworld: .PHONY
.if exists(${BW_CANONICALOBJDIR}/)
	-rm -rf ${BW_CANONICALOBJDIR}/*
	-chflags -R 0 ${BW_CANONICALOBJDIR}
	rm -rf ${BW_CANONICALOBJDIR}/*
.endif
.if ${.CURDIR} == ${.OBJDIR} || ${.CURDIR}/obj == ${.OBJDIR}
	#   To be safe in this case, fall back to a 'make cleandir'
	${_+_}@cd ${.CURDIR}; ${MAKE} cleandir
.endif

.if defined(TARGET) && defined(TARGET_ARCH)

.if ${TARGET} == ${MACHINE} && ${TARGET_ARCH} == ${MACHINE_ARCH}
XDEV_CPUTYPE?=${CPUTYPE}
.else
XDEV_CPUTYPE?=${TARGET_CPUTYPE}
.endif

NOFUN=-DNO_FSCHG MK_HTML=no -DNO_LINT \
	MK_MAN=no MK_NLS=no MK_PROFILE=no \
	MK_KERBEROS=no MK_RESCUE=no MK_TESTS=no MK_WARNS=no \
	TARGET=${TARGET} TARGET_ARCH=${TARGET_ARCH} \
	CPUTYPE=${XDEV_CPUTYPE}

XDDIR=${TARGET_ARCH}-freebsd
XDTP?=/usr/${XDDIR}
.if ${XDTP:N/*}
.error XDTP variable should be an absolute path
.endif

CDBENV=MAKEOBJDIRPREFIX=${MAKEOBJDIRPREFIX}/${XDDIR} \
	INSTALL="sh ${.CURDIR}/tools/install.sh"
CDENV= ${CDBENV} \
	TOOLS_PREFIX=${XDTP}

.if ${WANT_COMPILER_TYPE} == gcc || \
    (defined(X_COMPILER_TYPE) && ${X_COMPILER_TYPE} == gcc)
# GCC requires -isystem and -L when using a cross-compiler.  --sysroot
# won't set header path and -L is used to ensure the base library path
# is added before the port PREFIX library path.
CD2CFLAGS+=	-isystem ${XDDESTDIR}/usr/include -L${XDDESTDIR}/usr/lib
# GCC requires -B to find /usr/lib/crti.o when using a cross-compiler
# combined with --sysroot.
CD2CFLAGS+=	-B${XDDESTDIR}/usr/lib
# Force using libc++ for external GCC.
# XXX: This should be checking MK_GNUCXX == no
.if ${X_COMPILER_VERSION} >= 40800
CD2CXXFLAGS+=	-isystem ${XDDESTDIR}/usr/include/c++/v1 -std=c++11 \
		-nostdinc++
.endif
.endif
CD2CFLAGS+=	--sysroot=${XDDESTDIR}/
CD2ENV=${CDENV} CC="${CC} ${CD2CFLAGS}" CXX="${CXX} ${CD2CXXFLAGS} ${CD2CFLAGS}" \
	CPP="${CPP} ${CD2CFLAGS}" \
	MACHINE=${TARGET} MACHINE_ARCH=${TARGET_ARCH}

CDTMP=	${MAKEOBJDIRPREFIX}/${XDDIR}/${.CURDIR}/tmp
CDMAKE=${CDENV} PATH=${CDTMP}/usr/bin:${PATH} ${MAKE} ${NOFUN}
CD2MAKE=${CD2ENV} PATH=${CDTMP}/usr/bin:${XDDESTDIR}/usr/bin:${PATH} ${MAKE} ${NOFUN}
.if ${MK_META_MODE} != "no"
# Don't rebuild build-tools targets during normal build.
CD2MAKE+=	BUILD_TOOLS_META=.NOMETA
.endif
XDDESTDIR=${DESTDIR}/${XDTP}
.if !defined(OSREL)
OSREL!= uname -r | sed -e 's/[-(].*//'
.endif

.ORDER: xdev-build xdev-install xdev-links
xdev: xdev-build xdev-install .PHONY

.ORDER: _xb-worldtmp _xb-bootstrap-tools _xb-build-tools _xb-cross-tools
xdev-build: _xb-worldtmp _xb-bootstrap-tools _xb-build-tools _xb-cross-tools .PHONY

_xb-worldtmp: .PHONY
	mkdir -p ${CDTMP}/usr
	mtree -deU -f ${.CURDIR}/etc/mtree/BSD.usr.dist \
	    -p ${CDTMP}/usr >/dev/null

_xb-bootstrap-tools: .PHONY
.for _tool in \
    ${_clang_tblgen} \
    ${_gperf} \
    ${_yacc}
	${_+_}@${ECHODIR} "===> ${_tool} (obj,all,install)"; \
	cd ${.CURDIR}/${_tool}; \
	if [ -z "${NO_OBJ}" ]; then ${CDMAKE} DIRPRFX=${_tool}/ obj; fi; \
	${CDMAKE} DIRPRFX=${_tool}/ all; \
	${CDMAKE} DIRPRFX=${_tool}/ DESTDIR=${CDTMP} install
.endfor

_xb-build-tools: .PHONY
	${_+_}@cd ${.CURDIR}; \
	${CDBENV} ${MAKE} -f Makefile.inc1 ${NOFUN} build-tools

_xb-cross-tools: .PHONY
.for _tool in \
    ${_binutils} \
    ${_elftctools} \
    usr.bin/ar \
    ${_clang_libs} \
    ${_clang} \
    ${_gcc}
	${_+_}@${ECHODIR} "===> xdev ${_tool} (obj,all)"; \
	cd ${.CURDIR}/${_tool}; \
	if [ -z "${NO_OBJ}" ]; then ${CDMAKE} DIRPRFX=${_tool}/ obj; fi; \
	${CDMAKE} DIRPRFX=${_tool}/ all
.endfor

_xi-mtree: .PHONY
	${_+_}@${ECHODIR} "mtree populating ${XDDESTDIR}"
	mkdir -p ${XDDESTDIR}
	mtree -deU -f ${.CURDIR}/etc/mtree/BSD.root.dist \
	    -p ${XDDESTDIR} >/dev/null
	mtree -deU -f ${.CURDIR}/etc/mtree/BSD.usr.dist \
	    -p ${XDDESTDIR}/usr >/dev/null
	mtree -deU -f ${.CURDIR}/etc/mtree/BSD.include.dist \
	    -p ${XDDESTDIR}/usr/include >/dev/null
.if defined(LIBCOMPAT)
	mtree -deU -f ${.CURDIR}/etc/mtree/BSD.lib${libcompat}.dist \
	    -p ${XDDESTDIR}/usr >/dev/null
.endif
.if ${MK_TESTS} != "no"
	mkdir -p ${XDDESTDIR}${TESTSBASE}
	mtree -deU -f ${.CURDIR}/etc/mtree/BSD.tests.dist \
	    -p ${XDDESTDIR}${TESTSBASE} >/dev/null
.endif

.ORDER: xdev-build _xi-mtree _xi-cross-tools _xi-includes _xi-libraries
xdev-install: xdev-build _xi-mtree _xi-cross-tools _xi-includes _xi-libraries .PHONY

_xi-cross-tools: .PHONY
	@echo "_xi-cross-tools"
.for _tool in \
    ${_binutils} \
    ${_elftctools} \
    usr.bin/ar \
    ${_clang_libs} \
    ${_clang} \
    ${_gcc}
	${_+_}@${ECHODIR} "===> xdev ${_tool} (install)"; \
	cd ${.CURDIR}/${_tool}; \
	${CDMAKE} DIRPRFX=${_tool}/ install DESTDIR=${XDDESTDIR}
.endfor

_xi-includes: .PHONY
	${_+_}cd ${.CURDIR}; ${CD2MAKE} -f Makefile.inc1 includes \
		DESTDIR=${XDDESTDIR}

_xi-libraries: .PHONY
	${_+_}cd ${.CURDIR}; ${CD2MAKE} -f Makefile.inc1 libraries \
		DESTDIR=${XDDESTDIR}

xdev-links: .PHONY
	${_+_}cd ${XDDESTDIR}/usr/bin; \
	mkdir -p ../../../../usr/bin; \
		for i in *; do \
			ln -sf ../../${XDTP}/usr/bin/$$i \
			    ../../../../usr/bin/${XDDIR}-$$i; \
			ln -sf ../../${XDTP}/usr/bin/$$i \
			    ../../../../usr/bin/${XDDIR}${OSREL}-$$i; \
		done
.else
xdev xdev-build xdev-install xdev-links: .PHONY
	@echo "*** Error: Both TARGET and TARGET_ARCH must be defined for \"${.TARGET}\" target"
.endif<|MERGE_RESOLUTION|>--- conflicted
+++ resolved
@@ -761,14 +761,6 @@
 	rm -rf ${LIBCOMPATTMP}
 .endif
 .else
-<<<<<<< HEAD
-	${_+_}cd ${.CURDIR}; ${WMAKE} -DBATCH_DELETE_OLD_FILES \
-	    delete-old delete-old-libs
-.if defined(LIBCOMPAT)
-	${_+_}cd ${.CURDIR}; ${WMAKE} -DBATCH_DELETE_OLD_FILES \
-	    DESTDIR=${LIBCOMPATTMP} \
-	    delete-old delete-old-libs
-=======
 	@echo ">>> Deleting stale files in build tree..."
 	${_+_}cd ${.CURDIR}; ${WMAKE} -DBATCH_DELETE_OLD_FILES \
 	    delete-old delete-old-libs >/dev/null
@@ -776,7 +768,6 @@
 	${_+_}cd ${.CURDIR}; ${WMAKE} -DBATCH_DELETE_OLD_FILES \
 	    DESTDIR=${LIBCOMPATTMP} \
 	    delete-old delete-old-libs >/dev/null
->>>>>>> 1eb0f3d2
 .endif
 	rm -rf ${WORLDTMP}/legacy/usr/include
 .if ${USING_SYSTEM_COMPILER} == "yes"
