--- conflicted
+++ resolved
@@ -374,11 +374,7 @@
 #
 .if make(universe) || make(universe_kernels) || make(tinderbox) || make(targets)
 TARGETS?=amd64 arm i386 ia64 mips pc98 powerpc sparc64
-<<<<<<< HEAD
-TARGET_ARCHES_arm?=	arm armeb armv6 armv6eb armv6hf
-=======
-TARGET_ARCHES_arm?=	arm armeb armv6
->>>>>>> 79894c60
+TARGET_ARCHES_arm?=	arm armeb armv6 armv6hf
 TARGET_ARCHES_mips?=	mipsel mips mips64el mips64 mipsn32
 TARGET_ARCHES_powerpc?=	powerpc powerpc64
 TARGET_ARCHES_pc98?=	i386
