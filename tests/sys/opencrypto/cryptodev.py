--- conflicted
+++ resolved
@@ -38,14 +38,10 @@
 import random
 import signal
 from struct import pack as _pack
-<<<<<<< HEAD
 import sys
 import time
 
 import dpkt
-=======
-import time
->>>>>>> f0fa844d
 
 from cryptodevh import *
 
@@ -275,10 +271,6 @@
         return s, tag.tostring()
 
     def perftest(self, op, size, timeo=3):
-<<<<<<< HEAD
-
-=======
->>>>>>> f0fa844d
         inp = array.array('B', (random.randint(0, 255) for x in xrange(size)))
         out = array.array('B', self._to_bytes(inp))
 
