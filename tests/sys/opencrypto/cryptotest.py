#!/usr/local/bin/python2
#
# Copyright (c) 2014 The FreeBSD Foundation
# All rights reserved.
#
# This software was developed by John-Mark Gurney under
# the sponsorship from the FreeBSD Foundation.
# Redistribution and use in source and binary forms, with or without
# modification, are permitted provided that the following conditions
# are met:
# 1.  Redistributions of source code must retain the above copyright
#     notice, this list of conditions and the following disclaimer.
# 2.  Redistributions in binary form must reproduce the above copyright
#     notice, this list of conditions and the following disclaimer in the
#     documentation and/or other materials provided with the distribution.
#
# THIS SOFTWARE IS PROVIDED BY THE AUTHOR AND CONTRIBUTORS ``AS IS'' AND
# ANY EXPRESS OR IMPLIED WARRANTIES, INCLUDING, BUT NOT LIMITED TO, THE
# IMPLIED WARRANTIES OF MERCHANTABILITY AND FITNESS FOR A PARTICULAR PURPOSE
# ARE DISCLAIMED. IN NO EVENT SHALL THE AUTHOR OR CONTRIBUTORS BE LIABLE
# FOR ANY DIRECT, INDIRECT, INCIDENTAL, SPECIAL, EXEMPLARY, OR CONSEQUENTIAL
# DAMAGES (INCLUDING, BUT NOT LIMITED TO, PROCUREMENT OF SUBSTITUTE GOODS
# OR SERVICES; LOSS OF USE, DATA, OR PROFITS; OR BUSINESS INTERRUPTION)
# HOWEVER CAUSED AND ON ANY THEORY OF LIABILITY, WHETHER IN CONTRACT, STRICT
# LIABILITY, OR TORT (INCLUDING NEGLIGENCE OR OTHERWISE) ARISING IN ANY WAY
# OUT OF THE USE OF THIS SOFTWARE, EVEN IF ADVISED OF THE POSSIBILITY OF
# SUCH DAMAGE.
#
# $FreeBSD$
#

from __future__ import print_function

import binascii
import errno
import cryptodev
import itertools
import os
import struct
import unittest
from cryptodev import *
from glob import iglob

katdir = '/usr/local/share/nist-kat'

def katg(base, glob):
    assert os.path.exists(katdir), "Please 'pkg install nist-kat'"
    if not os.path.exists(os.path.join(katdir, base)):
        raise unittest.SkipTest("Missing %s test vectors" % (base))
    return iglob(os.path.join(katdir, base, glob))

aesmodules = [ 'cryptosoft0', 'aesni0', 'ccr0', 'ccp0' ]
desmodules = [ 'cryptosoft0', ]
shamodules = [ 'cryptosoft0', 'aesni0', 'ccr0', 'ccp0' ]

def GenTestCase(cname):
    try:
        crid = cryptodev.Crypto.findcrid(cname)
    except IOError:
        return None

    class GendCryptoTestCase(unittest.TestCase):
        ###############
        ##### AES #####
        ###############
        @unittest.skipIf(cname not in aesmodules, 'skipping AES-XTS on %s' % (cname))
        def test_xts(self):
            for i in katg('XTSTestVectors/format tweak value input - data unit seq no', '*.rsp'):
                self.runXTS(i, cryptodev.CRYPTO_AES_XTS)

        @unittest.skipIf(cname not in aesmodules, 'skipping AES-CBC on %s' % (cname))
        def test_cbc(self):
            for i in katg('KAT_AES', 'CBC[GKV]*.rsp'):
                self.runCBC(i)

        @unittest.skipIf(cname not in aesmodules, 'skipping AES-CCM on %s' % (cname))
        def test_ccm(self):
            for i in katg('ccmtestvectors', 'V*.rsp'):
                self.runCCMEncrypt(i)

            for i in katg('ccmtestvectors', 'D*.rsp'):
                self.runCCMDecrypt(i)

        @unittest.skipIf(cname not in aesmodules, 'skipping AES-GCM on %s' % (cname))
        def test_gcm(self):
            for i in katg('gcmtestvectors', 'gcmEncrypt*'):
                self.runGCM(i, 'ENCRYPT')

            for i in katg('gcmtestvectors', 'gcmDecrypt*'):
                self.runGCM(i, 'DECRYPT')

        _gmacsizes = { 32: cryptodev.CRYPTO_AES_256_NIST_GMAC,
            24: cryptodev.CRYPTO_AES_192_NIST_GMAC,
            16: cryptodev.CRYPTO_AES_128_NIST_GMAC,
        }
        def runGCM(self, fname, mode):
            curfun = None
            if mode == 'ENCRYPT':
                swapptct = False
                curfun = Crypto.encrypt
            elif mode == 'DECRYPT':
                swapptct = True
                curfun = Crypto.decrypt
            else:
                raise RuntimeError('unknown mode: %r' % repr(mode))

            columns = [ 'Count', 'Key', 'IV', 'CT', 'AAD', 'Tag', 'PT', ]
            with cryptodev.KATParser(fname, columns) as parser:
                self.runGCMWithParser(parser, mode)

        def runGCMWithParser(self, parser, mode):
            for _, lines in next(parser):
                for data in lines:
                    curcnt = int(data['Count'])
                    cipherkey = binascii.unhexlify(data['Key'])
                    iv = binascii.unhexlify(data['IV'])
                    aad = binascii.unhexlify(data['AAD'])
                    tag = binascii.unhexlify(data['Tag'])
                    if 'FAIL' not in data:
                        pt = binascii.unhexlify(data['PT'])
                    ct = binascii.unhexlify(data['CT'])

                    if len(iv) != 12:
                        # XXX - isn't supported
                        continue

                    try:
                        c = Crypto(cryptodev.CRYPTO_AES_NIST_GCM_16,
                            cipherkey,
                            mac=self._gmacsizes[len(cipherkey)],
<<<<<<< HEAD
                            mackey=cipherkey, crid=crid)
                    except EnvironmentError as e:
=======
                            mackey=cipherkey, crid=crid,
                            maclen=16)
                    except EnvironmentError, e:
>>>>>>> f0fa844d
                        # Can't test algorithms the driver does not support.
                        if e.errno != errno.EOPNOTSUPP:
                            raise
                        continue

                    if mode == 'ENCRYPT':
                        try:
                            rct, rtag = c.encrypt(pt, iv, aad)
                        except EnvironmentError as e:
                            # Can't test inputs the driver does not support.
                            if e.errno != errno.EINVAL:
                                raise
                            continue
                        rtag = rtag[:len(tag)]
                        data['rct'] = binascii.hexlify(rct)
                        data['rtag'] = binascii.hexlify(rtag)
                        self.assertEqual(rct, ct, repr(data))
                        self.assertEqual(rtag, tag, repr(data))
                    else:
                        if len(tag) != 16:
                            continue
                        args = (ct, iv, aad, tag)
                        if 'FAIL' in data:
                            self.assertRaises(IOError,
                                c.decrypt, *args)
                        else:
                            try:
                                rpt, rtag = c.decrypt(*args)
                            except EnvironmentError as e:
                                # Can't test inputs the driver does not support.
                                if e.errno != errno.EINVAL:
                                    raise
                                continue
                            data['rpt'] = binascii.unhexlify(rpt)
                            data['rtag'] = binascii.unhexlify(rtag)
                            self.assertEqual(rpt, pt,
                                repr(data))

        def runCBC(self, fname):
            columns = [ 'COUNT', 'KEY', 'IV', 'PLAINTEXT', 'CIPHERTEXT', ]
            with cryptodev.KATParser(fname, columns) as parser:
                self.runCBCWithParser(parser)

        def runCBCWithParser(self, parser):
            curfun = None
            for mode, lines in next(parser):
                if mode == 'ENCRYPT':
                    swapptct = False
                    curfun = Crypto.encrypt
                elif mode == 'DECRYPT':
                    swapptct = True
                    curfun = Crypto.decrypt
                else:
                    raise RuntimeError('unknown mode: %r' % repr(mode))

                for data in lines:
                    curcnt = int(data['COUNT'])
                    cipherkey = binascii.unhexlify(data['KEY'])
                    iv = binascii.unhexlify(data['IV'])
                    pt = binascii.unhexlify(data['PLAINTEXT'])
                    ct = binascii.unhexlify(data['CIPHERTEXT'])

                    if swapptct:
                        pt, ct = ct, pt
                    # run the fun
                    c = Crypto(cryptodev.CRYPTO_AES_CBC, cipherkey, crid=crid)
                    r = curfun(c, pt, iv)
                    self.assertEqual(r, ct)

        def runXTS(self, fname, meth):
            columns = [ 'COUNT', 'DataUnitLen', 'Key', 'DataUnitSeqNumber', 'PT',
                        'CT']
            with cryptodev.KATParser(fname, columns) as parser:
                self.runXTSWithParser(parser, meth)

        def runXTSWithParser(self, parser, meth):
            curfun = None
            for mode, lines in next(parser):
                if mode == 'ENCRYPT':
                    swapptct = False
                    curfun = Crypto.encrypt
                elif mode == 'DECRYPT':
                    swapptct = True
                    curfun = Crypto.decrypt
                else:
                    raise RuntimeError('unknown mode: %r' % repr(mode))

                for data in lines:
                    curcnt = int(data['COUNT'])
                    nbits = int(data['DataUnitLen'])
                    cipherkey = binascii.unhexlify(data['Key'])
                    iv = struct.pack('QQ', int(data['DataUnitSeqNumber']), 0)
                    pt = binascii.unhexlify(data['PT'])
                    ct = binascii.unhexlify(data['CT'])

                    if nbits % 128 != 0:
                        # XXX - mark as skipped
                        continue
                    if swapptct:
                        pt, ct = ct, pt
                    # run the fun
                    try:
                        c = Crypto(meth, cipherkey, crid=crid)
                        r = curfun(c, pt, iv)
                    except EnvironmentError as e:
                        # Can't test hashes the driver does not support.
                        if e.errno != errno.EOPNOTSUPP:
                            raise
                        continue
                    self.assertEqual(r, ct)

        def runCCMEncrypt(self, fname):
            for data in cryptodev.KATCCMParser(fname):
                Nlen = int(data['Nlen'])
                if Nlen != 12:
                    # OCF only supports 12 byte IVs
                    continue
                key = data['Key'].decode('hex')
                nonce = data['Nonce'].decode('hex')
                Alen = int(data['Alen'])
                if Alen != 0:
                    aad = data['Adata'].decode('hex')
                else:
                    aad = None
                payload = data['Payload'].decode('hex')
                ct = data['CT'].decode('hex')

                try:
                    c = Crypto(crid=crid,
                        cipher=cryptodev.CRYPTO_AES_CCM_16,
                        key=key,
                        mac=cryptodev.CRYPTO_AES_CCM_CBC_MAC,
                        mackey=key, maclen=16)
                    r, tag = Crypto.encrypt(c, payload,
                        nonce, aad)
                except EnvironmentError, e:
                    if e.errno != errno.EOPNOTSUPP:
                        raise
                    continue

                out = r + tag
                self.assertEqual(out, ct,
                    "Count " + data['Count'] + " Actual: " + \
                    repr(out.encode("hex")) + " Expected: " + \
                    repr(data) + " on " + cname)

        def runCCMDecrypt(self, fname):
            # XXX: Note that all of the current CCM
            # decryption test vectors use IV and tag sizes
            # that aren't supported by OCF none of the
            # tests are actually ran.
            for data in cryptodev.KATCCMParser(fname):
                Nlen = int(data['Nlen'])
                if Nlen != 12:
                    # OCF only supports 12 byte IVs
                    continue
                Tlen = int(data['Tlen'])
                if Tlen != 16:
                    # OCF only supports 16 byte tags
                    continue
                key = data['Key'].decode('hex')
                nonce = data['Nonce'].decode('hex')
                Alen = int(data['Alen'])
                if Alen != 0:
                    aad = data['Adata'].decode('hex')
                else:
                    aad = None
                ct = data['CT'].decode('hex')
                tag = ct[-16:]
                ct = ct[:-16]

                try:
                    c = Crypto(crid=crid,
                        cipher=cryptodev.CRYPTO_AES_CCM_16,
                        key=key,
                        mac=cryptodev.CRYPTO_AES_CCM_CBC_MAC,
                        mackey=key, maclen=16)
                except EnvironmentError, e:
                    if e.errno != errno.EOPNOTSUPP:
                        raise
                    continue

                if data['Result'] == 'Fail':
                    self.assertRaises(IOError,
                        c.decrypt, payload, nonce, aad, tag)
                else:
                    r = Crypto.decrypt(c, payload, nonce,
                        aad, tag)

                    payload = data['Payload'].decode('hex')
                    Plen = int(data('Plen'))
                    payload = payload[:plen]
                    self.assertEqual(r, payload,
                        "Count " + data['Count'] + \
                        " Actual: " + repr(r.encode("hex")) + \
                        " Expected: " + repr(data) + \
                        " on " + cname)

        ###############
        ##### DES #####
        ###############
        @unittest.skipIf(cname not in desmodules, 'skipping DES on %s' % (cname))
        def test_tdes(self):
            for i in katg('KAT_TDES', 'TCBC[a-z]*.rsp'):
                self.runTDES(i)

        def runTDES(self, fname):
            columns = [ 'COUNT', 'KEYs', 'IV', 'PLAINTEXT', 'CIPHERTEXT', ]
            with cryptodev.KATParser(fname, columns) as parser:
                self.runTDESWithParser(parser)

        def runTDESWithParser(self, parser):
            curfun = None
            for mode, lines in next(parser):
                if mode == 'ENCRYPT':
                    swapptct = False
                    curfun = Crypto.encrypt
                elif mode == 'DECRYPT':
                    swapptct = True
                    curfun = Crypto.decrypt
                else:
                    raise RuntimeError('unknown mode: %r' % repr(mode))

                for data in lines:
                    curcnt = int(data['COUNT'])
                    key = data['KEYs'] * 3
                    cipherkey = binascii.unhexlify(key)
                    iv = binascii.unhexlify(data['IV'])
                    pt = binascii.unhexlify(data['PLAINTEXT'])
                    ct = binascii.unhexlify(data['CIPHERTEXT'])

                    if swapptct:
                        pt, ct = ct, pt
                    # run the fun
                    c = Crypto(cryptodev.CRYPTO_3DES_CBC, cipherkey, crid=crid)
                    r = curfun(c, pt, iv)
                    self.assertEqual(r, ct)

        ###############
        ##### SHA #####
        ###############
        @unittest.skipIf(cname not in shamodules, 'skipping SHA on %s' % str(cname))
        def test_sha(self):
            for i in katg('shabytetestvectors', 'SHA*Msg.rsp'):
                self.runSHA(i)

        def runSHA(self, fname):
            # Skip SHA512_(224|256) tests
            if fname.find('SHA512_') != -1:
                return

            for hashlength, lines in cryptodev.KATParser(fname,
                [ 'Len', 'Msg', 'MD' ]):
                # E.g., hashlength will be "L=20" (bytes)
                hashlen = int(hashlength.split("=")[1])

                if hashlen == 20:
                    alg = cryptodev.CRYPTO_SHA1
                elif hashlen == 28:
                    alg = cryptodev.CRYPTO_SHA2_224
                elif hashlen == 32:
                    alg = cryptodev.CRYPTO_SHA2_256
                elif hashlen == 48:
                    alg = cryptodev.CRYPTO_SHA2_384
                elif hashlen == 64:
                    alg = cryptodev.CRYPTO_SHA2_512
                else:
                    # Skip unsupported hashes
                    # Slurp remaining input in section
                    for data in lines:
                        continue
                    continue

                for data in lines:
                    msg = data['Msg'].decode('hex')
                                        msg = msg[:int(data['Len'])]
                    md = data['MD'].decode('hex')

                    try:
                        c = Crypto(mac=alg, crid=crid,
                            maclen=hashlen)
                    except EnvironmentError, e:
                        # Can't test hashes the driver does not support.
                        if e.errno != errno.EOPNOTSUPP:
                            raise
                        continue

                    _, r = c.encrypt(msg, iv="")

                    self.assertEqual(r, md, "Actual: " + \
                        repr(r.encode("hex")) + " Expected: " + repr(data) + " on " + cname)

        @unittest.skipIf(cname not in shamodules, 'skipping SHA-HMAC on %s' % str(cname))
        def test_sha1hmac(self):
            for i in katg('hmactestvectors', 'HMAC.rsp'):
                self.runSHA1HMAC(i)

        def runSHA1HMAC(self, fname):
            columns = [ 'Count', 'Klen', 'Tlen', 'Key', 'Msg', 'Mac' ]
            with cryptodev.KATParser(fname, columns) as parser:
                self.runSHA1HMACWithParser(parser)

        def runSHA1HMACWithParser(self, parser):
            for hashlength, lines in next(parser):
                # E.g., hashlength will be "L=20" (bytes)
                hashlen = int(hashlength.split("=")[1])

                blocksize = None
                if hashlen == 20:
                    alg = cryptodev.CRYPTO_SHA1_HMAC
                    blocksize = 64
                elif hashlen == 28:
                    alg = cryptodev.CRYPTO_SHA2_224_HMAC
                    blocksize = 64
                elif hashlen == 32:
                    alg = cryptodev.CRYPTO_SHA2_256_HMAC
                    blocksize = 64
                elif hashlen == 48:
                    alg = cryptodev.CRYPTO_SHA2_384_HMAC
                    blocksize = 128
                elif hashlen == 64:
                    alg = cryptodev.CRYPTO_SHA2_512_HMAC
                    blocksize = 128
                else:
                    # Skip unsupported hashes
                    # Slurp remaining input in section
                    for data in lines:
                        continue
                    continue

                for data in lines:
                    key = binascii.unhexlify(data['Key'])
                    msg = binascii.unhexlify(data['Msg'])
                    mac = binascii.unhexlify(data['Mac'])
                    tlen = int(data['Tlen'])

                    if len(key) > blocksize:
                        continue

                    try:
                        c = Crypto(mac=alg, mackey=key,
<<<<<<< HEAD
                            crid=crid)
                    except EnvironmentError as e:
=======
                            crid=crid, maclen=hashlen)
                    except EnvironmentError, e:
>>>>>>> f0fa844d
                        # Can't test hashes the driver does not support.
                        if e.errno != errno.EOPNOTSUPP:
                            raise
                        continue

                    _, r = c.encrypt(msg, iv="")

                    self.assertEqual(r[:tlen], mac, "Actual: " + \
                        repr(r.encode("hex")) + " Expected: " + repr(data))

    return GendCryptoTestCase

cryptosoft = GenTestCase('cryptosoft0')
aesni = GenTestCase('aesni0')
ccr = GenTestCase('ccr0')
ccp = GenTestCase('ccp0')

if __name__ == '__main__':
    unittest.main()<|MERGE_RESOLUTION|>--- conflicted
+++ resolved
@@ -128,14 +128,9 @@
                         c = Crypto(cryptodev.CRYPTO_AES_NIST_GCM_16,
                             cipherkey,
                             mac=self._gmacsizes[len(cipherkey)],
-<<<<<<< HEAD
-                            mackey=cipherkey, crid=crid)
-                    except EnvironmentError as e:
-=======
                             mackey=cipherkey, crid=crid,
                             maclen=16)
-                    except EnvironmentError, e:
->>>>>>> f0fa844d
+                    except EnvironmentError as e:
                         # Can't test algorithms the driver does not support.
                         if e.errno != errno.EOPNOTSUPP:
                             raise
@@ -477,13 +472,8 @@
 
                     try:
                         c = Crypto(mac=alg, mackey=key,
-<<<<<<< HEAD
-                            crid=crid)
+                            crid=crid, maclen=hashlen)
                     except EnvironmentError as e:
-=======
-                            crid=crid, maclen=hashlen)
-                    except EnvironmentError, e:
->>>>>>> f0fa844d
                         # Can't test hashes the driver does not support.
                         if e.errno != errno.EOPNOTSUPP:
                             raise
