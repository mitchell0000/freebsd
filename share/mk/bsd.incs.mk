--- conflicted
+++ resolved
@@ -8,16 +8,14 @@
 
 INCSGROUPS?=	INCS
 
-<<<<<<< HEAD
+_INCSGROUPS=	${INCSGROUPS:C,[/*],_,g}
+
 .if defined(NO_ROOT)
 .if !defined(TAGS) || ! ${TAGS:Mpackage=*}
 TAGS+=		package=${PACKAGE:Uruntime}
 .endif
 TAG_ARGS=	-T ${TAGS:[*]:S/ /,/g}
 .endif
-=======
-_INCSGROUPS=	${INCSGROUPS:C,[/*],_,g}
->>>>>>> 30d816a7
 
 .if !target(buildincludes)
 .for group in ${_INCSGROUPS}
