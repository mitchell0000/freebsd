#
# $FreeBSD$
#
# Generic mechanism to deal with WITH and WITHOUT options and turn
# them into MK_ options.
#
# For each option FOO in __DEFUALT_YES_OPTIONS, MK_FOO is set to
# "yes", unless WITHOUT_FOO is defined, in which case it is set to
# "no".
#
# For each option FOO in __DEFUALT_NO_OPTIONS, MK_FOO is set to "no",
# unless WITH_FOO is defined, in which case it is set to "yes".
#
# If both WITH_FOO and WITHOUT_FOO are defined, WITHOUT_FOO wins and
# MK_FOO is set to "no" regardless of which list it was in.
#
# Both __DEFAULT_YES_OPTIONS and __DEFAULT_NO_OPTIONS are undef'd
# after all this processing, allowing this file to be included
# multiple times with different lists.
#
# Users should generally define WITH_FOO or WITHOUT_FOO, but the build
# system should use MK_FOO={yes,no} when it needs to override the
# user's desires or default behavior.
#

#
# MK_* options which default to "yes".
#
.for var in ${__DEFAULT_YES_OPTIONS}
.if !defined(MK_${var})
.if defined(WITHOUT_${var})			# WITHOUT always wins
MK_${var}:=	no
.else
MK_${var}:=	yes
.endif
.endif
.endfor
.undef __DEFAULT_YES_OPTIONS

#
# MK_* options which default to "no".
#
.for var in ${__DEFAULT_NO_OPTIONS}
.if !defined(MK_${var})
<<<<<<< HEAD
.if defined(WITH_${var}) && !defined(WITHOUT_${var}) # WITHOUT wins
=======
.if defined(WITH_${var}) && !defined(WITHOUT_${var}) # WITHOUT aways wins
>>>>>>> 16aa1f09
MK_${var}:=	yes
.else
MK_${var}:=	no
.endif
.endif
.endfor
.undef __DEFAULT_NO_OPTIONS<|MERGE_RESOLUTION|>--- conflicted
+++ resolved
@@ -42,11 +42,7 @@
 #
 .for var in ${__DEFAULT_NO_OPTIONS}
 .if !defined(MK_${var})
-<<<<<<< HEAD
-.if defined(WITH_${var}) && !defined(WITHOUT_${var}) # WITHOUT wins
-=======
 .if defined(WITH_${var}) && !defined(WITHOUT_${var}) # WITHOUT aways wins
->>>>>>> 16aa1f09
 MK_${var}:=	yes
 .else
 MK_${var}:=	no
