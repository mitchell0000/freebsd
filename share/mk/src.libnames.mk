# $FreeBSD$
#
# The include file <src.libnames.mk> define library names suitable
# for INTERNALLIB and PRIVATELIB definition

.if !target(__<bsd.init.mk>__)
.error src.libnames.mk cannot be included directly.
.endif

.if !target(__<src.libnames.mk>__)
__<src.libnames.mk>__:

.include <src.opts.mk>

_PRIVATELIBS=	\
		asn1 \
		atf_c \
		atf_cxx \
		bsdstat \
		com_err \
		devdctl \
		event \
<<<<<<< HEAD
		gssapi \
		gssapi_krb5 \
		gssapi_ntlm \
		gssapi_spnego \
		hdb \
		heimbase \
		heimipcc \
		heimipcs \
		heimntlm \
		hx509 \
		kadm5clnt \
		kadm5srv \
		kafs5 \
		kdc \
		krb5 \
		ifconfig \
=======
		gmock \
		gtest \
		gmock_main \
		gtest_main \
		heimipcc \
		heimipcs \
>>>>>>> 5e1ca3d0
		ldns \
		roken \
		sqlite3 \
		ssh \
		ucl \
		unbound \
		wind \
		zstd

_INTERNALLIBS=	\
		amu \
		bsnmptools \
		c_nossp_pic \
		cron \
		elftc \
		fifolog \
		ifconfig \
		ipf \
		lpr \
		netbsd \
		ntp \
		ntpevent \
		openbsd \
		opts \
		parse \
		pe \
		pmcstat \
		sl \
		sm \
		smdb \
		smutil \
		telnet \
		vers

_LIBRARIES=	\
		${_PRIVATELIBS} \
		${_INTERNALLIBS} \
		${LOCAL_LIBRARIES} \
		80211 \
		alias \
		archive \
		auditd \
		avl \
		be \
		begemot \
		bluetooth \
		bsdxml \
		bsm \
		bsnmp \
		bz2 \
		c \
		c_pic \
		calendar \
		cam \
		casper \
		cap_dns \
		cap_fileargs \
		cap_grp \
		cap_pwd \
		cap_random \
		cap_sysctl \
		cap_syslog \
		compiler_rt \
		crypt \
		crypto \
		ctf \
		cuse \
		cxxrt \
		devctl \
		devdctl \
		devinfo \
		devstat \
		dialog \
		dl \
		dpv \
		dtrace \
		dwarf \
		edit \
		efivar \
		elf \
		execinfo \
		fetch \
		figpar \
		geom \
		gnuregex \
		gpio \
		heimsqlite \
		ipsec \
		ipt \
		jail \
		kiconv \
		kvm \
		l \
		lzma \
		m \
		magic \
		md \
		memstat \
		mp \
		mt \
		nandfs \
		ncurses \
		ncursesw \
		netgraph \
		ngatm \
		nv \
		nvpair \
		opencsd \
		opie \
		pam \
		panel \
		panelw \
		pcap \
		pcsclite \
		pjdlog \
		pmc \
		proc \
		procstat \
		pthread \
		radius \
		regex \
		rpcsec_gss \
		rpcsvc \
		rt \
		rtld_db \
		sbuf \
		sdp \
		sm \
		smb \
		ssl \
		ssp_nonshared \
		stdthreads \
		supcplusplus \
		sysdecode \
		tacplus \
		termcap \
		termcapw \
		ufs \
		ugidfw \
		ulog \
		umem \
		usb \
		usbhid \
		util \
		uutil \
		vmmapi \
		wrap \
		xo \
		y \
		ypclnt \
		z \
		zfs_core \
		zfs \
		zpool \

.if ${MK_BLACKLIST} != "no"
_LIBRARIES+= \
		blacklist \

.endif

.if ${MK_OFED} != "no"
_LIBRARIES+= \
		cxgb4 \
		ibcm \
		ibmad \
		ibnetdisc \
		ibumad \
		ibverbs \
		mlx4 \
		mlx5 \
		rdmacm \
		osmcomp \
		opensm \
		osmvendor
.endif

.if ${MK_BEARSSL} == "yes"
_INTERNALLIBS+= \
		bearssl \
		secureboot \

LIBBEARSSL?=	${LIBBEARSSLDIR}/libbearssl${PIE_SUFFIX}.a
LIBSECUREBOOT?=	${LIBSECUREBOOTDIR}/libsecureboot${PIE_SUFFIX}.a
.endif

.if ${MK_VERIEXEC} == "yes"
_INTERNALLIBS+= veriexec

LIBVERIEXEC?=	${LIBVERIEXECDIR}/libveriexec${PIE_SUFFIX}.a
.endif

# Each library's LIBADD needs to be duplicated here for static linkage of
# 2nd+ order consumers.  Auto-generating this would be better.
_DP_80211=	sbuf bsdxml
_DP_archive=	z bz2 lzma bsdxml
_DP_zstd=	pthread
.if ${MK_BLACKLIST} != "no"
_DP_blacklist+=	pthread
.endif
_DP_crypto=	pthread
.if ${MK_OPENSSL} != "no"
_DP_archive+=	crypto
.else
_DP_archive+=	md
.endif
_DP_sqlite3=	pthread
_DP_ssl=	crypto
_DP_ssh=	crypto crypt z
.if ${MK_LDNS} != "no"
_DP_ssh+=	ldns
.endif
_DP_edit=	ncursesw
.if ${MK_OPENSSL} != "no"
_DP_bsnmp=	crypto
.endif
_DP_geom=	bsdxml sbuf
_DP_cam=	sbuf
_DP_kvm=	elf
_DP_casper=	nv
_DP_cap_dns=	nv
_DP_cap_fileargs=	nv
_DP_cap_grp=	nv
_DP_cap_pwd=	nv
_DP_cap_random=	nv
_DP_cap_sysctl=	nv
_DP_cap_syslog=	nv
.if ${MK_OFED} != "no"
_DP_pcap=	ibverbs mlx5
.endif
_DP_pjdlog=	util
_DP_opie=	md
_DP_usb=	pthread
_DP_unbound=	ssl crypto pthread
_DP_rt=	pthread
.if ${MK_OPENSSL} == "no"
_DP_radius=	md
.else
_DP_radius=	crypto
.endif
_DP_rtld_db=	elf procstat
_DP_procstat=	kvm util elf
.if ${MK_CXX} == "yes"
.if ${MK_LIBCPLUSPLUS} != "no"
_DP_proc=	cxxrt
.else
_DP_proc=	supcplusplus
.endif
.endif
.if ${MK_CDDL} != "no"
_DP_proc+=	ctf
.endif
_DP_proc+=	elf procstat rtld_db util
_DP_mp=	crypto
_DP_memstat=	kvm
_DP_magic=	z
_DP_mt=		sbuf bsdxml
_DP_ldns=	ssl crypto
.if ${MK_OPENSSL} != "no"
_DP_fetch=	ssl crypto
.else
_DP_fetch=	md
.endif
_DP_execinfo=	elf
_DP_dwarf=	elf
_DP_dpv=	dialog figpar util ncursesw
_DP_dialog=	ncursesw m
_DP_cuse=	pthread
_DP_atf_cxx=	atf_c
_DP_gtest=	pthread
_DP_gmock=	gtest
_DP_gmock_main=	gmock
_DP_gtest_main=	gtest
_DP_devstat=	kvm
_DP_pam=	radius tacplus opie md util
.if ${MK_KERBEROS} != "no"
_DP_pam+=	krb5
.endif
.if ${MK_OPENSSH} != "no"
_DP_pam+=	ssh
.endif
.if ${MK_NIS} != "no"
_DP_pam+=	ypclnt
.endif
_DP_roken=	crypt
_DP_kadm5clnt=	com_err krb5 roken
_DP_kadm5srv=	com_err hdb krb5 roken
_DP_heimntlm=	crypto com_err krb5 roken
_DP_hx509=	asn1 com_err crypto roken wind
_DP_hdb=	asn1 com_err krb5 roken sqlite3
_DP_asn1=	com_err roken
_DP_kdc=	roken hdb hx509 krb5 heimntlm asn1 crypto
_DP_wind=	com_err roken
_DP_heimbase=	pthread
_DP_heimipcc=	heimbase roken pthread
_DP_heimipcs=	heimbase roken pthread
_DP_kafs5=	asn1 krb5 roken
_DP_krb5+=	asn1 com_err crypt crypto hx509 roken wind heimbase heimipcc
_DP_gssapi_krb5+=	gssapi krb5 crypto roken asn1 com_err
_DP_gssapi_ntlm+=	crypto gssapi krb5 heimntlm roken
_DP_gssapi_spnego+=	gssapi heimbase asn1 roken
_DP_lzma=	pthread
_DP_ucl=	m
_DP_vmmapi=	util
_DP_opencsd=	cxxrt
_DP_ctf=	z
_DP_dtrace=	ctf elf proc pthread rtld_db
_DP_xo=		util
# The libc dependencies are not strictly needed but are defined to make the
# assert happy.
_DP_c=		compiler_rt
.if ${MK_SSP} != "no"
_DP_c+=		ssp_nonshared
.endif
_DP_stdthreads=	pthread
_DP_tacplus=	md
_DP_panel=	ncurses
_DP_panelw=	ncursesw
_DP_rpcsec_gss=	gssapi
_DP_smb=	kiconv
_DP_ulog=	md
_DP_fifolog=	z
_DP_ipf=	kvm
_DP_zfs=	md pthread umem util uutil m nvpair avl bsdxml geom nvpair z \
		zfs_core
_DP_zfs_core=	nvpair
_DP_zpool=	md pthread z nvpair avl umem
_DP_be=		zfs nvpair

# OFED support
.if ${MK_OFED} != "no"
_DP_cxgb4=	ibverbs pthread
_DP_ibcm=	ibverbs
_DP_ibmad=	ibumad
_DP_ibnetdisc=	osmcomp ibmad ibumad
_DP_ibumad=	
_DP_ibverbs=
_DP_mlx4=	ibverbs pthread
_DP_mlx5=	ibverbs pthread
_DP_rdmacm=	ibverbs
_DP_osmcomp=	pthread
_DP_opensm=	pthread
_DP_osmvendor=	ibumad pthread
.endif

# Define special cases
LDADD_supcplusplus=	-lsupc++
LIBATF_C=	${LIBDESTDIR}${LIBDIR_BASE}/libprivateatf-c.a
LIBATF_CXX=	${LIBDESTDIR}${LIBDIR_BASE}/libprivateatf-c++.a
LDADD_atf_c=	-lprivateatf-c
LDADD_atf_cxx=	-lprivateatf-c++

LIBGMOCK=	${LIBDESTDIR}${LIBDIR_BASE}/libprivategmock.a
LIBGMOCK_MAIN=	${LIBDESTDIR}${LIBDIR_BASE}/libprivategmock_main.a
LIBGTEST=	${LIBDESTDIR}${LIBDIR_BASE}/libprivategtest.a
LIBGTEST_MAIN=	${LIBDESTDIR}${LIBDIR_BASE}/libprivategtest_main.a
LDADD_gmock=	-lprivategmock
LDADD_gtest=	-lprivategtest
LDADD_gmock_main= -lprivategmock_main
LDADD_gtest_main= -lprivategtest_main

.for _l in ${_PRIVATELIBS}
LIB${_l:tu}?=	${LIBDESTDIR}${LIBDIR_BASE}/libprivate${_l}.a
.endfor

.if ${MK_PIE} != "no"
PIE_SUFFIX=	_pie
.endif

.for _l in ${_LIBRARIES}
.if ${_INTERNALLIBS:M${_l}} || !defined(SYSROOT)
LDADD_${_l}_L+=		-L${LIB${_l:tu}DIR}
.endif
DPADD_${_l}?=	${LIB${_l:tu}}
.if ${_PRIVATELIBS:M${_l}}
LDADD_${_l}?=	-lprivate${_l}
.elif ${_INTERNALLIBS:M${_l}}
LDADD_${_l}?=	${LDADD_${_l}_L} -l${_l:S/${PIE_SUFFIX}//}${PIE_SUFFIX}
.else
LDADD_${_l}?=	${LDADD_${_l}_L} -l${_l}
.endif
# Add in all dependencies for static linkage.
.if defined(_DP_${_l}) && (${_INTERNALLIBS:M${_l}} || \
    (defined(NO_SHARED) && ${NO_SHARED:tl} != "no"))
.for _d in ${_DP_${_l}}
DPADD_${_l}+=	${DPADD_${_d}}
LDADD_${_l}+=	${LDADD_${_d}}
.endfor
.endif
.endfor

# These are special cases where the library is broken and anything that uses
# it needs to add more dependencies.  Broken usually means that it has a
# cyclic dependency and cannot link its own dependencies.  This is bad, please
# fix the library instead.
# Unless the library itself is broken then the proper place to define
# dependencies is _DP_* above.

# libatf-c++ exposes libatf-c abi hence we need to explicit link to atf_c for
# atf_cxx
DPADD_atf_cxx+=	${DPADD_atf_c}
LDADD_atf_cxx+=	${LDADD_atf_c}

DPADD_gmock+=	${DPADD_gtest}
LDADD_gmock+=	${LDADD_gtest}

DPADD_gmock_main+=	${DPADD_gmock}
LDADD_gmock_main+=	${LDADD_gmock}

DPADD_gtest_main+=	${DPADD_gtest}
LDADD_gtest_main+=	${LDADD_gtest}

# Detect LDADD/DPADD that should be LIBADD, before modifying LDADD here.
_BADLDADD=
.for _l in ${LDADD:M-l*:N-l*/*:C,^-l,,}
.if ${_LIBRARIES:M${_l}} && !${_PRIVATELIBS:M${_l}}
_BADLDADD+=	${_l}
.endif
.endfor
.if !empty(_BADLDADD)
.error ${.CURDIR}: These libraries should be LIBADD+=foo rather than DPADD/LDADD+=-lfoo: ${_BADLDADD}
.endif

.for _l in ${LIBADD}
DPADD+=		${DPADD_${_l}}
LDADD+=		${LDADD_${_l}}
.endfor

# INTERNALLIB definitions.
LIBELFTCDIR=	${OBJTOP}/lib/libelftc
LIBELFTC?=	${LIBELFTCDIR}/libelftc${PIE_SUFFIX}.a

LIBPEDIR=	${OBJTOP}/lib/libpe
LIBPE?=		${LIBPEDIR}/libpe${PIE_SUFFIX}.a

LIBOPENBSDDIR=	${OBJTOP}/lib/libopenbsd
LIBOPENBSD?=	${LIBOPENBSDDIR}/libopenbsd${PIE_SUFFIX}.a

LIBSMDIR=	${OBJTOP}/lib/libsm
LIBSM?=		${LIBSMDIR}/libsm${PIE_SUFFIX}.a

LIBSMDBDIR=	${OBJTOP}/lib/libsmdb
LIBSMDB?=	${LIBSMDBDIR}/libsmdb${PIE_SUFFIX}.a

LIBSMUTILDIR=	${OBJTOP}/lib/libsmutil
LIBSMUTIL?=	${LIBSMUTILDIR}/libsmutil${PIE_SUFFIX}.a

LIBNETBSDDIR?=	${OBJTOP}/lib/libnetbsd
LIBNETBSD?=	${LIBNETBSDDIR}/libnetbsd${PIE_SUFFIX}.a

LIBVERSDIR?=	${OBJTOP}/kerberos5/lib/libvers
LIBVERS?=	${LIBVERSDIR}/libvers${PIE_SUFFIX}.a

LIBSLDIR=	${OBJTOP}/kerberos5/lib/libsl
LIBSL?=		${LIBSLDIR}/libsl${PIE_SUFFIX}.a

LIBIFCONFIGDIR=	${OBJTOP}/lib/libifconfig
LIBIFCONFIG?=	${LIBIFCONFIGDIR}/libifconfig${PIE_SUFFIX}.a

LIBIPFDIR=	${OBJTOP}/sbin/ipf/libipf
LIBIPF?=	${LIBIPFDIR}/libipf${PIE_SUFFIX}.a

LIBTELNETDIR=	${OBJTOP}/lib/libtelnet
LIBTELNET?=	${LIBTELNETDIR}/libtelnet${PIE_SUFFIX}.a

LIBCRONDIR=	${OBJTOP}/usr.sbin/cron/lib
LIBCRON?=	${LIBCRONDIR}/libcron${PIE_SUFFIX}.a

LIBNTPDIR=	${OBJTOP}/usr.sbin/ntp/libntp
LIBNTP?=	${LIBNTPDIR}/libntp${PIE_SUFFIX}.a

LIBNTPEVENTDIR=	${OBJTOP}/usr.sbin/ntp/libntpevent
LIBNTPEVENT?=	${LIBNTPEVENTDIR}/libntpevent${PIE_SUFFIX}.a

LIBOPTSDIR=	${OBJTOP}/usr.sbin/ntp/libopts
LIBOPTS?=	${LIBOPTSDIR}/libopts${PIE_SUFFIX}.a

LIBPARSEDIR=	${OBJTOP}/usr.sbin/ntp/libparse
LIBPARSE?=	${LIBPARSEDIR}/libparse${PIE_SUFFIX}.a

LIBLPRDIR=	${OBJTOP}/usr.sbin/lpr/common_source
LIBLPR?=	${LIBLPRDIR}/liblpr${PIE_SUFFIX}.a

LIBFIFOLOGDIR=	${OBJTOP}/usr.sbin/fifolog/lib
LIBFIFOLOG?=	${LIBFIFOLOGDIR}/libfifolog${PIE_SUFFIX}.a

LIBBSNMPTOOLSDIR=	${OBJTOP}/usr.sbin/bsnmpd/tools/libbsnmptools
LIBBSNMPTOOLS?=	${LIBBSNMPTOOLSDIR}/libbsnmptools${PIE_SUFFIX}.a

LIBAMUDIR=	${OBJTOP}/usr.sbin/amd/libamu
LIBAMU?=	${LIBAMUDIR}/libamu${PIE_SUFFIX}.a

LIBBE?=		${LIBBEDIR}/libbe${PIE_SUFFIX}.a

LIBPMCSTATDIR=	${OBJTOP}/lib/libpmcstat
LIBPMCSTAT?=	${LIBPMCSTATDIR}/libpmcstat${PIE_SUFFIX}.a

LIBC_NOSSP_PICDIR=	${OBJTOP}/lib/libc
LIBC_NOSSP_PIC?=	${LIBC_NOSSP_PICDIR}/libc_nossp_pic.a

# Define a directory for each library.  This is useful for adding -L in when
# not using a --sysroot or for meta mode bootstrapping when there is no
# Makefile.depend.  These are sorted by directory.
LIBAVLDIR=	${OBJTOP}/cddl/lib/libavl
LIBCTFDIR=	${OBJTOP}/cddl/lib/libctf
LIBDTRACEDIR=	${OBJTOP}/cddl/lib/libdtrace
LIBNVPAIRDIR=	${OBJTOP}/cddl/lib/libnvpair
LIBUMEMDIR=	${OBJTOP}/cddl/lib/libumem
LIBUUTILDIR=	${OBJTOP}/cddl/lib/libuutil
LIBZFSDIR=	${OBJTOP}/cddl/lib/libzfs
LIBZFS_COREDIR=	${OBJTOP}/cddl/lib/libzfs_core
LIBZPOOLDIR=	${OBJTOP}/cddl/lib/libzpool

# OFED support
LIBCXGB4DIR=	${OBJTOP}/lib/ofed/libcxgb4
LIBIBCMDIR=	${OBJTOP}/lib/ofed/libibcm
LIBIBMADDIR=	${OBJTOP}/lib/ofed/libibmad
LIBIBNETDISCDIR=${OBJTOP}/lib/ofed/libibnetdisc
LIBIBUMADDIR=	${OBJTOP}/lib/ofed/libibumad
LIBIBVERBSDIR=	${OBJTOP}/lib/ofed/libibverbs
LIBMLX4DIR=	${OBJTOP}/lib/ofed/libmlx4
LIBMLX5DIR=	${OBJTOP}/lib/ofed/libmlx5
LIBRDMACMDIR=	${OBJTOP}/lib/ofed/librdmacm
LIBOSMCOMPDIR=	${OBJTOP}/lib/ofed/complib
LIBOPENSMDIR=	${OBJTOP}/lib/ofed/libopensm
LIBOSMVENDORDIR=${OBJTOP}/lib/ofed/libvendor

LIBDIALOGDIR=	${OBJTOP}/gnu/lib/libdialog
LIBGCOVDIR=	${OBJTOP}/gnu/lib/libgcov
LIBGOMPDIR=	${OBJTOP}/gnu/lib/libgomp
LIBGNUREGEXDIR=	${OBJTOP}/gnu/lib/libregex
LIBSSPDIR=	${OBJTOP}/gnu/lib/libssp
LIBSSP_NONSHAREDDIR=	${OBJTOP}/gnu/lib/libssp/libssp_nonshared
LIBSUPCPLUSPLUSDIR=	${OBJTOP}/gnu/lib/libsupc++
LIBASN1DIR=	${OBJTOP}/kerberos5/lib/libasn1
LIBGSSAPI_KRB5DIR=	${OBJTOP}/kerberos5/lib/libgssapi_krb5
LIBGSSAPI_NTLMDIR=	${OBJTOP}/kerberos5/lib/libgssapi_ntlm
LIBGSSAPI_SPNEGODIR=	${OBJTOP}/kerberos5/lib/libgssapi_spnego
LIBHDBDIR=	${OBJTOP}/kerberos5/lib/libhdb
LIBHEIMBASEDIR=	${OBJTOP}/kerberos5/lib/libheimbase
LIBHEIMIPCCDIR=	${OBJTOP}/kerberos5/lib/libheimipcc
LIBHEIMIPCSDIR=	${OBJTOP}/kerberos5/lib/libheimipcs
LIBHEIMNTLMDIR=	${OBJTOP}/kerberos5/lib/libheimntlm
LIBHX509DIR=	${OBJTOP}/kerberos5/lib/libhx509
LIBKADM5CLNTDIR=	${OBJTOP}/kerberos5/lib/libkadm5clnt
LIBKADM5SRVDIR=	${OBJTOP}/kerberos5/lib/libkadm5srv
LIBKAFS5DIR=	${OBJTOP}/kerberos5/lib/libkafs5
LIBKDCDIR=	${OBJTOP}/kerberos5/lib/libkdc
LIBKRB5DIR=	${OBJTOP}/kerberos5/lib/libkrb5
LIBROKENDIR=	${OBJTOP}/kerberos5/lib/libroken
LIBWINDDIR=	${OBJTOP}/kerberos5/lib/libwind
LIBATF_CDIR=	${OBJTOP}/lib/atf/libatf-c
LIBATF_CXXDIR=	${OBJTOP}/lib/atf/libatf-c++
LIBGMOCKDIR=	${OBJTOP}/lib/googletest/gmock
LIBGMOCK_MAINDIR=	${OBJTOP}/lib/googletest/gmock_main
LIBGTESTDIR=	${OBJTOP}/lib/googletest/gtest
LIBGTEST_MAINDIR=	${OBJTOP}/lib/googletest/gtest_main
LIBALIASDIR=	${OBJTOP}/lib/libalias/libalias
LIBBLACKLISTDIR=	${OBJTOP}/lib/libblacklist
LIBBLOCKSRUNTIMEDIR=	${OBJTOP}/lib/libblocksruntime
LIBBSNMPDIR=	${OBJTOP}/lib/libbsnmp/libbsnmp
LIBCASPERDIR=	${OBJTOP}/lib/libcasper/libcasper
LIBCAP_DNSDIR=	${OBJTOP}/lib/libcasper/services/cap_dns
LIBCAP_GRPDIR=	${OBJTOP}/lib/libcasper/services/cap_grp
LIBCAP_PWDDIR=	${OBJTOP}/lib/libcasper/services/cap_pwd
LIBCAP_RANDOMDIR=	${OBJTOP}/lib/libcasper/services/cap_random
LIBCAP_SYSCTLDIR=	${OBJTOP}/lib/libcasper/services/cap_sysctl
LIBCAP_SYSLOGDIR=	${OBJTOP}/lib/libcasper/services/cap_syslog
LIBBSDXMLDIR=	${OBJTOP}/lib/libexpat
LIBKVMDIR=	${OBJTOP}/lib/libkvm
LIBPTHREADDIR=	${OBJTOP}/lib/libthr
LIBMDIR=	${OBJTOP}/lib/msun
LIBFORMDIR=	${OBJTOP}/lib/ncurses/form
LIBFORMLIBWDIR=	${OBJTOP}/lib/ncurses/formw
LIBMENUDIR=	${OBJTOP}/lib/ncurses/menu
LIBMENULIBWDIR=	${OBJTOP}/lib/ncurses/menuw
LIBNCURSESDIR=	${OBJTOP}/lib/ncurses/ncurses
LIBNCURSESWDIR=	${OBJTOP}/lib/ncurses/ncursesw
LIBPANELDIR=	${OBJTOP}/lib/ncurses/panel
LIBPANELWDIR=	${OBJTOP}/lib/ncurses/panelw
LIBCRYPTODIR=	${OBJTOP}/secure/lib/libcrypto
LIBSSHDIR=	${OBJTOP}/secure/lib/libssh
LIBSSLDIR=	${OBJTOP}/secure/lib/libssl
LIBTEKENDIR=	${OBJTOP}/sys/teken/libteken
LIBEGACYDIR=	${OBJTOP}/tools/build
LIBLNDIR=	${OBJTOP}/usr.bin/lex/lib

LIBTERMCAPDIR=	${LIBNCURSESDIR}
LIBTERMCAPWDIR=	${LIBNCURSESWDIR}

# Default other library directories to lib/libNAME.
.for lib in ${_LIBRARIES}
LIB${lib:tu}DIR?=	${OBJTOP}/lib/lib${lib}
.endfor

# Validate that listed LIBADD are valid.
.for _l in ${LIBADD}
.if empty(_LIBRARIES:M${_l})
_BADLIBADD+= ${_l}
.endif
.endfor
.if !empty(_BADLIBADD)
.error ${.CURDIR}: Invalid LIBADD used which may need to be added to ${_this:T}: ${_BADLIBADD}
.endif

# Sanity check that libraries are defined here properly when building them.
.if defined(LIB) && ${_LIBRARIES:M${LIB}} != ""
.if !empty(LIBADD) && \
    (!defined(_DP_${LIB}) || ${LIBADD:O:u} != ${_DP_${LIB}:O:u})
.error ${.CURDIR}: Missing or incorrect _DP_${LIB} entry in ${_this:T}.  Should match LIBADD for ${LIB} ('${LIBADD}' vs '${_DP_${LIB}}')
.endif
# Note that OBJTOP is not yet defined here but for the purpose of the check
# it is fine as it resolves to the SRC directory.
.if !defined(LIB${LIB:tu}DIR) || !exists(${SRCTOP}/${LIB${LIB:tu}DIR:S,^${OBJTOP}/,,})
.error ${.CURDIR}: Missing or incorrect value for LIB${LIB:tu}DIR in ${_this:T}: ${LIB${LIB:tu}DIR:S,^${OBJTOP}/,,}
.endif
.if ${_INTERNALLIBS:M${LIB}} != "" && !defined(LIB${LIB:tu})
.error ${.CURDIR}: Missing value for LIB${LIB:tu} in ${_this:T}.  Likely should be: LIB${LIB:tu}?= $${LIB${LIB:tu}DIR}/lib${LIB}.a
.endif
.endif

.endif	# !target(__<src.libnames.mk>__)<|MERGE_RESOLUTION|>--- conflicted
+++ resolved
@@ -20,11 +20,14 @@
 		com_err \
 		devdctl \
 		event \
-<<<<<<< HEAD
+		gmock \
 		gssapi \
 		gssapi_krb5 \
 		gssapi_ntlm \
 		gssapi_spnego \
+		gtest \
+		gmock_main \
+		gtest_main \
 		hdb \
 		heimbase \
 		heimipcc \
@@ -36,15 +39,6 @@
 		kafs5 \
 		kdc \
 		krb5 \
-		ifconfig \
-=======
-		gmock \
-		gtest \
-		gmock_main \
-		gtest_main \
-		heimipcc \
-		heimipcs \
->>>>>>> 5e1ca3d0
 		ldns \
 		roken \
 		sqlite3 \
