--- conflicted
+++ resolved
@@ -22,12 +22,8 @@
 
 .if defined(PROG)
 # just one of many
-<<<<<<< HEAD
-PROG_OVERRIDE_VARS +=	BINDIR BINGRP BINOWN BINMODE DPSRCS MAN NO_SHARED \
-=======
 PROG_OVERRIDE_VARS +=	BINDIR BINGRP BINOWN BINMODE CSTD CXXSTD DPSRCS MAN \
->>>>>>> 0b0688a9
-			NO_WERROR PROGNAME SRCS STRIP WARNS
+			NO_SHARED NO_WERROR PROGNAME SRCS STRIP WARNS
 PROG_VARS +=	CFLAGS CXXFLAGS DEBUG_FLAGS DPADD INTERNALPROG LDADD LIBADD \
 		LINKS LDFLAGS MLINKS ${PROG_OVERRIDE_VARS}
 .for v in ${PROG_VARS:O:u}
