/*
 * Copyright (c) 2002-2003 Luigi Rizzo
 * Copyright (c) 1996 Alex Nash, Paul Traina, Poul-Henning Kamp
 * Copyright (c) 1994 Ugen J.S.Antsilevich
 *
 * Idea and grammar partially left from:
 * Copyright (c) 1993 Daniel Boulet
 *
 * Redistribution and use in source forms, with and without modification,
 * are permitted provided that this entire comment appears intact.
 *
 * Redistribution in binary form may occur without any restrictions.
 * Obviously, it would be nice if you gave credit where credit is due
 * but requiring it would be too onerous.
 *
 * This software is provided ``AS IS'' without any warranties of any kind.
 *
 * NEW command line interface for IP firewall facility
 *
 * $FreeBSD$
 */

/*
 * Options that can be set on the command line.
 * When reading commands from a file, a subset of the options can also
 * be applied globally by specifying them before the file name.
 * After that, each line can contain its own option that changes
 * the global value.
 * XXX The context is not restored after each line.
 */

struct cmdline_opts {
	int	do_value_as_ip;	/* show table value as IP (0/1) */
	int	do_resolv;	/* try to resolve all ip to names (0/1) */
	int	do_time;	/* Show time stamps (0/1) */
	int	do_quiet;	/* Be quiet in add and flush (0/1) */
	int	do_pipe;	/* cmd refers to a pipe/queue/sched (0/1) */
	int	do_nat; 	/* cmd refers to a nat config (0/1) */
	int	do_dynamic;	/* display dynamic rules (0/1) */
	int	do_expired;	/* display expired dynamic rules (0/1) */
	int	do_compact;	/* show rules in compact mode (0/1) */
	int	do_force;	/* do not ask for confirmation (0/1) */
	int	show_sets;	/* display the set each rule belongs to (0/1) */
	int	test_only;	/* only check syntax (0/1) */
	int	comment_only;	/* only print action and comment (0/1) */
	int	verbose;	/* be verbose on some commands (0/1) */
	int	do_sort;	/* field to sort results (0 = no)
				 * valid fields are 1 and above */
	int	use_set;	/* work with specified set number
				 * 0 means all sets, otherwise apply to set
				 * use_set - 1 */
	int	do_diffuse;	/* DIFFUSE (0/1) */
};

extern struct cmdline_opts co;

/*
 * _s_x is a structure that stores a string <-> token pairs, used in
 * various places in the parser. Entries are stored in arrays,
 * with an entry with s=NULL as terminator.
 * The search routines are match_token() and match_value().
 * Often, an element with x=0 contains an error string.
 *
 */
struct _s_x {
	char const *s;
	int x;
};

enum tokens {
	TOK_NULL=0,

	TOK_OR,
	TOK_NOT,
	TOK_STARTBRACE,
	TOK_ENDBRACE,

	TOK_ACCEPT,
	TOK_COUNT,
	TOK_PIPE,
	TOK_LINK,
	TOK_QUEUE,
	TOK_FLOWSET,
	TOK_SCHED,
	TOK_DIVERT,
	TOK_TEE,
	TOK_NETGRAPH,
	TOK_NGTEE,
	TOK_FORWARD,
	TOK_SKIPTO,
	TOK_DENY,
	TOK_REJECT,
	TOK_RESET,
	TOK_UNREACH,
	TOK_CHECKSTATE,
	TOK_NAT,
	TOK_REASS,
	TOK_CALL,
	TOK_RETURN,

	TOK_ALTQ,
	TOK_LOG,
	TOK_TAG,
	TOK_UNTAG,

	TOK_TAGGED,
	TOK_UID,
	TOK_GID,
	TOK_JAIL,
	TOK_IN,
	TOK_LIMIT,
	TOK_KEEPSTATE,
	TOK_LAYER2,
	TOK_OUT,
	TOK_DIVERTED,
	TOK_DIVERTEDLOOPBACK,
	TOK_DIVERTEDOUTPUT,
	TOK_XMIT,
	TOK_RECV,
	TOK_VIA,
	TOK_FRAG,
	TOK_IPOPTS,
	TOK_IPLEN,
	TOK_IPID,
	TOK_IPPRECEDENCE,
	TOK_DSCP,
	TOK_IPTOS,
	TOK_IPTTL,
	TOK_IPVER,
	TOK_ESTAB,
	TOK_SETUP,
	TOK_TCPDATALEN,
	TOK_TCPFLAGS,
	TOK_TCPOPTS,
	TOK_TCPSEQ,
	TOK_TCPACK,
	TOK_TCPWIN,
	TOK_ICMPTYPES,
	TOK_MAC,
	TOK_MACTYPE,
	TOK_VERREVPATH,
	TOK_VERSRCREACH,
	TOK_ANTISPOOF,
	TOK_IPSEC,
	TOK_COMMENT,

	TOK_PLR,
	TOK_NOERROR,
	TOK_BUCKETS,
	TOK_DSTIP,
	TOK_SRCIP,
	TOK_DSTPORT,
	TOK_SRCPORT,
	TOK_ALL,
	TOK_MASK,
	TOK_FLOW_MASK,
	TOK_SCHED_MASK,
	TOK_BW,
	TOK_DELAY,
	TOK_PROFILE,
	TOK_BURST,
	TOK_RED,
	TOK_GRED,
	TOK_DROPTAIL,
	TOK_PROTO,
	/* dummynet tokens */
	TOK_WEIGHT,
	TOK_LMAX,
	TOK_PRI,
	TOK_TYPE,
	TOK_SLOTSIZE,

	TOK_IP,
	TOK_IF,
 	TOK_ALOG,
 	TOK_DENY_INC,
 	TOK_SAME_PORTS,
 	TOK_UNREG_ONLY,
	TOK_SKIP_GLOBAL,
 	TOK_RESET_ADDR,
 	TOK_ALIAS_REV,
 	TOK_PROXY_ONLY,
	TOK_REDIR_ADDR,
	TOK_REDIR_PORT,
	TOK_REDIR_PROTO,

	TOK_IPV6,
	TOK_FLOWID,
	TOK_ICMP6TYPES,
	TOK_EXT6HDR,
	TOK_DSTIP6,
	TOK_SRCIP6,

	TOK_IPV4,
	TOK_UNREACH6,
	TOK_RESET6,

	TOK_FIB,
	TOK_SETFIB,
	TOK_LOOKUP,
	TOK_SOCKARG,
<<<<<<< HEAD

	/* DIFFUSE tokens. */
	TOK_DI_FEATURES,
	TOK_DI_UNIDIRECTIONAL,
	TOK_DI_FEATURE_MATCH,
	TOK_DI_EVERY,
	TOK_DI_ONCE,
	TOK_DI_ONCE_CLASS,
	TOK_DI_ONCE_EXP,
	TOK_DI_SAMPLE_REG,
	TOK_DI_SAMPLE_RAND,
	TOK_DI_CLASS_TAGS,
	TOK_DI_ML_CLASSIFY,
	TOK_DI_MATCH_IF_CLASS,
	TOK_DI_EXPORT,
=======
	TOK_SETDSCP,
>>>>>>> fcb67434
};
/*
 * the following macro returns an error message if we run out of
 * arguments.
 */
#define NEED(_p, msg)      {if (!_p) errx(EX_USAGE, msg);}
#define NEED1(msg)      {if (!(*av)) errx(EX_USAGE, msg);}

int pr_u64(uint64_t *pd, int width);

/* memory allocation support */
void *safe_calloc(size_t number, size_t size);
void *safe_realloc(void *ptr, size_t size);

/* string comparison functions used for historical compatibility */
int _substrcmp(const char *str1, const char* str2);
int _substrcmp2(const char *str1, const char* str2, const char* str3);

/* utility functions */
int match_token(struct _s_x *table, char *string);
char const *match_value(struct _s_x *p, int value);

int do_cmd(int optname, void *optval, uintptr_t optlen);

struct in6_addr;
void n2mask(struct in6_addr *mask, int n);
int contigmask(uint8_t *p, int len);

/*
 * Forward declarations to avoid include way too many headers.
 * C does not allow duplicated typedefs, so we use the base struct
 * that the typedef points to.
 * Should the typedefs use a different type, the compiler will
 * still detect the change when compiling the body of the
 * functions involved, so we do not lose error checking.
 */
struct _ipfw_insn;
struct _ipfw_insn_altq;
struct _ipfw_insn_u32;
struct _ipfw_insn_ip6;
struct _ipfw_insn_icmp6;

/*
 * The reserved set numer. This is a constant in ip_fw.h
 * but we store it in a variable so other files do not depend
 * in that header just for one constant.
 */
extern int resvd_set_number;

/* first-level command handlers */
void ipfw_add(char *av[]);
void ipfw_show_nat(int ac, char **av);
void ipfw_config_pipe(int ac, char **av);
void ipfw_config_nat(int ac, char **av);
void ipfw_sets_handler(char *av[]);
void ipfw_table_handler(int ac, char *av[]);
void ipfw_sysctl_handler(char *av[], int which);
void ipfw_delete(char *av[]);
void ipfw_flush(int force);
void ipfw_zero(int ac, char *av[], int optname);
void ipfw_list(int ac, char *av[], int show_counters);

/* altq.c */
void altq_set_enabled(int enabled);
u_int32_t altq_name_to_qid(const char *name);

void print_altq_cmd(struct _ipfw_insn_altq *altqptr);

/* dummynet.c */
void dummynet_list(int ac, char *av[], int show_counters);
void dummynet_flush(void);
int ipfw_delete_pipe(int pipe_or_queue, int n);

/* ipv6.c */
void print_unreach6_code(uint16_t code);
void print_ip6(struct _ipfw_insn_ip6 *cmd, char const *s);
void print_flow6id(struct _ipfw_insn_u32 *cmd);
void print_icmp6types(struct _ipfw_insn_u32 *cmd);
void print_ext6hdr(struct _ipfw_insn *cmd );

struct _ipfw_insn *add_srcip6(struct _ipfw_insn *cmd, char *av, int cblen);
struct _ipfw_insn *add_dstip6(struct _ipfw_insn *cmd, char *av, int cblen);

void fill_flow6(struct _ipfw_insn_u32 *cmd, char *av, int cblen);
void fill_unreach6_code(u_short *codep, char *str);
void fill_icmp6types(struct _ipfw_insn_icmp6 *cmd, char *av, int cblen);
int fill_ext6hdr(struct _ipfw_insn *cmd, char *av);<|MERGE_RESOLUTION|>--- conflicted
+++ resolved
@@ -199,7 +199,7 @@
 	TOK_SETFIB,
 	TOK_LOOKUP,
 	TOK_SOCKARG,
-<<<<<<< HEAD
+	TOK_SETDSCP,
 
 	/* DIFFUSE tokens. */
 	TOK_DI_FEATURES,
@@ -215,9 +215,6 @@
 	TOK_DI_ML_CLASSIFY,
 	TOK_DI_MATCH_IF_CLASS,
 	TOK_DI_EXPORT,
-=======
-	TOK_SETDSCP,
->>>>>>> fcb67434
 };
 /*
  * the following macro returns an error message if we run out of
