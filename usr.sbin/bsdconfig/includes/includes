--- conflicted
+++ resolved
@@ -127,11 +127,7 @@
 while getopts adfF:hn flag; do
 	case "$flag" in
 	a) USE_COLOR=1 ;;
-<<<<<<< HEAD
-	d) SHOW_DESC=1 ;;
-=======
 	d) SHOW_DESC=1 SHOW_FUNCS=1 ;;
->>>>>>> 21d101cc
 	f) SHOW_FUNCS=1 ;;
 	F) FUNC_PATTERN="$OPTARG" ;;
 	n) USE_COLOR= ;;
