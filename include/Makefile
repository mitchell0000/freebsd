#	@(#)Makefile	8.2 (Berkeley) 1/4/94
# $FreeBSD$
#
# Doing a "make install" builds /usr/include.

.include <bsd.own.mk>

CLEANFILES= osreldate.h version vers.c
SUBDIR= arpa gssapi protocols rpcsvc rpc xlocale
INCS=	a.out.h ar.h assert.h bitstring.h complex.h cpio.h _ctype.h ctype.h \
	db.h \
	dirent.h dlfcn.h elf.h elf-hints.h err.h fmtmsg.h fnmatch.h fstab.h \
	fts.h ftw.h getopt.h glob.h grp.h gssapi.h \
	ieeefp.h ifaddrs.h \
	inttypes.h iso646.h kenv.h langinfo.h libgen.h limits.h link.h \
	locale.h malloc.h malloc_np.h memory.h monetary.h mpool.h mqueue.h \
	ndbm.h netconfig.h \
	netdb.h nl_types.h nlist.h nss.h nsswitch.h paths.h \
	printf.h proc_service.h pthread.h \
	pthread_np.h pwd.h ranlib.h readpassphrase.h regex.h \
	res_update.h resolv.h runetype.h search.h semaphore.h setjmp.h \
	signal.h spawn.h stab.h stdalign.h stdbool.h stddef.h \
	stdnoreturn.h stdio.h stdlib.h string.h stringlist.h \
	strings.h sysexits.h tar.h termios.h tgmath.h \
	time.h timeconv.h timers.h ttyent.h \
	uchar.h ulimit.h unistd.h utime.h utmpx.h uuid.h varargs.h \
	wchar.h wctype.h wordexp.h xlocale.h

.PATH: ${.CURDIR}/../contrib/libc-vis
INCS+=	vis.h

MHDRS=	float.h floatingpoint.h stdarg.h

PHDRS=	sched.h _semaphore.h

LHDRS=	aio.h errno.h fcntl.h linker_set.h poll.h stdatomic.h stdint.h \
	syslog.h ucontext.h

LDIRS=	bsm cam geom net net80211 netatalk netgraph netinet netinet6 \
	netipsec ${_netipx} netnatm netsmb \
	nfs nfsclient nfsserver \
	sys vm

LSUBDIRS=	cam/ata cam/scsi \
	dev/acpica dev/agp dev/an dev/bktr dev/ciss dev/filemon dev/firewire \
	dev/hwpmc \
	dev/ic dev/iicbus ${_dev_ieee488} dev/io dev/lmc dev/mfi dev/nvme \
	dev/ofw dev/pbio dev/pci ${_dev_powermac_nvram} dev/ppbus dev/smbus \
	dev/speaker dev/usb dev/utopia dev/vkbd dev/wi \
	fs/devfs fs/fdescfs fs/msdosfs fs/nandfs fs/nfs fs/nullfs \
	fs/procfs fs/smbfs fs/udf fs/unionfs \
	geom/cache geom/concat geom/eli geom/gate geom/journal geom/label \
	geom/mirror geom/mountver geom/multipath geom/nop \
	geom/raid geom/raid3 geom/shsec geom/stripe geom/virstor \
	netgraph/atm netgraph/netflow \
	security/audit \
	security/mac_biba security/mac_bsdextended security/mac_lomac \
	security/mac_mls security/mac_partition \
	ufs/ffs ufs/ufs

LSUBSUBDIRS=	dev/mpt/mpilib

.if ${MACHINE_ARCH} == "powerpc" || ${MACHINE_ARCH} == "powerpc64"
_dev_powermac_nvram=	dev/powermac_nvram
.endif

.if ${MK_GPIB} != "no"
_dev_ieee488=	dev/ieee488
.endif

.if ${MK_HESIOD} != "no"
INCS+=	hesiod.h
.endif

.if ${MK_BLUETOOTH} != "no"
LSUBSUBDIRS+=	netgraph/bluetooth/include
.endif

# XXX unconditionally needed by <netsmb/netbios.h>
#.if ${MK_IPX} != "no"
_netipx=	netipx
#.endif

# Handle the #define aliases for libiconv
.if ${MK_ICONV} == "yes"
INCS+=		iconv.h
.endif
	

# Define SHARED to indicate whether you want symbolic links to the system
# source (``symlinks''), or a separate copy (``copies'').  ``symlinks'' is
# probably only useful for developers and should be avoided if you do not
# wish to tie your /usr/include and /usr/src together.
#SHARED=	symlinks
SHARED?=	copies

INCS+=	osreldate.h

SYSDIR=			${.CURDIR}/../sys
NEWVERS_SH=		${SYSDIR}/conf/newvers.sh
PARAM_H=		${SYSDIR}/sys/param.h
MK_OSRELDATE_SH=	${.CURDIR}/mk-osreldate.sh

osreldate.h vers.c: ${NEWVERS_SH} ${PARAM_H} ${MK_OSRELDATE_SH}
	env ECHO="${ECHO}" \
	    MAKE="${MAKE}" \
	    NEWVERS_SH=${NEWVERS_SH} \
	    PARAM_H=${PARAM_H} \
	    SYSDIR=${SYSDIR} \
	    sh ${MK_OSRELDATE_SH}

.for i in ${LHDRS}
INCSLINKS+=	sys/$i ${INCLUDEDIR}/$i
.endfor
.for i in ${MHDRS}
INCSLINKS+=	machine/$i ${INCLUDEDIR}/$i
.endfor
.for i in ${PHDRS}
INCSLINKS+=	sys/$i ${INCLUDEDIR}/$i
.endfor

.if ${MACHINE} != ${MACHINE_CPUARCH}
_MARCHS=	${MACHINE_CPUARCH}
.endif
.if ${MACHINE_CPUARCH} == "i386" || ${MACHINE_CPUARCH} == "amd64"
_MARCHS+=	x86
.endif

.include <bsd.prog.mk>

installincludes: ${SHARED}
${SHARED}: compat

# Take care of stale directory-level symlinks.
compat:
.for i in ${LDIRS} ${LSUBDIRS} machine ${_MARCHS} crypto
	if [ -L ${DESTDIR}${INCLUDEDIR}/$i ]; then \
		rm -f ${DESTDIR}${INCLUDEDIR}/$i; \
	fi
.endfor
	mtree -deU ${MTREE_FOLLOWS_SYMLINKS} \
	    -f ${.CURDIR}/../etc/mtree/BSD.include.dist \
	    -p ${DESTDIR}${INCLUDEDIR}

copies:
.for i in ${LDIRS} ${LSUBDIRS} ${LSUBSUBDIRS} altq crypto machine machine/pc \
	${_MARCHS}
.if exists(${DESTDIR}${INCLUDEDIR}/$i)
	cd ${DESTDIR}${INCLUDEDIR}/$i; \
	for h in *.h; do \
		if [ -L $$h ]; then rm -f $$h; fi; \
	done
.endif
.endfor
.for i in ${LDIRS} ${LSUBDIRS:Ndev/agp:Ndev/acpica:Ndev/bktr:Ndev/nand:Ndev/pci} ${LSUBSUBDIRS}
	cd ${.CURDIR}/../sys; \
	${INSTALL} -C -o ${BINOWN} -g ${BINGRP} -m 444 $i/*.h \
	    ${DESTDIR}${INCLUDEDIR}/$i
.endfor
	cd ${.CURDIR}/../sys/dev/acpica; \
	${INSTALL} -C -o ${BINOWN} -g ${BINGRP} -m 444 acpiio.h \
	    ${DESTDIR}${INCLUDEDIR}/dev/acpica
	cd ${.CURDIR}/../sys/dev/agp; \
	${INSTALL} -C -o ${BINOWN} -g ${BINGRP} -m 444 agpreg.h \
	    ${DESTDIR}${INCLUDEDIR}/dev/agp
	cd ${.CURDIR}/../sys/dev/bktr; \
	${INSTALL} -C -o ${BINOWN} -g ${BINGRP} -m 444 ioctl_*.h \
	    ${DESTDIR}${INCLUDEDIR}/dev/bktr
.if ${MK_NAND} != "no"
	cd ${.CURDIR}/../sys/dev/nand; \
	${INSTALL} -C -o ${BINOWN} -g ${BINGRP} -m 444 nandsim.h \
	    ${DESTDIR}${INCLUDEDIR}/dev/nand; \
	${INSTALL} -C -o ${BINOWN} -g ${BINGRP} -m 444 nand_dev.h \
	    ${DESTDIR}${INCLUDEDIR}/dev/nand
.endif
	cd ${.CURDIR}/../sys/dev/pci; \
	${INSTALL} -C -o ${BINOWN} -g ${BINGRP} -m 444 pcireg.h \
	    ${DESTDIR}${INCLUDEDIR}/dev/pci
	cd ${.CURDIR}/../sys/contrib/altq/altq; \
	${INSTALL} -C -o ${BINOWN} -g ${BINGRP} -m 444 *.h \
	    ${DESTDIR}${INCLUDEDIR}/altq
	cd ${.CURDIR}/../sys/fs/cd9660/; \
	${INSTALL} -C -o ${BINOWN} -g ${BINGRP} -m 444 *.h \
	    ${DESTDIR}${INCLUDEDIR}/isofs/cd9660
.if ${MK_IPFILTER} != "no"
	cd ${.CURDIR}/../sys/contrib/ipfilter/netinet; \
	${INSTALL} -C -o ${BINOWN} -g ${BINGRP} -m 444 *.h \
	    ${DESTDIR}${INCLUDEDIR}/netinet
.endif
.if ${MK_PF} != "no"
	cd ${.CURDIR}/../sys/netpfil/pf; \
	${INSTALL} -C -o ${BINOWN} -g ${BINGRP} -m 444 *.h \
	    ${DESTDIR}${INCLUDEDIR}/netpfil/pf
.endif
	cd ${.CURDIR}/../sys/crypto; \
	${INSTALL} -C -o ${BINOWN} -g ${BINGRP} -m 444 rijndael/rijndael.h \
	    ${DESTDIR}${INCLUDEDIR}/crypto
	cd ${.CURDIR}/../sys/opencrypto; \
	${INSTALL} -C -o ${BINOWN} -g ${BINGRP} -m 444 *.h \
	    ${DESTDIR}${INCLUDEDIR}/crypto
	cd ${.CURDIR}/../sys/${MACHINE}/include; \
	${INSTALL} -C -o ${BINOWN} -g ${BINGRP} -m 444 *.h \
	    ${DESTDIR}${INCLUDEDIR}/machine
.if exists(${.CURDIR}/../sys/${MACHINE}/include/pc)
	cd ${.CURDIR}/../sys/${MACHINE}/include/pc; \
	${INSTALL} -C -o ${BINOWN} -g ${BINGRP} -m 444 *.h \
	    ${DESTDIR}${INCLUDEDIR}/machine/pc
.endif
.for _MARCH in ${_MARCHS}
.if exists(${.CURDIR}/../sys/${_MARCH}/include)
	${INSTALL} -d -o ${BINOWN} -g ${BINGRP} -m 755 \
	    ${DESTDIR}${INCLUDEDIR}/${_MARCH}; \
	cd ${.CURDIR}/../sys/${_MARCH}/include; \
	${INSTALL} -C -o ${BINOWN} -g ${BINGRP} -m 444 *.h \
	    ${DESTDIR}${INCLUDEDIR}/${_MARCH}
.if exists(${.CURDIR}/../sys/${_MARCH}/include/pc)
	${INSTALL} -d -o ${BINOWN} -g ${BINGRP} -m 755 \
	    ${DESTDIR}${INCLUDEDIR}/${_MARCH}/pc; \
	cd ${.CURDIR}/../sys/${_MARCH}/include/pc; \
	${INSTALL} -C -o ${BINOWN} -g ${BINGRP} -m 444 *.h \
	    ${DESTDIR}${INCLUDEDIR}/${_MARCH}/pc
.endif
.endif
.endfor
	cd ${.CURDIR}/../sys/rpc; \
	${INSTALL} -C -o ${BINOWN} -g ${BINGRP} -m 444 types.h \
	    ${DESTDIR}${INCLUDEDIR}/rpc
<<<<<<< HEAD
	cd ${.CURDIR}/../sys/netpfil/ipfw; \
	${INSTALL} -C -o ${BINOWN} -g ${BINGRP} -m 444 diffuse_feature*.h \
	    ${DESTDIR}${INCLUDEDIR}/netinet/ipfw; \
	${INSTALL} -C -o ${BINOWN} -g ${BINGRP} -m 444 diffuse_classifier*.h \
	    ${DESTDIR}${INCLUDEDIR}/netinet/ipfw; \
	${INSTALL} -C -o ${BINOWN} -g ${BINGRP} -m 444 diffuse_common.h \
	    ${DESTDIR}${INCLUDEDIR}/netinet/ipfw; \
	${INSTALL} -C -o ${BINOWN} -g ${BINGRP} -m 444 diffuse_user_compat.h \
	    ${DESTDIR}${INCLUDEDIR}/netinet/ipfw
=======
	cd ${.CURDIR}/../sys/teken; \
	${INSTALL} -C -o ${BINOWN} -g ${BINGRP} -m 444 teken.h \
	    ${DESTDIR}${INCLUDEDIR}/teken
>>>>>>> db58bebb

symlinks:
	@${ECHO} "Setting up symlinks to kernel source tree..."
.for i in ${LDIRS}
	cd ${.CURDIR}/../sys/$i; \
	for h in *.h; do \
		ln -fs ../../../sys/$i/$$h ${DESTDIR}${INCLUDEDIR}/$i; \
	done
.endfor
.for i in ${LSUBDIRS:Ndev/agp:Ndev/acpica:Ndev/bktr:Ndev/nand:Ndev/pci}
	cd ${.CURDIR}/../sys/$i; \
	for h in *.h; do \
		ln -fs ../../../../sys/$i/$$h ${DESTDIR}${INCLUDEDIR}/$i; \
	done
.endfor
	cd ${.CURDIR}/../sys/dev/acpica; \
	for h in acpiio.h; do \
		ln -fs ../../../../sys/dev/acpica/$$h \
		    ${DESTDIR}${INCLUDEDIR}/dev/acpica; \
	done
	cd ${.CURDIR}/../sys/dev/agp; \
	for h in agpreg.h; do \
		ln -fs ../../../../sys/dev/agp/$$h \
		    ${DESTDIR}${INCLUDEDIR}/dev/agp; \
	done
	cd ${.CURDIR}/../sys/dev/bktr; \
	for h in ioctl_*.h; do \
		ln -fs ../../../../sys/dev/bktr/$$h \
		    ${DESTDIR}${INCLUDEDIR}/dev/bktr; \
	done
.if ${MK_NAND} != "no"
	cd ${.CURDIR}/../sys/dev/nand; \
	for h in nandsim.h nand_dev.h; do \
		ln -fs ../../../../sys/dev/nand/$$h \
		    ${DESTDIR}${INCLUDEDIR}/dev/nand; \
	done
.endif
	cd ${.CURDIR}/../sys/dev/pci; \
	for h in pcireg.h; do \
		ln -fs ../../../../sys/dev/pci/$$h \
		    ${DESTDIR}${INCLUDEDIR}/dev/pci; \
	done
.for i in ${LSUBSUBDIRS}
	cd ${.CURDIR}/../sys/$i; \
	for h in *.h; do \
		ln -fs ../../../../../sys/$i/$$h ${DESTDIR}${INCLUDEDIR}/$i; \
	done
.endfor
	cd ${.CURDIR}/../sys/contrib/altq/altq; \
	for h in *.h; do \
		ln -fs ../../../sys/contrib/altq/altq/$$h \
		    ${DESTDIR}${INCLUDEDIR}/altq; \
	done
.if ${MK_IPFILTER} != "no"
	cd ${.CURDIR}/../sys/contrib/ipfilter/netinet; \
	for h in *.h; do \
		ln -fs ../../../sys/contrib/ipfilter/netinet/$$h \
		    ${DESTDIR}${INCLUDEDIR}/netinet; \
	done
.endif
.if ${MK_PF} != "no"
	cd ${.CURDIR}/../sys/netpfil/pf; \
	for h in *.h; do \
		ln -fs ../../../../sys/netpfil/pf/$$h \
		    ${DESTDIR}${INCLUDEDIR}/netpfil/pf; \
	done
.endif
	cd ${.CURDIR}/../sys/crypto; \
	for h in rijndael/rijndael.h; do \
		ln -fs ../../../sys/crypto/$$h \
		    ${DESTDIR}${INCLUDEDIR}/crypto; \
	done
	cd ${.CURDIR}/../sys/opencrypto; \
	for h in *.h; do \
		ln -fs ../../../sys/opencrypto/$$h \
		    ${DESTDIR}${INCLUDEDIR}/crypto; \
	done
	cd ${.CURDIR}/../sys/${MACHINE}/include; \
	for h in *.h; do \
		ln -fs ../../../sys/${MACHINE}/include/$$h \
		    ${DESTDIR}${INCLUDEDIR}/machine; \
	done
.if exists(${.CURDIR}/../sys/${MACHINE}/include/pc)
	cd ${.CURDIR}/../sys/${MACHINE}/include/pc; \
	for h in *.h; do \
		ln -fs ../../../../sys/${MACHINE}/include/pc/$$h \
		    ${DESTDIR}${INCLUDEDIR}/machine/pc; \
	done
.endif
.for _MARCH in ${_MARCHS}
.if exists(${.CURDIR}/../sys/${_MARCH}/include)
	${INSTALL} -d -o ${BINOWN} -g ${BINGRP} -m 755 \
	    ${DESTDIR}${INCLUDEDIR}/${_MARCH}; \
	cd ${.CURDIR}/../sys/${_MARCH}/include; \
	for h in *.h; do \
		ln -fs ../../../sys/${_MARCH}/include/$$h \
		    ${DESTDIR}${INCLUDEDIR}/${_MARCH}; \
	done
.if exists(${.CURDIR}/../sys/${_MARCH}/include/pc)
	${INSTALL} -d -o ${BINOWN} -g ${BINGRP} -m 755 \
	    ${DESTDIR}${INCLUDEDIR}/${_MARCH}/pc; \
	cd ${.CURDIR}/../sys/${_MARCH}/include/pc; \
	for h in *.h; do \
		ln -fs ../../../../sys/${_MARCH}/include/pc/$$h \
		    ${DESTDIR}${INCLUDEDIR}/${_MARCH}/pc; \
	done
.endif
.endif
.endfor
	cd ${.CURDIR}/../sys/fs/cd9660; \
	for h in *.h; do \
		ln -fs ../../../../sys/fs/cd9660/$$h \
		    ${DESTDIR}${INCLUDEDIR}/isofs/cd9660; \
	done
	cd ${.CURDIR}/../sys/rpc; \
	for h in types.h; do \
		ln -fs ../../../sys/rpc/$$h \
		    ${DESTDIR}${INCLUDEDIR}/rpc; \
	done
	cd ${.CURDIR}/../sys/netpfil/ipfw; \
	for h in diffuse_classifier*.h diffuse_feature*.h; do \
		ln -fs ../../../../sys/netpfil/ipfw/$$h \
			${DESTDIR}${INCLUDEDIR}/netinet/ipfw; \
	done; \
	ln -fs ../../../../sys/netpfil/ipfw/diffuse_common.h \
	    ${DESTDIR}${INCLUDEDIR}/netinet/ipfw; \
	ln -fs ../../../../sys/netpfil/ipfw/diffuse_user_compat.h \
	    ${DESTDIR}${INCLUDEDIR}/netinet/ipfw<|MERGE_RESOLUTION|>--- conflicted
+++ resolved
@@ -222,10 +222,6 @@
 .endif
 .endif
 .endfor
-	cd ${.CURDIR}/../sys/rpc; \
-	${INSTALL} -C -o ${BINOWN} -g ${BINGRP} -m 444 types.h \
-	    ${DESTDIR}${INCLUDEDIR}/rpc
-<<<<<<< HEAD
 	cd ${.CURDIR}/../sys/netpfil/ipfw; \
 	${INSTALL} -C -o ${BINOWN} -g ${BINGRP} -m 444 diffuse_feature*.h \
 	    ${DESTDIR}${INCLUDEDIR}/netinet/ipfw; \
@@ -235,11 +231,12 @@
 	    ${DESTDIR}${INCLUDEDIR}/netinet/ipfw; \
 	${INSTALL} -C -o ${BINOWN} -g ${BINGRP} -m 444 diffuse_user_compat.h \
 	    ${DESTDIR}${INCLUDEDIR}/netinet/ipfw
-=======
+	cd ${.CURDIR}/../sys/rpc; \
+	${INSTALL} -C -o ${BINOWN} -g ${BINGRP} -m 444 types.h \
+	    ${DESTDIR}${INCLUDEDIR}/rpc
 	cd ${.CURDIR}/../sys/teken; \
 	${INSTALL} -C -o ${BINOWN} -g ${BINGRP} -m 444 teken.h \
 	    ${DESTDIR}${INCLUDEDIR}/teken
->>>>>>> db58bebb
 
 symlinks:
 	@${ECHO} "Setting up symlinks to kernel source tree..."
