--- conflicted
+++ resolved
@@ -264,8 +264,61 @@
 _libevent=	libevent
 .endif
 
-<<<<<<< HEAD
-=======
+.if ${MACHINE_CPUARCH} == "arm"
+_libsmb=	libsmb
+_libproc=	libproc
+_librtld_db=	librtld_db
+.endif
+
+.if ${MK_OPENSSL} != "no"
+_libmp=		libmp
+.endif
+
+.if ${MK_PMC} != "no"
+_libpmc=	libpmc
+.endif
+
+.if ${MK_RADIUS_SUPPORT} != "no"
+_libradius=	libradius
+.endif
+
+.if ${MK_SENDMAIL} != "no"
+_libmilter=	libmilter
+_libsm=		libsm
+_libsmdb=	libsmdb
+_libsmutil=	libsmutil
+.endif
+
+.if ${MK_SQLITE3} != "no"
+_libsqlite3=	libsqlite3
+.endif
+
+.if ${MK_TELNET} != "no"
+_libtelnet=	libtelnet
+.endif
+
+.if ${MK_TESTS_SUPPORT} != "no"
+_atf=		atf
+.endif
+.if ${MK_TESTS} != "no"
+_tests=		tests
+.endif
+
+.if ${MK_UNBOUND} != "no"
+_libunbound=	libunbound
+.endif
+
+.if ${MK_USB} != "no"
+_libusbhid=	libusbhid
+_libusb=	libusb
+.endif
+
+.if ${MACHINE_CPUARCH} == "amd64"
+.if ${MK_BHYVE} != "no"
+_libvmmapi=	libvmmapi
+.endif
+.endif
+
 .if ${MACHINE_CPUARCH} == "i386" || ${MACHINE_CPUARCH} == "amd64"
 _libsmb=	libsmb
 _libvgl=	libvgl
@@ -273,12 +326,6 @@
 _librtld_db=	librtld_db
 .endif
 
-.if ${MACHINE_CPUARCH} == "amd64"
-.if ${MK_BHYVE} != "no"
-_libvmmapi=	libvmmapi
-.endif
-.endif
-
 .if ${MACHINE_CPUARCH} == "mips"
 _libproc=	libproc
 _librtld_db=	librtld_db
@@ -294,84 +341,6 @@
 _libsmb=	libsmb
 .endif
 
-.if ${MACHINE_CPUARCH} == "arm"
-_libsmb=	libsmb
-_libproc=	libproc
-_librtld_db=	librtld_db
-.endif
-
->>>>>>> a4a0554a
-.if ${MK_OPENSSL} != "no"
-_libmp=		libmp
-.endif
-
-.if ${MK_PMC} != "no"
-_libpmc=	libpmc
-.endif
-
-.if ${MK_RADIUS_SUPPORT} != "no"
-_libradius=	libradius
-.endif
-
-.if ${MK_SENDMAIL} != "no"
-_libmilter=	libmilter
-_libsm=		libsm
-_libsmdb=	libsmdb
-_libsmutil=	libsmutil
-.endif
-
-.if ${MK_SQLITE3} != "no"
-_libsqlite3=	libsqlite3
-.endif
-
-.if ${MK_TELNET} != "no"
-_libtelnet=	libtelnet
-.endif
-
-.if ${MK_TESTS_SUPPORT} != "no"
-_atf=		atf
-.endif
-.if ${MK_TESTS} != "no"
-_tests=		tests
-.endif
-
-.if ${MK_UNBOUND} != "no"
-_libunbound=	libunbound
-.endif
-
-.if ${MK_USB} != "no"
-_libusbhid=	libusbhid
-_libusb=	libusb
-.endif
-
-.if ${MACHINE_CPUARCH} == "amd64"
-.if ${MK_BHYVE} != "no"
-_libvmmapi=	libvmmapi
-.endif
-.endif
-
-.if ${MACHINE_CPUARCH} == "i386" || ${MACHINE_CPUARCH} == "amd64"
-_libsmb=	libsmb
-_libvgl=	libvgl
-_libproc=	libproc
-_librtld_db=	librtld_db
-.endif
-
-.if ${MACHINE_CPUARCH} == "mips"
-_libproc=	libproc
-_librtld_db=	librtld_db
-.endif
-
-.if ${MACHINE_CPUARCH} == "powerpc"
-_libproc=	libproc
-_librtld_db=	librtld_db
-_libsmb=	libsmb
-.endif
-
-.if ${MACHINE_CPUARCH} == "sparc64"
-_libsmb=	libsmb
-.endif
-
 .if !defined(LIBRARIES_ONLY)
 afterinstall:
 	${INSTALL_SYMLINK} ../include ${DESTDIR}/usr/lib/include
