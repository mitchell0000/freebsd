#!/bin/sh
#
# $FreeBSD$
#

# PROVIDE: mountcritremote
# REQUIRE: NETWORKING FILESYSTEMS ipsec netwait
# KEYWORD: nojail

. /etc/rc.subr

name="mountcritremote"
desc="Mount critical remote filesystems"
stop_cmd=":"
start_cmd="mountcritremote_start"
start_precmd="mountcritremote_precmd"

# Mount NFS filesystems if present in /etc/fstab
#
# XXX When the vfsload() issues with nfsclient support and related sysctls
# have been resolved, this block can be removed, and the condition that
# skips nfs in the following block (for "other network filesystems") can
# be removed.
#
mountcritremote_precmd()
{
	case "`mount -d -a -t nfs 2> /dev/null`" in
	*mount_nfs*)
		# Handle absent nfs client support
		load_kld -m nfs nfscl || return 1
		;;
	esac
	return 0
}

mountcritremote_start()
{
	local mounted_remote_filesystem=false

	# Mount nfs filesystems.
	#
	case "`/sbin/mount -d -a -t nfs`" in
	'')
		;;
	*)
<<<<<<< HEAD
		mounted_remote_filesystem=true
		echo -n 'Mounting NFS file systems:'
=======
		echo -n 'Mounting NFS filesystems:'
>>>>>>> 3b02df6f
		mount -a -t nfs
		echo '.'
		;;
	esac

	# Mount other network filesystems if present in /etc/fstab.
	case ${extra_netfs_types} in
	[Nn][Oo])
		;;
	*)
		netfs_types="${netfs_types} ${extra_netfs_types}"
		;;
	esac

	for i in ${netfs_types}; do
		fstype=${i%:*}
		fsdecr=${i#*:}

		[ "${fstype}" = "nfs" ] && continue

		case "`mount -d -a -t ${fstype}`" in
		*mount_${fstype}*)
<<<<<<< HEAD
			mounted_remote_filesystem=true
			echo -n "Mounting ${fsdecr} file systems:"
=======
			echo -n "Mounting ${fsdecr} filesystems:"
>>>>>>> 3b02df6f
			mount -a -t ${fstype}
			echo '.'
			;;
		esac
	done

	if $mounted_remote_filesystem; then
		# Cleanup /var again just in case it's a network mount.
		/etc/rc.d/cleanvar quietreload
		rm -f /var/run/clean_var /var/spool/lock/clean_var

		# Regenerate the ldconfig hints in case there are additional
		# library paths on remote file systems
		/etc/rc.d/ldconfig quietstart
	fi
}

load_rc_config $name
run_rc_command "$1"<|MERGE_RESOLUTION|>--- conflicted
+++ resolved
@@ -43,12 +43,8 @@
 	'')
 		;;
 	*)
-<<<<<<< HEAD
 		mounted_remote_filesystem=true
-		echo -n 'Mounting NFS file systems:'
-=======
 		echo -n 'Mounting NFS filesystems:'
->>>>>>> 3b02df6f
 		mount -a -t nfs
 		echo '.'
 		;;
@@ -71,12 +67,8 @@
 
 		case "`mount -d -a -t ${fstype}`" in
 		*mount_${fstype}*)
-<<<<<<< HEAD
 			mounted_remote_filesystem=true
-			echo -n "Mounting ${fsdecr} file systems:"
-=======
 			echo -n "Mounting ${fsdecr} filesystems:"
->>>>>>> 3b02df6f
 			mount -a -t ${fstype}
 			echo '.'
 			;;
