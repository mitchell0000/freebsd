<<<<<<< HEAD
/* $OpenBSD: sftp.c,v 1.136 2012/06/22 14:36:33 dtucker Exp $ */
=======
/* $OpenBSD: sftp.c,v 1.148 2013/07/25 00:56:52 djm Exp $ */
>>>>>>> e2af9768
/* $FreeBSD$ */
/*
 * Copyright (c) 2001-2004 Damien Miller <djm@openbsd.org>
 *
 * Permission to use, copy, modify, and distribute this software for any
 * purpose with or without fee is hereby granted, provided that the above
 * copyright notice and this permission notice appear in all copies.
 *
 * THE SOFTWARE IS PROVIDED "AS IS" AND THE AUTHOR DISCLAIMS ALL WARRANTIES
 * WITH REGARD TO THIS SOFTWARE INCLUDING ALL IMPLIED WARRANTIES OF
 * MERCHANTABILITY AND FITNESS. IN NO EVENT SHALL THE AUTHOR BE LIABLE FOR
 * ANY SPECIAL, DIRECT, INDIRECT, OR CONSEQUENTIAL DAMAGES OR ANY DAMAGES
 * WHATSOEVER RESULTING FROM LOSS OF USE, DATA OR PROFITS, WHETHER IN AN
 * ACTION OF CONTRACT, NEGLIGENCE OR OTHER TORTIOUS ACTION, ARISING OUT OF
 * OR IN CONNECTION WITH THE USE OR PERFORMANCE OF THIS SOFTWARE.
 */

#include "includes.h"

#include <sys/types.h>
#include <sys/ioctl.h>
#ifdef HAVE_SYS_STAT_H
# include <sys/stat.h>
#endif
#include <sys/param.h>
#include <sys/socket.h>
#include <sys/wait.h>
#ifdef HAVE_SYS_STATVFS_H
#include <sys/statvfs.h>
#endif

#include <ctype.h>
#include <errno.h>

#ifdef HAVE_PATHS_H
# include <paths.h>
#endif
#ifdef HAVE_LIBGEN_H
#include <libgen.h>
#endif
#ifdef HAVE_LOCALE_H
# include <locale.h>
#endif
#ifdef USE_LIBEDIT
#include <histedit.h>
#else
typedef void EditLine;
#endif
#include <signal.h>
#include <stdlib.h>
#include <stdio.h>
#include <string.h>
#include <unistd.h>
#include <stdarg.h>

#ifdef HAVE_UTIL_H
# include <util.h>
#endif

#ifdef HAVE_LIBUTIL_H
# include <libutil.h>
#endif

#include "xmalloc.h"
#include "log.h"
#include "pathnames.h"
#include "misc.h"

#include "sftp.h"
#include "buffer.h"
#include "sftp-common.h"
#include "sftp-client.h"

#define DEFAULT_COPY_BUFLEN	32768	/* Size of buffer for up/download */
#define DEFAULT_NUM_REQUESTS	256	/* # concurrent outstanding requests */

/* File to read commands from */
FILE* infile;

/* Are we in batchfile mode? */
int batchmode = 0;

/* PID of ssh transport process */
static pid_t sshpid = -1;

/* Suppress diagnositic messages */
int quiet = 0;

/* This is set to 0 if the progressmeter is not desired. */
int showprogress = 1;

/* When this option is set, we always recursively download/upload directories */
int global_rflag = 0;

/* When this option is set, we resume download if possible */
int global_aflag = 0;

/* When this option is set, the file transfers will always preserve times */
int global_pflag = 0;

/* SIGINT received during command processing */
volatile sig_atomic_t interrupted = 0;

/* I wish qsort() took a separate ctx for the comparison function...*/
int sort_flag;

/* Context used for commandline completion */
struct complete_ctx {
	struct sftp_conn *conn;
	char **remote_pathp;
};

int remote_glob(struct sftp_conn *, const char *, int,
    int (*)(const char *, int), glob_t *); /* proto for sftp-glob.c */

extern char *__progname;

/* Separators for interactive commands */
#define WHITESPACE " \t\r\n"

/* ls flags */
#define LS_LONG_VIEW	0x0001	/* Full view ala ls -l */
#define LS_SHORT_VIEW	0x0002	/* Single row view ala ls -1 */
#define LS_NUMERIC_VIEW	0x0004	/* Long view with numeric uid/gid */
#define LS_NAME_SORT	0x0008	/* Sort by name (default) */
#define LS_TIME_SORT	0x0010	/* Sort by mtime */
#define LS_SIZE_SORT	0x0020	/* Sort by file size */
#define LS_REVERSE_SORT	0x0040	/* Reverse sort order */
#define LS_SHOW_ALL	0x0080	/* Don't skip filenames starting with '.' */
#define LS_SI_UNITS	0x0100	/* Display sizes as K, M, G, etc. */

#define VIEW_FLAGS	(LS_LONG_VIEW|LS_SHORT_VIEW|LS_NUMERIC_VIEW|LS_SI_UNITS)
#define SORT_FLAGS	(LS_NAME_SORT|LS_TIME_SORT|LS_SIZE_SORT)

/* Commands for interactive mode */
#define I_CHDIR		1
#define I_CHGRP		2
#define I_CHMOD		3
#define I_CHOWN		4
#define I_DF		24
#define I_GET		5
#define I_HELP		6
#define I_LCHDIR	7
#define I_LINK		25
#define I_LLS		8
#define I_LMKDIR	9
#define I_LPWD		10
#define I_LS		11
#define I_LUMASK	12
#define I_MKDIR		13
#define I_PUT		14
#define I_PWD		15
#define I_QUIT		16
#define I_RENAME	17
#define I_RM		18
#define I_RMDIR		19
#define I_SHELL		20
#define I_SYMLINK	21
#define I_VERSION	22
#define I_PROGRESS	23
#define I_REGET		26

struct CMD {
	const char *c;
	const int n;
	const int t;
};

/* Type of completion */
#define NOARGS	0
#define REMOTE	1
#define LOCAL	2

static const struct CMD cmds[] = {
	{ "bye",	I_QUIT,		NOARGS	},
	{ "cd",		I_CHDIR,	REMOTE	},
	{ "chdir",	I_CHDIR,	REMOTE	},
	{ "chgrp",	I_CHGRP,	REMOTE	},
	{ "chmod",	I_CHMOD,	REMOTE	},
	{ "chown",	I_CHOWN,	REMOTE	},
	{ "df",		I_DF,		REMOTE	},
	{ "dir",	I_LS,		REMOTE	},
	{ "exit",	I_QUIT,		NOARGS	},
	{ "get",	I_GET,		REMOTE	},
	{ "help",	I_HELP,		NOARGS	},
	{ "lcd",	I_LCHDIR,	LOCAL	},
	{ "lchdir",	I_LCHDIR,	LOCAL	},
	{ "lls",	I_LLS,		LOCAL	},
	{ "lmkdir",	I_LMKDIR,	LOCAL	},
	{ "ln",		I_LINK,		REMOTE	},
	{ "lpwd",	I_LPWD,		LOCAL	},
	{ "ls",		I_LS,		REMOTE	},
	{ "lumask",	I_LUMASK,	NOARGS	},
	{ "mkdir",	I_MKDIR,	REMOTE	},
	{ "mget",	I_GET,		REMOTE	},
	{ "mput",	I_PUT,		LOCAL	},
	{ "progress",	I_PROGRESS,	NOARGS	},
	{ "put",	I_PUT,		LOCAL	},
	{ "pwd",	I_PWD,		REMOTE	},
	{ "quit",	I_QUIT,		NOARGS	},
	{ "reget",	I_REGET,	REMOTE	},
	{ "rename",	I_RENAME,	REMOTE	},
	{ "rm",		I_RM,		REMOTE	},
	{ "rmdir",	I_RMDIR,	REMOTE	},
	{ "symlink",	I_SYMLINK,	REMOTE	},
	{ "version",	I_VERSION,	NOARGS	},
	{ "!",		I_SHELL,	NOARGS	},
	{ "?",		I_HELP,		NOARGS	},
	{ NULL,		-1,		-1	}
};

int interactive_loop(struct sftp_conn *, char *file1, char *file2);

/* ARGSUSED */
static void
killchild(int signo)
{
	if (sshpid > 1) {
		kill(sshpid, SIGTERM);
		waitpid(sshpid, NULL, 0);
	}

	_exit(1);
}

/* ARGSUSED */
static void
cmd_interrupt(int signo)
{
	const char msg[] = "\rInterrupt  \n";
	int olderrno = errno;

	(void)write(STDERR_FILENO, msg, sizeof(msg) - 1);
	interrupted = 1;
	errno = olderrno;
}

static void
help(void)
{
	printf("Available commands:\n"
	    "bye                                Quit sftp\n"
	    "cd path                            Change remote directory to 'path'\n"
	    "chgrp grp path                     Change group of file 'path' to 'grp'\n"
	    "chmod mode path                    Change permissions of file 'path' to 'mode'\n"
	    "chown own path                     Change owner of file 'path' to 'own'\n"
	    "df [-hi] [path]                    Display statistics for current directory or\n"
	    "                                   filesystem containing 'path'\n"
	    "exit                               Quit sftp\n"
	    "get [-Ppr] remote [local]          Download file\n"
	    "reget remote [local]		Resume download file\n"
	    "help                               Display this help text\n"
	    "lcd path                           Change local directory to 'path'\n"
	    "lls [ls-options [path]]            Display local directory listing\n"
	    "lmkdir path                        Create local directory\n"
	    "ln [-s] oldpath newpath            Link remote file (-s for symlink)\n"
	    "lpwd                               Print local working directory\n"
	    "ls [-1afhlnrSt] [path]             Display remote directory listing\n"
	    "lumask umask                       Set local umask to 'umask'\n"
	    "mkdir path                         Create remote directory\n"
	    "progress                           Toggle display of progress meter\n"
	    "put [-Ppr] local [remote]          Upload file\n"
	    "pwd                                Display remote working directory\n"
	    "quit                               Quit sftp\n"
	    "rename oldpath newpath             Rename remote file\n"
	    "rm path                            Delete remote file\n"
	    "rmdir path                         Remove remote directory\n"
	    "symlink oldpath newpath            Symlink remote file\n"
	    "version                            Show SFTP version\n"
	    "!command                           Execute 'command' in local shell\n"
	    "!                                  Escape to local shell\n"
	    "?                                  Synonym for help\n");
}

static void
local_do_shell(const char *args)
{
	int status;
	char *shell;
	pid_t pid;

	if (!*args)
		args = NULL;

	if ((shell = getenv("SHELL")) == NULL || *shell == '\0')
		shell = _PATH_BSHELL;

	if ((pid = fork()) == -1)
		fatal("Couldn't fork: %s", strerror(errno));

	if (pid == 0) {
		/* XXX: child has pipe fds to ssh subproc open - issue? */
		if (args) {
			debug3("Executing %s -c \"%s\"", shell, args);
			execl(shell, shell, "-c", args, (char *)NULL);
		} else {
			debug3("Executing %s", shell);
			execl(shell, shell, (char *)NULL);
		}
		fprintf(stderr, "Couldn't execute \"%s\": %s\n", shell,
		    strerror(errno));
		_exit(1);
	}
	while (waitpid(pid, &status, 0) == -1)
		if (errno != EINTR)
			fatal("Couldn't wait for child: %s", strerror(errno));
	if (!WIFEXITED(status))
		error("Shell exited abnormally");
	else if (WEXITSTATUS(status))
		error("Shell exited with status %d", WEXITSTATUS(status));
}

static void
local_do_ls(const char *args)
{
	if (!args || !*args)
		local_do_shell(_PATH_LS);
	else {
		int len = strlen(_PATH_LS " ") + strlen(args) + 1;
		char *buf = xmalloc(len);

		/* XXX: quoting - rip quoting code from ftp? */
		snprintf(buf, len, _PATH_LS " %s", args);
		local_do_shell(buf);
		free(buf);
	}
}

/* Strip one path (usually the pwd) from the start of another */
static char *
path_strip(char *path, char *strip)
{
	size_t len;

	if (strip == NULL)
		return (xstrdup(path));

	len = strlen(strip);
	if (strncmp(path, strip, len) == 0) {
		if (strip[len - 1] != '/' && path[len] == '/')
			len++;
		return (xstrdup(path + len));
	}

	return (xstrdup(path));
}

static char *
make_absolute(char *p, char *pwd)
{
	char *abs_str;

	/* Derelativise */
	if (p && p[0] != '/') {
		abs_str = path_append(pwd, p);
		free(p);
		return(abs_str);
	} else
		return(p);
}

static int
parse_getput_flags(const char *cmd, char **argv, int argc,
    int *aflag, int *pflag, int *rflag)
{
	extern int opterr, optind, optopt, optreset;
	int ch;

	optind = optreset = 1;
	opterr = 0;

	*aflag = *rflag = *pflag = 0;
	while ((ch = getopt(argc, argv, "aPpRr")) != -1) {
		switch (ch) {
		case 'a':
			*aflag = 1;
			break;
		case 'p':
		case 'P':
			*pflag = 1;
			break;
		case 'r':
		case 'R':
			*rflag = 1;
			break;
		default:
			error("%s: Invalid flag -%c", cmd, optopt);
			return -1;
		}
	}

	return optind;
}

static int
parse_link_flags(const char *cmd, char **argv, int argc, int *sflag)
{
	extern int opterr, optind, optopt, optreset;
	int ch;

	optind = optreset = 1;
	opterr = 0;

	*sflag = 0;
	while ((ch = getopt(argc, argv, "s")) != -1) {
		switch (ch) {
		case 's':
			*sflag = 1;
			break;
		default:
			error("%s: Invalid flag -%c", cmd, optopt);
			return -1;
		}
	}

	return optind;
}

static int
parse_ls_flags(char **argv, int argc, int *lflag)
{
	extern int opterr, optind, optopt, optreset;
	int ch;

	optind = optreset = 1;
	opterr = 0;

	*lflag = LS_NAME_SORT;
	while ((ch = getopt(argc, argv, "1Safhlnrt")) != -1) {
		switch (ch) {
		case '1':
			*lflag &= ~VIEW_FLAGS;
			*lflag |= LS_SHORT_VIEW;
			break;
		case 'S':
			*lflag &= ~SORT_FLAGS;
			*lflag |= LS_SIZE_SORT;
			break;
		case 'a':
			*lflag |= LS_SHOW_ALL;
			break;
		case 'f':
			*lflag &= ~SORT_FLAGS;
			break;
		case 'h':
			*lflag |= LS_SI_UNITS;
			break;
		case 'l':
			*lflag &= ~LS_SHORT_VIEW;
			*lflag |= LS_LONG_VIEW;
			break;
		case 'n':
			*lflag &= ~LS_SHORT_VIEW;
			*lflag |= LS_NUMERIC_VIEW|LS_LONG_VIEW;
			break;
		case 'r':
			*lflag |= LS_REVERSE_SORT;
			break;
		case 't':
			*lflag &= ~SORT_FLAGS;
			*lflag |= LS_TIME_SORT;
			break;
		default:
			error("ls: Invalid flag -%c", optopt);
			return -1;
		}
	}

	return optind;
}

static int
parse_df_flags(const char *cmd, char **argv, int argc, int *hflag, int *iflag)
{
	extern int opterr, optind, optopt, optreset;
	int ch;

	optind = optreset = 1;
	opterr = 0;

	*hflag = *iflag = 0;
	while ((ch = getopt(argc, argv, "hi")) != -1) {
		switch (ch) {
		case 'h':
			*hflag = 1;
			break;
		case 'i':
			*iflag = 1;
			break;
		default:
			error("%s: Invalid flag -%c", cmd, optopt);
			return -1;
		}
	}

	return optind;
}

static int
is_dir(char *path)
{
	struct stat sb;

	/* XXX: report errors? */
	if (stat(path, &sb) == -1)
		return(0);

	return(S_ISDIR(sb.st_mode));
}

static int
remote_is_dir(struct sftp_conn *conn, char *path)
{
	Attrib *a;

	/* XXX: report errors? */
	if ((a = do_stat(conn, path, 1)) == NULL)
		return(0);
	if (!(a->flags & SSH2_FILEXFER_ATTR_PERMISSIONS))
		return(0);
	return(S_ISDIR(a->perm));
}

/* Check whether path returned from glob(..., GLOB_MARK, ...) is a directory */
static int
pathname_is_dir(char *pathname)
{
	size_t l = strlen(pathname);

	return l > 0 && pathname[l - 1] == '/';
}

static int
process_get(struct sftp_conn *conn, char *src, char *dst, char *pwd,
    int pflag, int rflag, int resume)
{
	char *abs_src = NULL;
	char *abs_dst = NULL;
	glob_t g;
	char *filename, *tmp=NULL;
	int i, err = 0;

	abs_src = xstrdup(src);
	abs_src = make_absolute(abs_src, pwd);
	memset(&g, 0, sizeof(g));

	debug3("Looking up %s", abs_src);
	if (remote_glob(conn, abs_src, GLOB_MARK, NULL, &g)) {
		error("File \"%s\" not found.", abs_src);
		err = -1;
		goto out;
	}

	/*
	 * If multiple matches then dst must be a directory or
	 * unspecified.
	 */
	if (g.gl_matchc > 1 && dst != NULL && !is_dir(dst)) {
		error("Multiple source paths, but destination "
		    "\"%s\" is not a directory", dst);
		err = -1;
		goto out;
	}

	for (i = 0; g.gl_pathv[i] && !interrupted; i++) {
		tmp = xstrdup(g.gl_pathv[i]);
		if ((filename = basename(tmp)) == NULL) {
			error("basename %s: %s", tmp, strerror(errno));
			free(tmp);
			err = -1;
			goto out;
		}

		if (g.gl_matchc == 1 && dst) {
			if (is_dir(dst)) {
				abs_dst = path_append(dst, filename);
			} else {
				abs_dst = xstrdup(dst);
			}
		} else if (dst) {
			abs_dst = path_append(dst, filename);
		} else {
			abs_dst = xstrdup(filename);
		}
		free(tmp);

		resume |= global_aflag;
		if (!quiet && resume)
			printf("Resuming %s to %s\n", g.gl_pathv[i], abs_dst);
		else if (!quiet && !resume)
			printf("Fetching %s to %s\n", g.gl_pathv[i], abs_dst);
		if (pathname_is_dir(g.gl_pathv[i]) && (rflag || global_rflag)) {
			if (download_dir(conn, g.gl_pathv[i], abs_dst, NULL,
			    pflag || global_pflag, 1, resume) == -1)
				err = -1;
		} else {
			if (do_download(conn, g.gl_pathv[i], abs_dst, NULL,
			    pflag || global_pflag, resume) == -1)
				err = -1;
		}
		free(abs_dst);
		abs_dst = NULL;
	}

out:
	free(abs_src);
	globfree(&g);
	return(err);
}

static int
process_put(struct sftp_conn *conn, char *src, char *dst, char *pwd,
    int pflag, int rflag)
{
	char *tmp_dst = NULL;
	char *abs_dst = NULL;
	char *tmp = NULL, *filename = NULL;
	glob_t g;
	int err = 0;
	int i, dst_is_dir = 1;
	struct stat sb;

	if (dst) {
		tmp_dst = xstrdup(dst);
		tmp_dst = make_absolute(tmp_dst, pwd);
	}

	memset(&g, 0, sizeof(g));
	debug3("Looking up %s", src);
	if (glob(src, GLOB_NOCHECK | GLOB_MARK, NULL, &g)) {
		error("File \"%s\" not found.", src);
		err = -1;
		goto out;
	}

	/* If we aren't fetching to pwd then stash this status for later */
	if (tmp_dst != NULL)
		dst_is_dir = remote_is_dir(conn, tmp_dst);

	/* If multiple matches, dst may be directory or unspecified */
	if (g.gl_matchc > 1 && tmp_dst && !dst_is_dir) {
		error("Multiple paths match, but destination "
		    "\"%s\" is not a directory", tmp_dst);
		err = -1;
		goto out;
	}

	for (i = 0; g.gl_pathv[i] && !interrupted; i++) {
		if (stat(g.gl_pathv[i], &sb) == -1) {
			err = -1;
			error("stat %s: %s", g.gl_pathv[i], strerror(errno));
			continue;
		}
		
		tmp = xstrdup(g.gl_pathv[i]);
		if ((filename = basename(tmp)) == NULL) {
			error("basename %s: %s", tmp, strerror(errno));
			free(tmp);
			err = -1;
			goto out;
		}

		if (g.gl_matchc == 1 && tmp_dst) {
			/* If directory specified, append filename */
			if (dst_is_dir)
				abs_dst = path_append(tmp_dst, filename);
			else
				abs_dst = xstrdup(tmp_dst);
		} else if (tmp_dst) {
			abs_dst = path_append(tmp_dst, filename);
		} else {
			abs_dst = make_absolute(xstrdup(filename), pwd);
		}
		free(tmp);

		if (!quiet)
			printf("Uploading %s to %s\n", g.gl_pathv[i], abs_dst);
		if (pathname_is_dir(g.gl_pathv[i]) && (rflag || global_rflag)) {
			if (upload_dir(conn, g.gl_pathv[i], abs_dst,
			    pflag || global_pflag, 1) == -1)
				err = -1;
		} else {
			if (do_upload(conn, g.gl_pathv[i], abs_dst,
			    pflag || global_pflag) == -1)
				err = -1;
		}
	}

out:
	free(abs_dst);
	free(tmp_dst);
	globfree(&g);
	return(err);
}

static int
sdirent_comp(const void *aa, const void *bb)
{
	SFTP_DIRENT *a = *(SFTP_DIRENT **)aa;
	SFTP_DIRENT *b = *(SFTP_DIRENT **)bb;
	int rmul = sort_flag & LS_REVERSE_SORT ? -1 : 1;

#define NCMP(a,b) (a == b ? 0 : (a < b ? 1 : -1))
	if (sort_flag & LS_NAME_SORT)
		return (rmul * strcmp(a->filename, b->filename));
	else if (sort_flag & LS_TIME_SORT)
		return (rmul * NCMP(a->a.mtime, b->a.mtime));
	else if (sort_flag & LS_SIZE_SORT)
		return (rmul * NCMP(a->a.size, b->a.size));

	fatal("Unknown ls sort type");
}

/* sftp ls.1 replacement for directories */
static int
do_ls_dir(struct sftp_conn *conn, char *path, char *strip_path, int lflag)
{
	int n;
	u_int c = 1, colspace = 0, columns = 1;
	SFTP_DIRENT **d;

	if ((n = do_readdir(conn, path, &d)) != 0)
		return (n);

	if (!(lflag & LS_SHORT_VIEW)) {
		u_int m = 0, width = 80;
		struct winsize ws;
		char *tmp;

		/* Count entries for sort and find longest filename */
		for (n = 0; d[n] != NULL; n++) {
			if (d[n]->filename[0] != '.' || (lflag & LS_SHOW_ALL))
				m = MAX(m, strlen(d[n]->filename));
		}

		/* Add any subpath that also needs to be counted */
		tmp = path_strip(path, strip_path);
		m += strlen(tmp);
		free(tmp);

		if (ioctl(fileno(stdin), TIOCGWINSZ, &ws) != -1)
			width = ws.ws_col;

		columns = width / (m + 2);
		columns = MAX(columns, 1);
		colspace = width / columns;
		colspace = MIN(colspace, width);
	}

	if (lflag & SORT_FLAGS) {
		for (n = 0; d[n] != NULL; n++)
			;	/* count entries */
		sort_flag = lflag & (SORT_FLAGS|LS_REVERSE_SORT);
		qsort(d, n, sizeof(*d), sdirent_comp);
	}

	for (n = 0; d[n] != NULL && !interrupted; n++) {
		char *tmp, *fname;

		if (d[n]->filename[0] == '.' && !(lflag & LS_SHOW_ALL))
			continue;

		tmp = path_append(path, d[n]->filename);
		fname = path_strip(tmp, strip_path);
		free(tmp);

		if (lflag & LS_LONG_VIEW) {
			if (lflag & (LS_NUMERIC_VIEW|LS_SI_UNITS)) {
				char *lname;
				struct stat sb;

				memset(&sb, 0, sizeof(sb));
				attrib_to_stat(&d[n]->a, &sb);
				lname = ls_file(fname, &sb, 1,
				    (lflag & LS_SI_UNITS));
				printf("%s\n", lname);
				free(lname);
			} else
				printf("%s\n", d[n]->longname);
		} else {
			printf("%-*s", colspace, fname);
			if (c >= columns) {
				printf("\n");
				c = 1;
			} else
				c++;
		}

		free(fname);
	}

	if (!(lflag & LS_LONG_VIEW) && (c != 1))
		printf("\n");

	free_sftp_dirents(d);
	return (0);
}

/* sftp ls.1 replacement which handles path globs */
static int
do_globbed_ls(struct sftp_conn *conn, char *path, char *strip_path,
    int lflag)
{
	char *fname, *lname;
	glob_t g;
	int err;
	struct winsize ws;
	u_int i, c = 1, colspace = 0, columns = 1, m = 0, width = 80;

	memset(&g, 0, sizeof(g));

	if (remote_glob(conn, path,
	    GLOB_MARK|GLOB_NOCHECK|GLOB_BRACE|GLOB_KEEPSTAT|GLOB_NOSORT,
	    NULL, &g) ||
	    (g.gl_pathc && !g.gl_matchc)) {
		if (g.gl_pathc)
			globfree(&g);
		error("Can't ls: \"%s\" not found", path);
		return -1;
	}

	if (interrupted)
		goto out;

	/*
	 * If the glob returns a single match and it is a directory,
	 * then just list its contents.
	 */
	if (g.gl_matchc == 1 && g.gl_statv[0] != NULL &&
	    S_ISDIR(g.gl_statv[0]->st_mode)) {
		err = do_ls_dir(conn, g.gl_pathv[0], strip_path, lflag);
		globfree(&g);
		return err;
	}

	if (ioctl(fileno(stdin), TIOCGWINSZ, &ws) != -1)
		width = ws.ws_col;

	if (!(lflag & LS_SHORT_VIEW)) {
		/* Count entries for sort and find longest filename */
		for (i = 0; g.gl_pathv[i]; i++)
			m = MAX(m, strlen(g.gl_pathv[i]));

		columns = width / (m + 2);
		columns = MAX(columns, 1);
		colspace = width / columns;
	}

	for (i = 0; g.gl_pathv[i] && !interrupted; i++) {
		fname = path_strip(g.gl_pathv[i], strip_path);
		if (lflag & LS_LONG_VIEW) {
			if (g.gl_statv[i] == NULL) {
				error("no stat information for %s", fname);
				continue;
			}
			lname = ls_file(fname, g.gl_statv[i], 1,
			    (lflag & LS_SI_UNITS));
			printf("%s\n", lname);
			free(lname);
		} else {
			printf("%-*s", colspace, fname);
			if (c >= columns) {
				printf("\n");
				c = 1;
			} else
				c++;
		}
		free(fname);
	}

	if (!(lflag & LS_LONG_VIEW) && (c != 1))
		printf("\n");

 out:
	if (g.gl_pathc)
		globfree(&g);

	return 0;
}

static int
do_df(struct sftp_conn *conn, char *path, int hflag, int iflag)
{
	struct sftp_statvfs st;
	char s_used[FMT_SCALED_STRSIZE];
	char s_avail[FMT_SCALED_STRSIZE];
	char s_root[FMT_SCALED_STRSIZE];
	char s_total[FMT_SCALED_STRSIZE];
	unsigned long long ffree;

	if (do_statvfs(conn, path, &st, 1) == -1)
		return -1;
	if (iflag) {
		ffree = st.f_files ? (100 * (st.f_files - st.f_ffree) / st.f_files) : 0;
		printf("     Inodes        Used       Avail      "
		    "(root)    %%Capacity\n");
		printf("%11llu %11llu %11llu %11llu         %3llu%%\n",
		    (unsigned long long)st.f_files,
		    (unsigned long long)(st.f_files - st.f_ffree),
		    (unsigned long long)st.f_favail,
		    (unsigned long long)st.f_ffree, ffree);
	} else if (hflag) {
		strlcpy(s_used, "error", sizeof(s_used));
		strlcpy(s_avail, "error", sizeof(s_avail));
		strlcpy(s_root, "error", sizeof(s_root));
		strlcpy(s_total, "error", sizeof(s_total));
		fmt_scaled((st.f_blocks - st.f_bfree) * st.f_frsize, s_used);
		fmt_scaled(st.f_bavail * st.f_frsize, s_avail);
		fmt_scaled(st.f_bfree * st.f_frsize, s_root);
		fmt_scaled(st.f_blocks * st.f_frsize, s_total);
		printf("    Size     Used    Avail   (root)    %%Capacity\n");
		printf("%7sB %7sB %7sB %7sB         %3llu%%\n",
		    s_total, s_used, s_avail, s_root,
		    (unsigned long long)(100 * (st.f_blocks - st.f_bfree) /
		    st.f_blocks));
	} else {
		printf("        Size         Used        Avail       "
		    "(root)    %%Capacity\n");
		printf("%12llu %12llu %12llu %12llu         %3llu%%\n",
		    (unsigned long long)(st.f_frsize * st.f_blocks / 1024),
		    (unsigned long long)(st.f_frsize *
		    (st.f_blocks - st.f_bfree) / 1024),
		    (unsigned long long)(st.f_frsize * st.f_bavail / 1024),
		    (unsigned long long)(st.f_frsize * st.f_bfree / 1024),
		    (unsigned long long)(100 * (st.f_blocks - st.f_bfree) /
		    st.f_blocks));
	}
	return 0;
}

/*
 * Undo escaping of glob sequences in place. Used to undo extra escaping
 * applied in makeargv() when the string is destined for a function that
 * does not glob it.
 */
static void
undo_glob_escape(char *s)
{
	size_t i, j;

	for (i = j = 0;;) {
		if (s[i] == '\0') {
			s[j] = '\0';
			return;
		}
		if (s[i] != '\\') {
			s[j++] = s[i++];
			continue;
		}
		/* s[i] == '\\' */
		++i;
		switch (s[i]) {
		case '?':
		case '[':
		case '*':
		case '\\':
			s[j++] = s[i++];
			break;
		case '\0':
			s[j++] = '\\';
			s[j] = '\0';
			return;
		default:
			s[j++] = '\\';
			s[j++] = s[i++];
			break;
		}
	}
}

/*
 * Split a string into an argument vector using sh(1)-style quoting,
 * comment and escaping rules, but with some tweaks to handle glob(3)
 * wildcards.
 * The "sloppy" flag allows for recovery from missing terminating quote, for
 * use in parsing incomplete commandlines during tab autocompletion.
 *
 * Returns NULL on error or a NULL-terminated array of arguments.
 *
 * If "lastquote" is not NULL, the quoting character used for the last
 * argument is placed in *lastquote ("\0", "'" or "\"").
 * 
 * If "terminated" is not NULL, *terminated will be set to 1 when the
 * last argument's quote has been properly terminated or 0 otherwise.
 * This parameter is only of use if "sloppy" is set.
 */
#define MAXARGS 	128
#define MAXARGLEN	8192
static char **
makeargv(const char *arg, int *argcp, int sloppy, char *lastquote,
    u_int *terminated)
{
	int argc, quot;
	size_t i, j;
	static char argvs[MAXARGLEN];
	static char *argv[MAXARGS + 1];
	enum { MA_START, MA_SQUOTE, MA_DQUOTE, MA_UNQUOTED } state, q;

	*argcp = argc = 0;
	if (strlen(arg) > sizeof(argvs) - 1) {
 args_too_longs:
		error("string too long");
		return NULL;
	}
	if (terminated != NULL)
		*terminated = 1;
	if (lastquote != NULL)
		*lastquote = '\0';
	state = MA_START;
	i = j = 0;
	for (;;) {
		if (isspace(arg[i])) {
			if (state == MA_UNQUOTED) {
				/* Terminate current argument */
				argvs[j++] = '\0';
				argc++;
				state = MA_START;
			} else if (state != MA_START)
				argvs[j++] = arg[i];
		} else if (arg[i] == '"' || arg[i] == '\'') {
			q = arg[i] == '"' ? MA_DQUOTE : MA_SQUOTE;
			if (state == MA_START) {
				argv[argc] = argvs + j;
				state = q;
				if (lastquote != NULL)
					*lastquote = arg[i];
			} else if (state == MA_UNQUOTED) 
				state = q;
			else if (state == q)
				state = MA_UNQUOTED;
			else
				argvs[j++] = arg[i];
		} else if (arg[i] == '\\') {
			if (state == MA_SQUOTE || state == MA_DQUOTE) {
				quot = state == MA_SQUOTE ? '\'' : '"';
				/* Unescape quote we are in */
				/* XXX support \n and friends? */
				if (arg[i + 1] == quot) {
					i++;
					argvs[j++] = arg[i];
				} else if (arg[i + 1] == '?' ||
				    arg[i + 1] == '[' || arg[i + 1] == '*') {
					/*
					 * Special case for sftp: append
					 * double-escaped glob sequence -
					 * glob will undo one level of
					 * escaping. NB. string can grow here.
					 */
					if (j >= sizeof(argvs) - 5)
						goto args_too_longs;
					argvs[j++] = '\\';
					argvs[j++] = arg[i++];
					argvs[j++] = '\\';
					argvs[j++] = arg[i];
				} else {
					argvs[j++] = arg[i++];
					argvs[j++] = arg[i];
				}
			} else {
				if (state == MA_START) {
					argv[argc] = argvs + j;
					state = MA_UNQUOTED;
					if (lastquote != NULL)
						*lastquote = '\0';
				}
				if (arg[i + 1] == '?' || arg[i + 1] == '[' ||
				    arg[i + 1] == '*' || arg[i + 1] == '\\') {
					/*
					 * Special case for sftp: append
					 * escaped glob sequence -
					 * glob will undo one level of
					 * escaping.
					 */
					argvs[j++] = arg[i++];
					argvs[j++] = arg[i];
				} else {
					/* Unescape everything */
					/* XXX support \n and friends? */
					i++;
					argvs[j++] = arg[i];
				}
			}
		} else if (arg[i] == '#') {
			if (state == MA_SQUOTE || state == MA_DQUOTE)
				argvs[j++] = arg[i];
			else
				goto string_done;
		} else if (arg[i] == '\0') {
			if (state == MA_SQUOTE || state == MA_DQUOTE) {
				if (sloppy) {
					state = MA_UNQUOTED;
					if (terminated != NULL)
						*terminated = 0;
					goto string_done;
				}
				error("Unterminated quoted argument");
				return NULL;
			}
 string_done:
			if (state == MA_UNQUOTED) {
				argvs[j++] = '\0';
				argc++;
			}
			break;
		} else {
			if (state == MA_START) {
				argv[argc] = argvs + j;
				state = MA_UNQUOTED;
				if (lastquote != NULL)
					*lastquote = '\0';
			}
			if ((state == MA_SQUOTE || state == MA_DQUOTE) &&
			    (arg[i] == '?' || arg[i] == '[' || arg[i] == '*')) {
				/*
				 * Special case for sftp: escape quoted
				 * glob(3) wildcards. NB. string can grow
				 * here.
				 */
				if (j >= sizeof(argvs) - 3)
					goto args_too_longs;
				argvs[j++] = '\\';
				argvs[j++] = arg[i];
			} else
				argvs[j++] = arg[i];
		}
		i++;
	}
	*argcp = argc;
	return argv;
}

static int
parse_args(const char **cpp, int *aflag, int *hflag, int *iflag, int *lflag,
    int *pflag, int *rflag, int *sflag, unsigned long *n_arg,
    char **path1, char **path2)
{
	const char *cmd, *cp = *cpp;
	char *cp2, **argv;
	int base = 0;
	long l;
	int i, cmdnum, optidx, argc;

	/* Skip leading whitespace */
	cp = cp + strspn(cp, WHITESPACE);

	/* Check for leading '-' (disable error processing) */
	*iflag = 0;
	if (*cp == '-') {
		*iflag = 1;
		cp++;
		cp = cp + strspn(cp, WHITESPACE);
	}

	/* Ignore blank lines and lines which begin with comment '#' char */
	if (*cp == '\0' || *cp == '#')
		return (0);

	if ((argv = makeargv(cp, &argc, 0, NULL, NULL)) == NULL)
		return -1;

	/* Figure out which command we have */
	for (i = 0; cmds[i].c != NULL; i++) {
		if (strcasecmp(cmds[i].c, argv[0]) == 0)
			break;
	}
	cmdnum = cmds[i].n;
	cmd = cmds[i].c;

	/* Special case */
	if (*cp == '!') {
		cp++;
		cmdnum = I_SHELL;
	} else if (cmdnum == -1) {
		error("Invalid command.");
		return -1;
	}

	/* Get arguments and parse flags */
	*aflag = *lflag = *pflag = *rflag = *hflag = *n_arg = 0;
	*path1 = *path2 = NULL;
	optidx = 1;
	switch (cmdnum) {
	case I_GET:
	case I_REGET:
	case I_PUT:
		if ((optidx = parse_getput_flags(cmd, argv, argc,
		    aflag, pflag, rflag)) == -1)
			return -1;
		/* Get first pathname (mandatory) */
		if (argc - optidx < 1) {
			error("You must specify at least one path after a "
			    "%s command.", cmd);
			return -1;
		}
		*path1 = xstrdup(argv[optidx]);
		/* Get second pathname (optional) */
		if (argc - optidx > 1) {
			*path2 = xstrdup(argv[optidx + 1]);
			/* Destination is not globbed */
			undo_glob_escape(*path2);
		}
		if (*aflag && cmdnum == I_PUT) {
			/* XXX implement resume for uploads */
			error("Resume is not supported for uploads");
			return -1;
		}
		break;
	case I_LINK:
		if ((optidx = parse_link_flags(cmd, argv, argc, sflag)) == -1)
			return -1;
	case I_SYMLINK:
	case I_RENAME:
		if (argc - optidx < 2) {
			error("You must specify two paths after a %s "
			    "command.", cmd);
			return -1;
		}
		*path1 = xstrdup(argv[optidx]);
		*path2 = xstrdup(argv[optidx + 1]);
		/* Paths are not globbed */
		undo_glob_escape(*path1);
		undo_glob_escape(*path2);
		break;
	case I_RM:
	case I_MKDIR:
	case I_RMDIR:
	case I_CHDIR:
	case I_LCHDIR:
	case I_LMKDIR:
		/* Get pathname (mandatory) */
		if (argc - optidx < 1) {
			error("You must specify a path after a %s command.",
			    cmd);
			return -1;
		}
		*path1 = xstrdup(argv[optidx]);
		/* Only "rm" globs */
		if (cmdnum != I_RM)
			undo_glob_escape(*path1);
		break;
	case I_DF:
		if ((optidx = parse_df_flags(cmd, argv, argc, hflag,
		    iflag)) == -1)
			return -1;
		/* Default to current directory if no path specified */
		if (argc - optidx < 1)
			*path1 = NULL;
		else {
			*path1 = xstrdup(argv[optidx]);
			undo_glob_escape(*path1);
		}
		break;
	case I_LS:
		if ((optidx = parse_ls_flags(argv, argc, lflag)) == -1)
			return(-1);
		/* Path is optional */
		if (argc - optidx > 0)
			*path1 = xstrdup(argv[optidx]);
		break;
	case I_LLS:
		/* Skip ls command and following whitespace */
		cp = cp + strlen(cmd) + strspn(cp, WHITESPACE);
	case I_SHELL:
		/* Uses the rest of the line */
		break;
	case I_LUMASK:
	case I_CHMOD:
		base = 8;
	case I_CHOWN:
	case I_CHGRP:
		/* Get numeric arg (mandatory) */
		if (argc - optidx < 1)
			goto need_num_arg;
		errno = 0;
		l = strtol(argv[optidx], &cp2, base);
		if (cp2 == argv[optidx] || *cp2 != '\0' ||
		    ((l == LONG_MIN || l == LONG_MAX) && errno == ERANGE) ||
		    l < 0) {
 need_num_arg:
			error("You must supply a numeric argument "
			    "to the %s command.", cmd);
			return -1;
		}
		*n_arg = l;
		if (cmdnum == I_LUMASK)
			break;
		/* Get pathname (mandatory) */
		if (argc - optidx < 2) {
			error("You must specify a path after a %s command.",
			    cmd);
			return -1;
		}
		*path1 = xstrdup(argv[optidx + 1]);
		break;
	case I_QUIT:
	case I_PWD:
	case I_LPWD:
	case I_HELP:
	case I_VERSION:
	case I_PROGRESS:
		break;
	default:
		fatal("Command not implemented");
	}

	*cpp = cp;
	return(cmdnum);
}

static int
parse_dispatch_command(struct sftp_conn *conn, const char *cmd, char **pwd,
    int err_abort)
{
	char *path1, *path2, *tmp;
	int aflag = 0, hflag = 0, iflag = 0, lflag = 0, pflag = 0;
	int rflag = 0, sflag = 0;
	int cmdnum, i;
	unsigned long n_arg = 0;
	Attrib a, *aa;
	char path_buf[MAXPATHLEN];
	int err = 0;
	glob_t g;

	path1 = path2 = NULL;
	cmdnum = parse_args(&cmd, &aflag, &hflag, &iflag, &lflag, &pflag,
	    &rflag, &sflag, &n_arg, &path1, &path2);
	if (iflag != 0)
		err_abort = 0;

	memset(&g, 0, sizeof(g));

	/* Perform command */
	switch (cmdnum) {
	case 0:
		/* Blank line */
		break;
	case -1:
		/* Unrecognized command */
		err = -1;
		break;
	case I_REGET:
		aflag = 1;
		/* FALLTHROUGH */
	case I_GET:
		err = process_get(conn, path1, path2, *pwd, pflag,
		    rflag, aflag);
		break;
	case I_PUT:
		err = process_put(conn, path1, path2, *pwd, pflag, rflag);
		break;
	case I_RENAME:
		path1 = make_absolute(path1, *pwd);
		path2 = make_absolute(path2, *pwd);
		err = do_rename(conn, path1, path2);
		break;
	case I_SYMLINK:
		sflag = 1;
	case I_LINK:
		path1 = make_absolute(path1, *pwd);
		path2 = make_absolute(path2, *pwd);
		err = (sflag ? do_symlink : do_hardlink)(conn, path1, path2);
		break;
	case I_RM:
		path1 = make_absolute(path1, *pwd);
		remote_glob(conn, path1, GLOB_NOCHECK, NULL, &g);
		for (i = 0; g.gl_pathv[i] && !interrupted; i++) {
			if (!quiet)
				printf("Removing %s\n", g.gl_pathv[i]);
			err = do_rm(conn, g.gl_pathv[i]);
			if (err != 0 && err_abort)
				break;
		}
		break;
	case I_MKDIR:
		path1 = make_absolute(path1, *pwd);
		attrib_clear(&a);
		a.flags |= SSH2_FILEXFER_ATTR_PERMISSIONS;
		a.perm = 0777;
		err = do_mkdir(conn, path1, &a, 1);
		break;
	case I_RMDIR:
		path1 = make_absolute(path1, *pwd);
		err = do_rmdir(conn, path1);
		break;
	case I_CHDIR:
		path1 = make_absolute(path1, *pwd);
		if ((tmp = do_realpath(conn, path1)) == NULL) {
			err = 1;
			break;
		}
		if ((aa = do_stat(conn, tmp, 0)) == NULL) {
			free(tmp);
			err = 1;
			break;
		}
		if (!(aa->flags & SSH2_FILEXFER_ATTR_PERMISSIONS)) {
			error("Can't change directory: Can't check target");
			free(tmp);
			err = 1;
			break;
		}
		if (!S_ISDIR(aa->perm)) {
			error("Can't change directory: \"%s\" is not "
			    "a directory", tmp);
			free(tmp);
			err = 1;
			break;
		}
		free(*pwd);
		*pwd = tmp;
		break;
	case I_LS:
		if (!path1) {
			do_ls_dir(conn, *pwd, *pwd, lflag);
			break;
		}

		/* Strip pwd off beginning of non-absolute paths */
		tmp = NULL;
		if (*path1 != '/')
			tmp = *pwd;

		path1 = make_absolute(path1, *pwd);
		err = do_globbed_ls(conn, path1, tmp, lflag);
		break;
	case I_DF:
		/* Default to current directory if no path specified */
		if (path1 == NULL)
			path1 = xstrdup(*pwd);
		path1 = make_absolute(path1, *pwd);
		err = do_df(conn, path1, hflag, iflag);
		break;
	case I_LCHDIR:
		if (chdir(path1) == -1) {
			error("Couldn't change local directory to "
			    "\"%s\": %s", path1, strerror(errno));
			err = 1;
		}
		break;
	case I_LMKDIR:
		if (mkdir(path1, 0777) == -1) {
			error("Couldn't create local directory "
			    "\"%s\": %s", path1, strerror(errno));
			err = 1;
		}
		break;
	case I_LLS:
		local_do_ls(cmd);
		break;
	case I_SHELL:
		local_do_shell(cmd);
		break;
	case I_LUMASK:
		umask(n_arg);
		printf("Local umask: %03lo\n", n_arg);
		break;
	case I_CHMOD:
		path1 = make_absolute(path1, *pwd);
		attrib_clear(&a);
		a.flags |= SSH2_FILEXFER_ATTR_PERMISSIONS;
		a.perm = n_arg;
		remote_glob(conn, path1, GLOB_NOCHECK, NULL, &g);
		for (i = 0; g.gl_pathv[i] && !interrupted; i++) {
			if (!quiet)
				printf("Changing mode on %s\n", g.gl_pathv[i]);
			err = do_setstat(conn, g.gl_pathv[i], &a);
			if (err != 0 && err_abort)
				break;
		}
		break;
	case I_CHOWN:
	case I_CHGRP:
		path1 = make_absolute(path1, *pwd);
		remote_glob(conn, path1, GLOB_NOCHECK, NULL, &g);
		for (i = 0; g.gl_pathv[i] && !interrupted; i++) {
			if (!(aa = do_stat(conn, g.gl_pathv[i], 0))) {
				if (err_abort) {
					err = -1;
					break;
				} else
					continue;
			}
			if (!(aa->flags & SSH2_FILEXFER_ATTR_UIDGID)) {
				error("Can't get current ownership of "
				    "remote file \"%s\"", g.gl_pathv[i]);
				if (err_abort) {
					err = -1;
					break;
				} else
					continue;
			}
			aa->flags &= SSH2_FILEXFER_ATTR_UIDGID;
			if (cmdnum == I_CHOWN) {
				if (!quiet)
					printf("Changing owner on %s\n",
					    g.gl_pathv[i]);
				aa->uid = n_arg;
			} else {
				if (!quiet)
					printf("Changing group on %s\n",
					    g.gl_pathv[i]);
				aa->gid = n_arg;
			}
			err = do_setstat(conn, g.gl_pathv[i], aa);
			if (err != 0 && err_abort)
				break;
		}
		break;
	case I_PWD:
		printf("Remote working directory: %s\n", *pwd);
		break;
	case I_LPWD:
		if (!getcwd(path_buf, sizeof(path_buf))) {
			error("Couldn't get local cwd: %s", strerror(errno));
			err = -1;
			break;
		}
		printf("Local working directory: %s\n", path_buf);
		break;
	case I_QUIT:
		/* Processed below */
		break;
	case I_HELP:
		help();
		break;
	case I_VERSION:
		printf("SFTP protocol version %u\n", sftp_proto_version(conn));
		break;
	case I_PROGRESS:
		showprogress = !showprogress;
		if (showprogress)
			printf("Progress meter enabled\n");
		else
			printf("Progress meter disabled\n");
		break;
	default:
		fatal("%d is not implemented", cmdnum);
	}

	if (g.gl_pathc)
		globfree(&g);
	free(path1);
	free(path2);

	/* If an unignored error occurs in batch mode we should abort. */
	if (err_abort && err != 0)
		return (-1);
	else if (cmdnum == I_QUIT)
		return (1);

	return (0);
}

#ifdef USE_LIBEDIT
static char *
prompt(EditLine *el)
{
	return ("sftp> ");
}

/* Display entries in 'list' after skipping the first 'len' chars */
static void
complete_display(char **list, u_int len)
{
	u_int y, m = 0, width = 80, columns = 1, colspace = 0, llen;
	struct winsize ws;
	char *tmp;

	/* Count entries for sort and find longest */
	for (y = 0; list[y]; y++) 
		m = MAX(m, strlen(list[y]));

	if (ioctl(fileno(stdin), TIOCGWINSZ, &ws) != -1)
		width = ws.ws_col;

	m = m > len ? m - len : 0;
	columns = width / (m + 2);
	columns = MAX(columns, 1);
	colspace = width / columns;
	colspace = MIN(colspace, width);

	printf("\n");
	m = 1;
	for (y = 0; list[y]; y++) {
		llen = strlen(list[y]);
		tmp = llen > len ? list[y] + len : "";
		printf("%-*s", colspace, tmp);
		if (m >= columns) {
			printf("\n");
			m = 1;
		} else
			m++;
	}
	printf("\n");
}

/*
 * Given a "list" of words that begin with a common prefix of "word",
 * attempt to find an autocompletion to extends "word" by the next
 * characters common to all entries in "list".
 */
static char *
complete_ambiguous(const char *word, char **list, size_t count)
{
	if (word == NULL)
		return NULL;

	if (count > 0) {
		u_int y, matchlen = strlen(list[0]);

		/* Find length of common stem */
		for (y = 1; list[y]; y++) {
			u_int x;

			for (x = 0; x < matchlen; x++) 
				if (list[0][x] != list[y][x]) 
					break;

			matchlen = x;
		}

		if (matchlen > strlen(word)) {
			char *tmp = xstrdup(list[0]);

			tmp[matchlen] = '\0';
			return tmp;
		}
	} 

	return xstrdup(word);
}

/* Autocomplete a sftp command */
static int
complete_cmd_parse(EditLine *el, char *cmd, int lastarg, char quote,
    int terminated)
{
	u_int y, count = 0, cmdlen, tmplen;
	char *tmp, **list, argterm[3];
	const LineInfo *lf;

	list = xcalloc((sizeof(cmds) / sizeof(*cmds)) + 1, sizeof(char *));

	/* No command specified: display all available commands */
	if (cmd == NULL) {
		for (y = 0; cmds[y].c; y++)
			list[count++] = xstrdup(cmds[y].c);
		
		list[count] = NULL;
		complete_display(list, 0);

		for (y = 0; list[y] != NULL; y++)  
			free(list[y]);	
		free(list);
		return count;
	}

	/* Prepare subset of commands that start with "cmd" */
	cmdlen = strlen(cmd);
	for (y = 0; cmds[y].c; y++)  {
		if (!strncasecmp(cmd, cmds[y].c, cmdlen)) 
			list[count++] = xstrdup(cmds[y].c);
	}
	list[count] = NULL;

	if (count == 0) {
		free(list);
		return 0;
	}

	/* Complete ambigious command */
	tmp = complete_ambiguous(cmd, list, count);
	if (count > 1)
		complete_display(list, 0);

	for (y = 0; list[y]; y++)  
		free(list[y]);	
	free(list);

	if (tmp != NULL) {
		tmplen = strlen(tmp);
		cmdlen = strlen(cmd);
		/* If cmd may be extended then do so */
		if (tmplen > cmdlen)
			if (el_insertstr(el, tmp + cmdlen) == -1)
				fatal("el_insertstr failed.");
		lf = el_line(el);
		/* Terminate argument cleanly */
		if (count == 1) {
			y = 0;
			if (!terminated)
				argterm[y++] = quote;
			if (lastarg || *(lf->cursor) != ' ')
				argterm[y++] = ' ';
			argterm[y] = '\0';
			if (y > 0 && el_insertstr(el, argterm) == -1)
				fatal("el_insertstr failed.");
		}
		free(tmp);
	}

	return count;
}

/*
 * Determine whether a particular sftp command's arguments (if any)
 * represent local or remote files.
 */
static int
complete_is_remote(char *cmd) {
	int i;

	if (cmd == NULL)
		return -1;

	for (i = 0; cmds[i].c; i++) {
		if (!strncasecmp(cmd, cmds[i].c, strlen(cmds[i].c))) 
			return cmds[i].t;
	}

	return -1;
}

/* Autocomplete a filename "file" */
static int
complete_match(EditLine *el, struct sftp_conn *conn, char *remote_path,
    char *file, int remote, int lastarg, char quote, int terminated)
{
	glob_t g;
<<<<<<< HEAD
	char *tmp, *tmp2, ins[3];
	u_int i, hadglob, pwdlen, len, tmplen, filelen;
=======
	char *tmp, *tmp2, ins[8];
	u_int i, hadglob, pwdlen, len, tmplen, filelen, cesc, isesc, isabs;
	int clen;
>>>>>>> e2af9768
	const LineInfo *lf;
	
	/* Glob from "file" location */
	if (file == NULL)
		tmp = xstrdup("*");
	else
		xasprintf(&tmp, "%s*", file);

	memset(&g, 0, sizeof(g));
	if (remote != LOCAL) {
		tmp = make_absolute(tmp, remote_path);
		remote_glob(conn, tmp, GLOB_DOOFFS|GLOB_MARK, NULL, &g);
	} else 
		glob(tmp, GLOB_DOOFFS|GLOB_MARK, NULL, &g);
	
	/* Determine length of pwd so we can trim completion display */
	for (hadglob = tmplen = pwdlen = 0; tmp[tmplen] != 0; tmplen++) {
		/* Terminate counting on first unescaped glob metacharacter */
		if (tmp[tmplen] == '*' || tmp[tmplen] == '?') {
			if (tmp[tmplen] != '*' || tmp[tmplen + 1] != '\0')
				hadglob = 1;
			break;
		}
		if (tmp[tmplen] == '\\' && tmp[tmplen + 1] != '\0')
			tmplen++;
		if (tmp[tmplen] == '/')
			pwdlen = tmplen + 1;	/* track last seen '/' */
	}
	free(tmp);

	if (g.gl_matchc == 0) 
		goto out;

	if (g.gl_matchc > 1)
		complete_display(g.gl_pathv, pwdlen);

	tmp = NULL;
	/* Don't try to extend globs */
	if (file == NULL || hadglob)
		goto out;

	tmp2 = complete_ambiguous(file, g.gl_pathv, g.gl_matchc);
<<<<<<< HEAD
	tmp = path_strip(tmp2, remote_path);
	xfree(tmp2);
=======
	tmp = path_strip(tmp2, isabs ? NULL : remote_path);
	free(tmp2);
>>>>>>> e2af9768

	if (tmp == NULL)
		goto out;

	tmplen = strlen(tmp);
	filelen = strlen(file);

	if (tmplen > filelen)  {
		tmp2 = tmp + filelen;
		len = strlen(tmp2); 
		/* quote argument on way out */
		for (i = 0; i < len; i += clen) {
			if ((clen = mblen(tmp2 + i, len - i)) < 0 ||
			    (size_t)clen > sizeof(ins) - 2)
				fatal("invalid multibyte character");
			ins[0] = '\\';
			memcpy(ins + 1, tmp2 + i, clen);
			ins[clen + 1] = '\0';
			switch (tmp2[i]) {
			case '\'':
			case '"':
			case '\\':
			case '\t':
			case '[':
			case ' ':
				if (quote == '\0' || tmp2[i] == quote) {
					if (el_insertstr(el, ins) == -1)
						fatal("el_insertstr "
						    "failed.");
					break;
				}
				/* FALLTHROUGH */
			default:
				if (el_insertstr(el, ins + 1) == -1)
					fatal("el_insertstr failed.");
				break;
			}
		}
	}

	lf = el_line(el);
	if (g.gl_matchc == 1) {
		i = 0;
		if (!terminated)
			ins[i++] = quote;
		if (*(lf->cursor - 1) != '/' &&
		    (lastarg || *(lf->cursor) != ' '))
			ins[i++] = ' ';
		ins[i] = '\0';
		if (i > 0 && el_insertstr(el, ins) == -1)
			fatal("el_insertstr failed.");
	}
	free(tmp);

 out:
	globfree(&g);
	return g.gl_matchc;
}

/* tab-completion hook function, called via libedit */
static unsigned char
complete(EditLine *el, int ch)
{
	char **argv, *line, quote; 
	int argc, carg;
	u_int cursor, len, terminated, ret = CC_ERROR;
	const LineInfo *lf;
	struct complete_ctx *complete_ctx;

	lf = el_line(el);
	if (el_get(el, EL_CLIENTDATA, (void**)&complete_ctx) != 0)
		fatal("%s: el_get failed", __func__);

	/* Figure out which argument the cursor points to */
	cursor = lf->cursor - lf->buffer;
	line = (char *)xmalloc(cursor + 1);
	memcpy(line, lf->buffer, cursor);
	line[cursor] = '\0';
	argv = makeargv(line, &carg, 1, &quote, &terminated);
	free(line);

	/* Get all the arguments on the line */
	len = lf->lastchar - lf->buffer;
	line = (char *)xmalloc(len + 1);
	memcpy(line, lf->buffer, len);
	line[len] = '\0';
	argv = makeargv(line, &argc, 1, NULL, NULL);

	/* Ensure cursor is at EOL or a argument boundary */
	if (line[cursor] != ' ' && line[cursor] != '\0' &&
	    line[cursor] != '\n') {
		free(line);
		return ret;
	}

	if (carg == 0) {
		/* Show all available commands */
		complete_cmd_parse(el, NULL, argc == carg, '\0', 1);
		ret = CC_REDISPLAY;
	} else if (carg == 1 && cursor > 0 && line[cursor - 1] != ' ')  {
		/* Handle the command parsing */
		if (complete_cmd_parse(el, argv[0], argc == carg,
		    quote, terminated) != 0) 
			ret = CC_REDISPLAY;
	} else if (carg >= 1) {
		/* Handle file parsing */
		int remote = complete_is_remote(argv[0]);
		char *filematch = NULL;

		if (carg > 1 && line[cursor-1] != ' ')
			filematch = argv[carg - 1];

		if (remote != 0 &&
		    complete_match(el, complete_ctx->conn,
		    *complete_ctx->remote_pathp, filematch,
		    remote, carg == argc, quote, terminated) != 0) 
			ret = CC_REDISPLAY;
	}

	free(line);	
	return ret;
}
#endif /* USE_LIBEDIT */

int
interactive_loop(struct sftp_conn *conn, char *file1, char *file2)
{
	char *remote_path;
	char *dir = NULL;
	char cmd[2048];
	int err, interactive;
	EditLine *el = NULL;
#ifdef USE_LIBEDIT
	History *hl = NULL;
	HistEvent hev;
	extern char *__progname;
	struct complete_ctx complete_ctx;

	if (!batchmode && isatty(STDIN_FILENO)) {
		if ((el = el_init(__progname, stdin, stdout, stderr)) == NULL)
			fatal("Couldn't initialise editline");
		if ((hl = history_init()) == NULL)
			fatal("Couldn't initialise editline history");
		history(hl, &hev, H_SETSIZE, 100);
		el_set(el, EL_HIST, history, hl);

		el_set(el, EL_PROMPT, prompt);
		el_set(el, EL_EDITOR, "emacs");
		el_set(el, EL_TERMINAL, NULL);
		el_set(el, EL_SIGNAL, 1);
		el_source(el, NULL);

		/* Tab Completion */
		el_set(el, EL_ADDFN, "ftp-complete", 
		    "Context sensitive argument completion", complete);
		complete_ctx.conn = conn;
		complete_ctx.remote_pathp = &remote_path;
		el_set(el, EL_CLIENTDATA, (void*)&complete_ctx);
		el_set(el, EL_BIND, "^I", "ftp-complete", NULL);
	}
#endif /* USE_LIBEDIT */

	remote_path = do_realpath(conn, ".");
	if (remote_path == NULL)
		fatal("Need cwd");

	if (file1 != NULL) {
		dir = xstrdup(file1);
		dir = make_absolute(dir, remote_path);

		if (remote_is_dir(conn, dir) && file2 == NULL) {
			if (!quiet)
				printf("Changing to: %s\n", dir);
			snprintf(cmd, sizeof cmd, "cd \"%s\"", dir);
			if (parse_dispatch_command(conn, cmd,
			    &remote_path, 1) != 0) {
				free(dir);
				free(remote_path);
				free(conn);
				return (-1);
			}
		} else {
<<<<<<< HEAD
			if (file2 == NULL)
				snprintf(cmd, sizeof cmd, "get %s", dir);
			else
				snprintf(cmd, sizeof cmd, "get %s %s", dir,
				    file2);

=======
			/* XXX this is wrong wrt quoting */
			snprintf(cmd, sizeof cmd, "get%s %s%s%s",
			    global_aflag ? " -a" : "", dir,
			    file2 == NULL ? "" : " ",
			    file2 == NULL ? "" : file2);
>>>>>>> e2af9768
			err = parse_dispatch_command(conn, cmd,
			    &remote_path, 1);
			free(dir);
			free(remote_path);
			free(conn);
			return (err);
		}
		free(dir);
	}

	setlinebuf(stdout);
	setlinebuf(infile);

	interactive = !batchmode && isatty(STDIN_FILENO);
	err = 0;
	for (;;) {
		char *cp;

		signal(SIGINT, SIG_IGN);

		if (el == NULL) {
			if (interactive)
				printf("sftp> ");
			if (fgets(cmd, sizeof(cmd), infile) == NULL) {
				if (interactive)
					printf("\n");
				break;
			}
			if (!interactive) { /* Echo command */
				printf("sftp> %s", cmd);
				if (strlen(cmd) > 0 &&
				    cmd[strlen(cmd) - 1] != '\n')
					printf("\n");
			}
		} else {
#ifdef USE_LIBEDIT
			const char *line;
			int count = 0;

			if ((line = el_gets(el, &count)) == NULL ||
			    count <= 0) {
				printf("\n");
 				break;
			}
			history(hl, &hev, H_ENTER, line);
			if (strlcpy(cmd, line, sizeof(cmd)) >= sizeof(cmd)) {
				fprintf(stderr, "Error: input line too long\n");
				continue;
			}
#endif /* USE_LIBEDIT */
		}

		cp = strrchr(cmd, '\n');
		if (cp)
			*cp = '\0';

		/* Handle user interrupts gracefully during commands */
		interrupted = 0;
		signal(SIGINT, cmd_interrupt);

		err = parse_dispatch_command(conn, cmd, &remote_path,
		    batchmode);
		if (err != 0)
			break;
	}
	free(remote_path);
	free(conn);

#ifdef USE_LIBEDIT
	if (el != NULL)
		el_end(el);
#endif /* USE_LIBEDIT */

	/* err == 1 signifies normal "quit" exit */
	return (err >= 0 ? 0 : -1);
}

static void
connect_to_server(char *path, char **args, int *in, int *out)
{
	int c_in, c_out;

#ifdef USE_PIPES
	int pin[2], pout[2];

	if ((pipe(pin) == -1) || (pipe(pout) == -1))
		fatal("pipe: %s", strerror(errno));
	*in = pin[0];
	*out = pout[1];
	c_in = pout[0];
	c_out = pin[1];
#else /* USE_PIPES */
	int inout[2];

	if (socketpair(AF_UNIX, SOCK_STREAM, 0, inout) == -1)
		fatal("socketpair: %s", strerror(errno));
	*in = *out = inout[0];
	c_in = c_out = inout[1];
#endif /* USE_PIPES */

	if ((sshpid = fork()) == -1)
		fatal("fork: %s", strerror(errno));
	else if (sshpid == 0) {
		if ((dup2(c_in, STDIN_FILENO) == -1) ||
		    (dup2(c_out, STDOUT_FILENO) == -1)) {
			fprintf(stderr, "dup2: %s\n", strerror(errno));
			_exit(1);
		}
		close(*in);
		close(*out);
		close(c_in);
		close(c_out);

		/*
		 * The underlying ssh is in the same process group, so we must
		 * ignore SIGINT if we want to gracefully abort commands,
		 * otherwise the signal will make it to the ssh process and
		 * kill it too.  Contrawise, since sftp sends SIGTERMs to the
		 * underlying ssh, it must *not* ignore that signal.
		 */
		signal(SIGINT, SIG_IGN);
		signal(SIGTERM, SIG_DFL);
		execvp(path, args);
		fprintf(stderr, "exec: %s: %s\n", path, strerror(errno));
		_exit(1);
	}

	signal(SIGTERM, killchild);
	signal(SIGINT, killchild);
	signal(SIGHUP, killchild);
	close(c_in);
	close(c_out);
}

static void
usage(void)
{
	extern char *__progname;

	fprintf(stderr,
	    "usage: %s [-1246Cpqrv] [-B buffer_size] [-b batchfile] [-c cipher]\n"
	    "          [-D sftp_server_path] [-F ssh_config] "
	    "[-i identity_file] [-l limit]\n"
	    "          [-o ssh_option] [-P port] [-R num_requests] "
	    "[-S program]\n"
	    "          [-s subsystem | sftp_server] host\n"
	    "       %s [user@]host[:file ...]\n"
	    "       %s [user@]host[:dir[/]]\n"
	    "       %s -b batchfile [user@]host\n",
	    __progname, __progname, __progname, __progname);
	exit(1);
}

int
main(int argc, char **argv)
{
	int in, out, ch, err;
	char *host = NULL, *userhost, *cp, *file2 = NULL;
	int debug_level = 0, sshver = 2;
	char *file1 = NULL, *sftp_server = NULL;
	char *ssh_program = _PATH_SSH_PROGRAM, *sftp_direct = NULL;
	const char *errstr;
	LogLevel ll = SYSLOG_LEVEL_INFO;
	arglist args;
	extern int optind;
	extern char *optarg;
	struct sftp_conn *conn;
	size_t copy_buffer_len = DEFAULT_COPY_BUFLEN;
	size_t num_requests = DEFAULT_NUM_REQUESTS;
	long long limit_kbps = 0;

	/* Ensure that fds 0, 1 and 2 are open or directed to /dev/null */
	sanitise_stdfd();
	setlocale(LC_CTYPE, "");

	__progname = ssh_get_progname(argv[0]);
	memset(&args, '\0', sizeof(args));
	args.list = NULL;
	addargs(&args, "%s", ssh_program);
	addargs(&args, "-oForwardX11 no");
	addargs(&args, "-oForwardAgent no");
	addargs(&args, "-oPermitLocalCommand no");
	addargs(&args, "-oClearAllForwardings yes");

	ll = SYSLOG_LEVEL_INFO;
	infile = stdin;

	while ((ch = getopt(argc, argv,
	    "1246ahpqrvCc:D:i:l:o:s:S:b:B:F:P:R:")) != -1) {
		switch (ch) {
		/* Passed through to ssh(1) */
		case '4':
		case '6':
		case 'C':
			addargs(&args, "-%c", ch);
			break;
		/* Passed through to ssh(1) with argument */
		case 'F':
		case 'c':
		case 'i':
		case 'o':
			addargs(&args, "-%c", ch);
			addargs(&args, "%s", optarg);
			break;
		case 'q':
			ll = SYSLOG_LEVEL_ERROR;
			quiet = 1;
			showprogress = 0;
			addargs(&args, "-%c", ch);
			break;
		case 'P':
			addargs(&args, "-oPort %s", optarg);
			break;
		case 'v':
			if (debug_level < 3) {
				addargs(&args, "-v");
				ll = SYSLOG_LEVEL_DEBUG1 + debug_level;
			}
			debug_level++;
			break;
		case '1':
			sshver = 1;
			if (sftp_server == NULL)
				sftp_server = _PATH_SFTP_SERVER;
			break;
		case '2':
			sshver = 2;
			break;
		case 'a':
			global_aflag = 1;
			break;
		case 'B':
			copy_buffer_len = strtol(optarg, &cp, 10);
			if (copy_buffer_len == 0 || *cp != '\0')
				fatal("Invalid buffer size \"%s\"", optarg);
			break;
		case 'b':
			if (batchmode)
				fatal("Batch file already specified.");

			/* Allow "-" as stdin */
			if (strcmp(optarg, "-") != 0 &&
			    (infile = fopen(optarg, "r")) == NULL)
				fatal("%s (%s).", strerror(errno), optarg);
			showprogress = 0;
			quiet = batchmode = 1;
			addargs(&args, "-obatchmode yes");
			break;
		case 'p':
			global_pflag = 1;
			break;
		case 'D':
			sftp_direct = optarg;
			break;
		case 'l':
			limit_kbps = strtonum(optarg, 1, 100 * 1024 * 1024,
			    &errstr);
			if (errstr != NULL)
				usage();
			limit_kbps *= 1024; /* kbps */
			break;
		case 'r':
			global_rflag = 1;
			break;
		case 'R':
			num_requests = strtol(optarg, &cp, 10);
			if (num_requests == 0 || *cp != '\0')
				fatal("Invalid number of requests \"%s\"",
				    optarg);
			break;
		case 's':
			sftp_server = optarg;
			break;
		case 'S':
			ssh_program = optarg;
			replacearg(&args, 0, "%s", ssh_program);
			break;
		case 'h':
		default:
			usage();
		}
	}

	if (!isatty(STDERR_FILENO))
		showprogress = 0;

	log_init(argv[0], ll, SYSLOG_FACILITY_USER, 1);

	if (sftp_direct == NULL) {
		if (optind == argc || argc > (optind + 2))
			usage();

		userhost = xstrdup(argv[optind]);
		file2 = argv[optind+1];

		if ((host = strrchr(userhost, '@')) == NULL)
			host = userhost;
		else {
			*host++ = '\0';
			if (!userhost[0]) {
				fprintf(stderr, "Missing username\n");
				usage();
			}
			addargs(&args, "-l");
			addargs(&args, "%s", userhost);
		}

		if ((cp = colon(host)) != NULL) {
			*cp++ = '\0';
			file1 = cp;
		}

		host = cleanhostname(host);
		if (!*host) {
			fprintf(stderr, "Missing hostname\n");
			usage();
		}

		addargs(&args, "-oProtocol %d", sshver);

		/* no subsystem if the server-spec contains a '/' */
		if (sftp_server == NULL || strchr(sftp_server, '/') == NULL)
			addargs(&args, "-s");

		addargs(&args, "--");
		addargs(&args, "%s", host);
		addargs(&args, "%s", (sftp_server != NULL ?
		    sftp_server : "sftp"));

		connect_to_server(ssh_program, args.list, &in, &out);
	} else {
		args.list = NULL;
		addargs(&args, "sftp-server");

		connect_to_server(sftp_direct, args.list, &in, &out);
	}
	freeargs(&args);

	conn = do_init(in, out, copy_buffer_len, num_requests, limit_kbps);
	if (conn == NULL)
		fatal("Couldn't initialise connection to server");

	if (!quiet) {
		if (sftp_direct == NULL)
			fprintf(stderr, "Connected to %s.\n", host);
		else
			fprintf(stderr, "Attached to %s.\n", sftp_direct);
	}

	err = interactive_loop(conn, file1, file2);

#if !defined(USE_PIPES)
	shutdown(in, SHUT_RDWR);
	shutdown(out, SHUT_RDWR);
#endif

	close(in);
	close(out);
	if (batchmode)
		fclose(infile);

	while (waitpid(sshpid, NULL, 0) == -1)
		if (errno != EINTR)
			fatal("Couldn't wait for ssh process: %s",
			    strerror(errno));

	exit(err == 0 ? 0 : 1);
}<|MERGE_RESOLUTION|>--- conflicted
+++ resolved
@@ -1,8 +1,4 @@
-<<<<<<< HEAD
-/* $OpenBSD: sftp.c,v 1.136 2012/06/22 14:36:33 dtucker Exp $ */
-=======
 /* $OpenBSD: sftp.c,v 1.148 2013/07/25 00:56:52 djm Exp $ */
->>>>>>> e2af9768
 /* $FreeBSD$ */
 /*
  * Copyright (c) 2001-2004 Damien Miller <djm@openbsd.org>
@@ -60,10 +56,6 @@
 
 #ifdef HAVE_UTIL_H
 # include <util.h>
-#endif
-
-#ifdef HAVE_LIBUTIL_H
-# include <libutil.h>
 #endif
 
 #include "xmalloc.h"
@@ -1014,6 +1006,10 @@
 	state = MA_START;
 	i = j = 0;
 	for (;;) {
+		if ((size_t)argc >= sizeof(argv) / sizeof(*argv)){
+			error("Too many arguments.");
+			return NULL;
+		}
 		if (isspace(arg[i])) {
 			if (state == MA_UNQUOTED) {
 				/* Terminate current argument */
@@ -1165,7 +1161,7 @@
 
 	/* Figure out which command we have */
 	for (i = 0; cmds[i].c != NULL; i++) {
-		if (strcasecmp(cmds[i].c, argv[0]) == 0)
+		if (argv[0] != NULL && strcasecmp(cmds[i].c, argv[0]) == 0)
 			break;
 	}
 	cmdnum = cmds[i].n;
@@ -1732,14 +1728,9 @@
     char *file, int remote, int lastarg, char quote, int terminated)
 {
 	glob_t g;
-<<<<<<< HEAD
-	char *tmp, *tmp2, ins[3];
-	u_int i, hadglob, pwdlen, len, tmplen, filelen;
-=======
 	char *tmp, *tmp2, ins[8];
 	u_int i, hadglob, pwdlen, len, tmplen, filelen, cesc, isesc, isabs;
 	int clen;
->>>>>>> e2af9768
 	const LineInfo *lf;
 	
 	/* Glob from "file" location */
@@ -1747,6 +1738,9 @@
 		tmp = xstrdup("*");
 	else
 		xasprintf(&tmp, "%s*", file);
+
+	/* Check if the path is absolute. */
+	isabs = tmp[0] == '/';
 
 	memset(&g, 0, sizeof(g));
 	if (remote != LOCAL) {
@@ -1782,13 +1776,8 @@
 		goto out;
 
 	tmp2 = complete_ambiguous(file, g.gl_pathv, g.gl_matchc);
-<<<<<<< HEAD
-	tmp = path_strip(tmp2, remote_path);
-	xfree(tmp2);
-=======
 	tmp = path_strip(tmp2, isabs ? NULL : remote_path);
 	free(tmp2);
->>>>>>> e2af9768
 
 	if (tmp == NULL)
 		goto out;
@@ -1796,8 +1785,18 @@
 	tmplen = strlen(tmp);
 	filelen = strlen(file);
 
-	if (tmplen > filelen)  {
-		tmp2 = tmp + filelen;
+	/* Count the number of escaped characters in the input string. */
+	cesc = isesc = 0;
+	for (i = 0; i < filelen; i++) {
+		if (!isesc && file[i] == '\\' && i + 1 < filelen){
+			isesc = 1;
+			cesc++;
+		} else
+			isesc = 0;
+	}
+
+	if (tmplen > (filelen - cesc)) {
+		tmp2 = tmp + filelen - cesc;
 		len = strlen(tmp2); 
 		/* quote argument on way out */
 		for (i = 0; i < len; i += clen) {
@@ -1814,6 +1813,8 @@
 			case '\t':
 			case '[':
 			case ' ':
+			case '#':
+			case '*':
 				if (quote == '\0' || tmp2[i] == quote) {
 					if (el_insertstr(el, ins) == -1)
 						fatal("el_insertstr "
@@ -1971,20 +1972,11 @@
 				return (-1);
 			}
 		} else {
-<<<<<<< HEAD
-			if (file2 == NULL)
-				snprintf(cmd, sizeof cmd, "get %s", dir);
-			else
-				snprintf(cmd, sizeof cmd, "get %s %s", dir,
-				    file2);
-
-=======
 			/* XXX this is wrong wrt quoting */
 			snprintf(cmd, sizeof cmd, "get%s %s%s%s",
 			    global_aflag ? " -a" : "", dir,
 			    file2 == NULL ? "" : " ",
 			    file2 == NULL ? "" : file2);
->>>>>>> e2af9768
 			err = parse_dispatch_command(conn, cmd,
 			    &remote_path, 1);
 			free(dir);
