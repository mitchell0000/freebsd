--- conflicted
+++ resolved
@@ -46,26 +46,12 @@
 SYSCTL_NODE(_kern_geom_raid, OID_AUTO, raid1, CTLFLAG_RW, 0,
     "RAID1 parameters");
 
-<<<<<<< HEAD
-#define RAID1_READ_ERR_THRESH 10 /* errors to cause a rebuild */
-static int g_raid1_read_err_thresh = RAID1_READ_ERR_THRESH;
-TUNABLE_INT("kern.geom.raid.raid1.read_err_thresh", &g_raid1_read_err_thresh);
-SYSCTL_UINT(_kern_geom_raid_raid1, OID_AUTO, read_err_thresh, CTLFLAG_RW,
-    &g_raid1_read_err_thresh, RAID1_READ_ERR_THRESH,
-    "Number of read errors on a subdisk that trigger a rebuild");
-
-=======
->>>>>>> 66284623
 #define RAID1_REBUILD_SLAB	(1 << 20) /* One transation in a rebuild */
 static int g_raid1_rebuild_slab = RAID1_REBUILD_SLAB;
 TUNABLE_INT("kern.geom.raid.raid1.rebuild_slab_size",
     &g_raid1_rebuild_slab);
 SYSCTL_UINT(_kern_geom_raid_raid1, OID_AUTO, rebuild_slab_size, CTLFLAG_RW,
-<<<<<<< HEAD
-    &g_raid1_rebuild_slab, RAID1_REBUILD_SLAB,
-=======
     &g_raid1_rebuild_slab, 0,
->>>>>>> 66284623
     "Amount of the disk to rebuild each read/write cycle of the rebuild.");
 
 #define RAID1_REBUILD_FAIR_IO 20 /* use 1/x of the available I/O */
@@ -73,11 +59,7 @@
 TUNABLE_INT("kern.geom.raid.raid1.rebuild_fair_io",
     &g_raid1_rebuild_fair_io);
 SYSCTL_UINT(_kern_geom_raid_raid1, OID_AUTO, rebuild_fair_io, CTLFLAG_RW,
-<<<<<<< HEAD
-    &g_raid1_rebuild_fair_io, RAID1_REBUILD_FAIR_IO,
-=======
     &g_raid1_rebuild_fair_io, 0,
->>>>>>> 66284623
     "Fraction of the I/O bandwidth to use when disk busy for rebuild.");
 
 #define RAID1_REBUILD_CLUSTER_IDLE 100
@@ -85,11 +67,7 @@
 TUNABLE_INT("kern.geom.raid.raid1.rebuild_cluster_idle",
     &g_raid1_rebuild_cluster_idle);
 SYSCTL_UINT(_kern_geom_raid_raid1, OID_AUTO, rebuild_cluster_idle, CTLFLAG_RW,
-<<<<<<< HEAD
-    &g_raid1_rebuild_cluster_idle, RAID1_REBUILD_CLUSTER_IDLE,
-=======
     &g_raid1_rebuild_cluster_idle, 0,
->>>>>>> 66284623
     "Number of slabs to do each time we trigger a rebuild cycle");
 
 #define RAID1_REBUILD_META_UPDATE 1024 /* update meta data every 1GB or so */
@@ -97,11 +75,7 @@
 TUNABLE_INT("kern.geom.raid.raid1.rebuild_meta_update",
     &g_raid1_rebuild_meta_update);
 SYSCTL_UINT(_kern_geom_raid_raid1, OID_AUTO, rebuild_meta_update, CTLFLAG_RW,
-<<<<<<< HEAD
-    &g_raid1_rebuild_meta_update, RAID1_REBUILD_META_UPDATE,
-=======
     &g_raid1_rebuild_meta_update, 0,
->>>>>>> 66284623
     "When to update the meta data.");
 
 static MALLOC_DEFINE(M_TR_RAID1, "tr_raid1_data", "GEOM_RAID RAID1 data");
@@ -269,17 +243,16 @@
 }
 
 static void
-g_raid_tr_raid1_rebuild_some(struct g_raid_tr_object *tr,
-    struct g_raid_subdisk *sd)
-<<<<<<< HEAD
-{
-	struct g_raid_tr_raid1_object *trs;
-	struct g_raid_subdisk *good_sd;
+g_raid_tr_raid1_rebuild_some(struct g_raid_tr_object *tr)
+{
+	struct g_raid_tr_raid1_object *trs;
+	struct g_raid_subdisk *sd, *good_sd;
 	struct bio *bp;
 
 	trs = (struct g_raid_tr_raid1_object *)tr;
 	if (trs->trso_flags & TR_RAID1_F_DOING_SOME)
 		return;
+	sd = trs->trso_failed_sd;
 	good_sd = g_raid_get_subdisk(sd->sd_volume, G_RAID_SUBDISK_S_ACTIVE);
 	if (good_sd == NULL) {
 		g_raid_tr_raid1_rebuild_abort(tr);
@@ -289,13 +262,11 @@
 	memset(bp, 0, sizeof(*bp));
 	bp->bio_offset = sd->sd_rebuild_pos;
 	bp->bio_length = MIN(g_raid1_rebuild_slab,
-	    sd->sd_volume->v_mediasize - sd->sd_rebuild_pos);
+	    sd->sd_size - sd->sd_rebuild_pos);
 	bp->bio_data = trs->trso_buffer;
 	bp->bio_cmd = BIO_READ;
 	bp->bio_cflags = G_RAID_BIO_FLAG_SYNC;
 	bp->bio_caller1 = good_sd;
-	trs->trso_recover_slabs = g_raid1_rebuild_cluster_idle;
-	trs->trso_fair_io = g_raid1_rebuild_fair_io;
 	trs->trso_flags |= TR_RAID1_F_DOING_SOME;
 	trs->trso_flags |= TR_RAID1_F_LOCKED;
 	g_raid_lock_range(sd->sd_volume,	/* Lock callback starts I/O */
@@ -363,7 +334,7 @@
 		if (trs->trso_flags & TR_RAID1_F_LOCKED) {
 			trs->trso_flags &= ~TR_RAID1_F_LOCKED;
 			len = MIN(g_raid1_rebuild_slab,
-			    vol->v_mediasize - sd->sd_rebuild_pos);
+			    sd->sd_size - sd->sd_rebuild_pos);
 			g_raid_unlock_range(tr->tro_volume,
 			    sd->sd_rebuild_pos, len);
 		}
@@ -377,65 +348,9 @@
 	struct g_raid_volume *vol;
 	struct g_raid_tr_raid1_object *trs;
 	struct g_raid_subdisk *sd, *fsd;
-=======
-{
-	struct g_raid_tr_raid1_object *trs;
-	struct g_raid_subdisk *good_sd;
-	struct bio *bp;
-
-	trs = (struct g_raid_tr_raid1_object *)tr;
-	if (trs->trso_flags & TR_RAID1_F_DOING_SOME)
-		return;
-	good_sd = g_raid_get_subdisk(sd->sd_volume, G_RAID_SUBDISK_S_ACTIVE);
-	if (good_sd == NULL) {
-		g_raid_tr_raid1_rebuild_abort(tr);
-		return;
-	}
-	bp = &trs->trso_bio;
-	memset(bp, 0, sizeof(*bp));
-	bp->bio_offset = sd->sd_rebuild_pos;
-	bp->bio_length = MIN(g_raid1_rebuild_slab,
-	    sd->sd_volume->v_mediasize - sd->sd_rebuild_pos);
-	bp->bio_data = trs->trso_buffer;
-	bp->bio_cmd = BIO_READ;
-	bp->bio_cflags = G_RAID_BIO_FLAG_SYNC;
-	bp->bio_caller1 = good_sd;
-	trs->trso_recover_slabs = g_raid1_rebuild_cluster_idle;
-	trs->trso_fair_io = g_raid1_rebuild_fair_io;
-	trs->trso_flags |= TR_RAID1_F_DOING_SOME;
-	trs->trso_flags |= TR_RAID1_F_LOCKED;
-	g_raid_lock_range(sd->sd_volume,	/* Lock callback starts I/O */
-	   bp->bio_offset, bp->bio_length, NULL, bp);
-}
-
-static void
-g_raid_tr_raid1_rebuild_done(struct g_raid_tr_raid1_object *trs)
-{
-	struct g_raid_volume *vol;
-	struct g_raid_subdisk *sd;
-
-	vol = trs->trso_base.tro_volume;
-	sd = trs->trso_failed_sd;
-	g_raid_write_metadata(vol->v_softc, vol, sd, sd->sd_disk);
-	free(trs->trso_buffer, M_TR_RAID1);
-	trs->trso_buffer = NULL;
-	trs->trso_flags &= ~TR_RAID1_F_DOING_SOME;
-	trs->trso_type = TR_RAID1_NONE;
-	trs->trso_recover_slabs = 0;
-	trs->trso_failed_sd = NULL;
-	g_raid_tr_update_state_raid1(vol, NULL);
-}
-
-static void
-g_raid_tr_raid1_rebuild_finish(struct g_raid_tr_object *tr)
-{
-	struct g_raid_tr_raid1_object *trs;
-	struct g_raid_subdisk *sd;
->>>>>>> 66284623
 
 	vol = tr->tro_volume;
 	trs = (struct g_raid_tr_raid1_object *)tr;
-<<<<<<< HEAD
 	if (trs->trso_failed_sd) {
 		G_RAID_DEBUG1(1, vol->v_softc,
 		    "Already rebuild in start rebuild. pos %jd\n",
@@ -487,7 +402,7 @@
 	trs->trso_type = TR_RAID1_REBUILD;
 	trs->trso_buffer = malloc(g_raid1_rebuild_slab, M_TR_RAID1, M_WAITOK);
 	trs->trso_meta_update = g_raid1_rebuild_meta_update;
-	g_raid_tr_raid1_rebuild_some(tr, trs->trso_failed_sd);
+	g_raid_tr_raid1_rebuild_some(tr);
 }
 
 
@@ -507,132 +422,6 @@
 	 */
 	vol = tr->tro_volume;
 	trs = (struct g_raid_tr_raid1_object *)tr;
-=======
-	sd = trs->trso_failed_sd;
-	G_RAID_DEBUG1(0, tr->tro_volume->v_softc,
-	    "Subdisk %s:%d-%s rebuild completed.",
-	    sd->sd_volume->v_name, sd->sd_pos,
-	    sd->sd_disk ? g_raid_get_diskname(sd->sd_disk) : "[none]");
-	g_raid_change_subdisk_state(sd, G_RAID_SUBDISK_S_ACTIVE);
-	sd->sd_rebuild_pos = 0;
-	g_raid_tr_raid1_rebuild_done(trs);
-}
-
-static void
-g_raid_tr_raid1_rebuild_abort(struct g_raid_tr_object *tr)
-{
-	struct g_raid_tr_raid1_object *trs;
-	struct g_raid_subdisk *sd;
-	struct g_raid_volume *vol;
-	off_t len;
-
-	vol = tr->tro_volume;
-	trs = (struct g_raid_tr_raid1_object *)tr;
-	sd = trs->trso_failed_sd;
-	if (trs->trso_flags & TR_RAID1_F_DOING_SOME) {
-		G_RAID_DEBUG1(1, vol->v_softc,
-		    "Subdisk %s:%d-%s rebuild is aborting.",
-		    sd->sd_volume->v_name, sd->sd_pos,
-		    sd->sd_disk ? g_raid_get_diskname(sd->sd_disk) : "[none]");
-		trs->trso_flags |= TR_RAID1_F_ABORT;
-	} else {
-		G_RAID_DEBUG1(0, vol->v_softc,
-		    "Subdisk %s:%d-%s rebuild aborted.",
-		    sd->sd_volume->v_name, sd->sd_pos,
-		    sd->sd_disk ? g_raid_get_diskname(sd->sd_disk) : "[none]");
-		trs->trso_flags &= ~TR_RAID1_F_ABORT;
-		if (trs->trso_flags & TR_RAID1_F_LOCKED) {
-			trs->trso_flags &= ~TR_RAID1_F_LOCKED;
-			len = MIN(g_raid1_rebuild_slab,
-			    vol->v_mediasize - sd->sd_rebuild_pos);
-			g_raid_unlock_range(tr->tro_volume,
-			    sd->sd_rebuild_pos, len);
-		}
-		g_raid_tr_raid1_rebuild_done(trs);
-	}
-}
-
-static void
-g_raid_tr_raid1_rebuild_start(struct g_raid_tr_object *tr)
-{
-	struct g_raid_volume *vol;
-	struct g_raid_tr_raid1_object *trs;
-	struct g_raid_subdisk *sd, *fsd;
-
-	vol = tr->tro_volume;
-	trs = (struct g_raid_tr_raid1_object *)tr;
-	if (trs->trso_failed_sd) {
-		G_RAID_DEBUG1(1, vol->v_softc,
-		    "Already rebuild in start rebuild. pos %jd\n",
-		    (intmax_t)trs->trso_failed_sd->sd_rebuild_pos);
-		return;
-	}
-	sd = g_raid_get_subdisk(vol, G_RAID_SUBDISK_S_ACTIVE);
-	if (sd == NULL) {
-		G_RAID_DEBUG1(1, vol->v_softc,
-		    "No active disk to rebuild.  night night.");
-		return;
-	}
-	fsd = g_raid_get_subdisk(vol, G_RAID_SUBDISK_S_RESYNC);
-	if (fsd == NULL)
-		fsd = g_raid_get_subdisk(vol, G_RAID_SUBDISK_S_REBUILD);
-	if (fsd == NULL) {
-		fsd = g_raid_get_subdisk(vol, G_RAID_SUBDISK_S_STALE);
-		if (fsd != NULL) {
-			fsd->sd_rebuild_pos = 0;
-			g_raid_change_subdisk_state(fsd,
-			    G_RAID_SUBDISK_S_RESYNC);
-			g_raid_write_metadata(vol->v_softc, vol, fsd, NULL);
-		} else {
-			fsd = g_raid_get_subdisk(vol,
-			    G_RAID_SUBDISK_S_UNINITIALIZED);
-			if (fsd == NULL)
-				fsd = g_raid_get_subdisk(vol,
-				    G_RAID_SUBDISK_S_NEW);
-			if (fsd != NULL) {
-				fsd->sd_rebuild_pos = 0;
-				g_raid_change_subdisk_state(fsd,
-				    G_RAID_SUBDISK_S_REBUILD);
-				g_raid_write_metadata(vol->v_softc,
-				    vol, fsd, NULL);
-			}
-		}
-	}
-	if (fsd == NULL) {
-		G_RAID_DEBUG1(1, vol->v_softc,
-		    "No failed disk to rebuild.  night night.");
-		return;
-	}
-	trs->trso_failed_sd = fsd;
-	G_RAID_DEBUG1(0, vol->v_softc,
-	    "Subdisk %s:%d-%s rebuild start at %jd.",
-	    fsd->sd_volume->v_name, fsd->sd_pos,
-	    fsd->sd_disk ? g_raid_get_diskname(fsd->sd_disk) : "[none]",
-	    trs->trso_failed_sd->sd_rebuild_pos);
-	trs->trso_type = TR_RAID1_REBUILD;
-	trs->trso_buffer = malloc(g_raid1_rebuild_slab, M_TR_RAID1, M_WAITOK);
-	trs->trso_meta_update = g_raid1_rebuild_meta_update;
-	g_raid_tr_raid1_rebuild_some(tr, trs->trso_failed_sd);
-}
-
-
-static void
-g_raid_tr_raid1_maybe_rebuild(struct g_raid_tr_object *tr,
-    struct g_raid_subdisk *sd)
-{
-	struct g_raid_volume *vol;
-	struct g_raid_tr_raid1_object *trs;
-	int na, nr;
-	
-	/*
-	 * If we're stopping, don't do anything.  If we don't have at least one
-	 * good disk and one bad disk, we don't do anything.  And if there's a
-	 * 'good disk' stored in the trs, then we're in progress and we punt.
-	 * If we make it past all these checks, we need to rebuild.
-	 */
-	vol = tr->tro_volume;
-	trs = (struct g_raid_tr_raid1_object *)tr;
->>>>>>> 66284623
 	if (trs->trso_stopping)
 		return;
 	na = g_raid_nsubdisks(vol, G_RAID_SUBDISK_S_ACTIVE);
@@ -713,16 +502,9 @@
 	for (i = 0; i < vol->v_disks_count; i++) {
 		sd = &vol->v_subdisks[i];
 		if (sd->sd_state != G_RAID_SUBDISK_S_ACTIVE &&
-<<<<<<< HEAD
-		    !((sd->sd_state == G_RAID_SUBDISK_S_REBUILD ||
-		       sd->sd_state == G_RAID_SUBDISK_S_RESYNC) && 
-		      bp->bio_offset + bp->bio_length <
-		       sd->sd_rebuild_pos))
-=======
 		    ((sd->sd_state != G_RAID_SUBDISK_S_REBUILD &&
 		      sd->sd_state != G_RAID_SUBDISK_S_RESYNC) ||
 		     bp->bio_offset + bp->bio_length > sd->sd_rebuild_pos))
->>>>>>> 66284623
 			continue;
 		if ((mask & (1 << i)) != 0)
 			continue;
@@ -855,10 +637,12 @@
 	 */
 	if (trs->trso_failed_sd != NULL &&
 	    !(bp->bio_cflags & G_RAID_BIO_FLAG_SPECIAL)) {
-		if (--trs->trso_fair_io <= 0)
-			g_raid_tr_raid1_rebuild_some(tr, trs->trso_failed_sd);
 		/* Make this new or running now round short. */
 		trs->trso_recover_slabs = 0;
+		if (--trs->trso_fair_io <= 0) {
+			trs->trso_fair_io = g_raid1_rebuild_fair_io;
+			g_raid_tr_raid1_rebuild_some(tr);
+		}
 	}
 	switch (bp->bio_cmd) {
 	case BIO_READ:
@@ -885,7 +669,7 @@
     struct g_raid_subdisk *sd, struct bio *bp)
 {
 	struct bio *cbp;
-	struct g_raid_subdisk *nsd, *good_sd;
+	struct g_raid_subdisk *nsd;
 	struct g_raid_volume *vol;
 	struct bio *pbp;
 	struct g_raid_tr_raid1_object *trs;
@@ -962,14 +746,13 @@
 					g_raid_tr_raid1_rebuild_abort(tr);
 					return;
 				}
-/* XXX A lot of the following is needed when we kick of the work -- refactor */
 rebuild_round_done:
 				nsd = trs->trso_failed_sd;
 				trs->trso_flags &= ~TR_RAID1_F_LOCKED;
 				g_raid_unlock_range(sd->sd_volume,
 				    bp->bio_offset, bp->bio_length);
 				nsd->sd_rebuild_pos += bp->bio_length;
-				if (nsd->sd_rebuild_pos >= vol->v_mediasize) {
+				if (nsd->sd_rebuild_pos >= nsd->sd_size) {
 					g_raid_tr_raid1_rebuild_finish(tr);
 					return;
 				}
@@ -987,29 +770,10 @@
 					trs->trso_meta_update =
 					    g_raid1_rebuild_meta_update;
 				}
-				if (--trs->trso_recover_slabs <= 0) {
-					trs->trso_flags &= ~TR_RAID1_F_DOING_SOME;
+				trs->trso_flags &= ~TR_RAID1_F_DOING_SOME;
+				if (--trs->trso_recover_slabs <= 0)
 					return;
-				}
-				good_sd = g_raid_get_subdisk(sd->sd_volume,
-				    G_RAID_SUBDISK_S_ACTIVE);
-				if (good_sd == NULL) {
-					trs->trso_flags &= ~TR_RAID1_F_DOING_SOME;
-					g_raid_tr_raid1_rebuild_abort(tr);
-					return;
-				}
-				bp->bio_cmd = BIO_READ;
-				bp->bio_cflags = G_RAID_BIO_FLAG_SYNC;
-				bp->bio_offset = nsd->sd_rebuild_pos;
-				bp->bio_length = MIN(g_raid1_rebuild_slab,
-				    vol->v_mediasize - nsd->sd_rebuild_pos);
-				bp->bio_caller1 = good_sd;
-				G_RAID_LOGREQ(4, bp,
-				    "Rebuild read at %jd.", bp->bio_offset);
-				/* Lock callback starts I/O */
-				trs->trso_flags |= TR_RAID1_F_LOCKED;
-				g_raid_lock_range(sd->sd_volume,
-				    bp->bio_offset, bp->bio_length, NULL, bp);
+				g_raid_tr_raid1_rebuild_some(tr);
 			}
 		} else if (trs->trso_type == TR_RAID1_RESYNC) {
 			/*
@@ -1041,11 +805,7 @@
 		 * drive, which kicks off a resync?
 		 */
 		do_write = 1;
-<<<<<<< HEAD
-		if (sd->sd_disk->d_read_errs > g_raid1_read_err_thresh) {
-=======
 		if (sd->sd_disk->d_read_errs > g_raid_read_err_thresh) {
->>>>>>> 66284623
 			g_raid_tr_raid1_fail_disk(sd->sd_softc, sd, sd->sd_disk);
 			if (pbp->bio_children == 1)
 				do_write = 0;
@@ -1063,10 +823,7 @@
 		*mask |= 1 << sd->sd_pos;
 		nsd = g_raid_tr_raid1_select_read_disk(vol, pbp, *mask);
 		if (nsd != NULL && (cbp = g_clone_bio(pbp)) != NULL) {
-<<<<<<< HEAD
-=======
 			g_destroy_bio(bp);
->>>>>>> 66284623
 			G_RAID_LOGREQ(2, cbp, "Retrying read from %d",
 			    nsd->sd_pos);
 			if (pbp->bio_children == 2 && do_write) {
@@ -1107,10 +864,7 @@
 		G_RAID_LOGREQ(3, bp, "Recovered data from other drive");
 		cbp = g_clone_bio(pbp);
 		if (cbp != NULL) {
-<<<<<<< HEAD
-=======
 			g_destroy_bio(bp);
->>>>>>> 66284623
 			cbp->bio_cmd = BIO_WRITE;
 			cbp->bio_cflags = G_RAID_BIO_FLAG_REMAP;
 			G_RAID_LOGREQ(2, cbp,
@@ -1151,11 +905,7 @@
 	}
 }
 
-<<<<<<< HEAD
-int
-=======
 static int
->>>>>>> 66284623
 g_raid_tr_kerneldump_raid1(struct g_raid_tr_object *tr,
     void *virtual, vm_offset_t physical, off_t offset, size_t length)
 {
@@ -1219,8 +969,10 @@
 	struct g_raid_tr_raid1_object *trs;
 
 	trs = (struct g_raid_tr_raid1_object *)tr;
+	trs->trso_fair_io = g_raid1_rebuild_fair_io;
+	trs->trso_recover_slabs = g_raid1_rebuild_cluster_idle;
 	if (trs->trso_type == TR_RAID1_REBUILD)
-		g_raid_tr_raid1_rebuild_some(tr, trs->trso_failed_sd);
+		g_raid_tr_raid1_rebuild_some(tr);
 	return (0);
 }
 
