--- conflicted
+++ resolved
@@ -933,12 +933,6 @@
 	if (!priv)
 		goto alloc_mem_failed;
 
-<<<<<<< HEAD
-=======
-	SET_NETDEV_DEV(priv->dev, hca->dma_device);
-	priv->dev->dev_id = port - 1;
-
->>>>>>> fcb834c8
 	if (!ib_query_port(hca, port, &attr))
 		priv->max_ib_mtu = ib_mtu_enum_to_int(attr.max_mtu);
 	else {
