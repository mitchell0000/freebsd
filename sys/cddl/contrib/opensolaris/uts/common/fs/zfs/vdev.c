/*
 * CDDL HEADER START
 *
 * The contents of this file are subject to the terms of the
 * Common Development and Distribution License (the "License").
 * You may not use this file except in compliance with the License.
 *
 * You can obtain a copy of the license at usr/src/OPENSOLARIS.LICENSE
 * or http://www.opensolaris.org/os/licensing.
 * See the License for the specific language governing permissions
 * and limitations under the License.
 *
 * When distributing Covered Code, include this CDDL HEADER in each
 * file and include the License file at usr/src/OPENSOLARIS.LICENSE.
 * If applicable, add the following below this CDDL HEADER, with the
 * fields enclosed by brackets "[]" replaced with your own identifying
 * information: Portions Copyright [yyyy] [name of copyright owner]
 *
 * CDDL HEADER END
 */

/*
 * Copyright (c) 2005, 2010, Oracle and/or its affiliates. All rights reserved.
 * Copyright 2011 Nexenta Systems, Inc.  All rights reserved.
 * Copyright (c) 2012 by Delphix. All rights reserved.
 */

#include <sys/zfs_context.h>
#include <sys/fm/fs/zfs.h>
#include <sys/spa.h>
#include <sys/spa_impl.h>
#include <sys/dmu.h>
#include <sys/dmu_tx.h>
#include <sys/vdev_impl.h>
#include <sys/uberblock_impl.h>
#include <sys/metaslab.h>
#include <sys/metaslab_impl.h>
#include <sys/space_map.h>
#include <sys/zio.h>
#include <sys/zap.h>
#include <sys/fs/zfs.h>
#include <sys/arc.h>
#include <sys/zil.h>
#include <sys/dsl_scan.h>
#include <sys/trim_map.h>

SYSCTL_DECL(_vfs_zfs);
SYSCTL_NODE(_vfs_zfs, OID_AUTO, vdev, CTLFLAG_RW, 0, "ZFS VDEV");

/*
 * Virtual device management.
 */

static vdev_ops_t *vdev_ops_table[] = {
	&vdev_root_ops,
	&vdev_raidz_ops,
	&vdev_mirror_ops,
	&vdev_replacing_ops,
	&vdev_spare_ops,
#ifdef _KERNEL
	&vdev_geom_ops,
#else
	&vdev_disk_ops,
#endif
	&vdev_file_ops,
	&vdev_missing_ops,
	&vdev_hole_ops,
	NULL
};


/*
 * Given a vdev type, return the appropriate ops vector.
 */
static vdev_ops_t *
vdev_getops(const char *type)
{
	vdev_ops_t *ops, **opspp;

	for (opspp = vdev_ops_table; (ops = *opspp) != NULL; opspp++)
		if (strcmp(ops->vdev_op_type, type) == 0)
			break;

	return (ops);
}

/*
 * Default asize function: return the MAX of psize with the asize of
 * all children.  This is what's used by anything other than RAID-Z.
 */
uint64_t
vdev_default_asize(vdev_t *vd, uint64_t psize)
{
	uint64_t asize = P2ROUNDUP(psize, 1ULL << vd->vdev_top->vdev_ashift);
	uint64_t csize;

	for (int c = 0; c < vd->vdev_children; c++) {
		csize = vdev_psize_to_asize(vd->vdev_child[c], psize);
		asize = MAX(asize, csize);
	}

	return (asize);
}

/*
 * Get the minimum allocatable size. We define the allocatable size as
 * the vdev's asize rounded to the nearest metaslab. This allows us to
 * replace or attach devices which don't have the same physical size but
 * can still satisfy the same number of allocations.
 */
uint64_t
vdev_get_min_asize(vdev_t *vd)
{
	vdev_t *pvd = vd->vdev_parent;

	/*
	 * If our parent is NULL (inactive spare or cache) or is the root,
	 * just return our own asize.
	 */
	if (pvd == NULL)
		return (vd->vdev_asize);

	/*
	 * The top-level vdev just returns the allocatable size rounded
	 * to the nearest metaslab.
	 */
	if (vd == vd->vdev_top)
		return (P2ALIGN(vd->vdev_asize, 1ULL << vd->vdev_ms_shift));

	/*
	 * The allocatable space for a raidz vdev is N * sizeof(smallest child),
	 * so each child must provide at least 1/Nth of its asize.
	 */
	if (pvd->vdev_ops == &vdev_raidz_ops)
		return (pvd->vdev_min_asize / pvd->vdev_children);

	return (pvd->vdev_min_asize);
}

void
vdev_set_min_asize(vdev_t *vd)
{
	vd->vdev_min_asize = vdev_get_min_asize(vd);

	for (int c = 0; c < vd->vdev_children; c++)
		vdev_set_min_asize(vd->vdev_child[c]);
}

vdev_t *
vdev_lookup_top(spa_t *spa, uint64_t vdev)
{
	vdev_t *rvd = spa->spa_root_vdev;

	ASSERT(spa_config_held(spa, SCL_ALL, RW_READER) != 0);

	if (vdev < rvd->vdev_children) {
		ASSERT(rvd->vdev_child[vdev] != NULL);
		return (rvd->vdev_child[vdev]);
	}

	return (NULL);
}

vdev_t *
vdev_lookup_by_guid(vdev_t *vd, uint64_t guid)
{
	vdev_t *mvd;

	if (vd->vdev_guid == guid)
		return (vd);

	for (int c = 0; c < vd->vdev_children; c++)
		if ((mvd = vdev_lookup_by_guid(vd->vdev_child[c], guid)) !=
		    NULL)
			return (mvd);

	return (NULL);
}

void
vdev_add_child(vdev_t *pvd, vdev_t *cvd)
{
	size_t oldsize, newsize;
	uint64_t id = cvd->vdev_id;
	vdev_t **newchild;

	ASSERT(spa_config_held(cvd->vdev_spa, SCL_ALL, RW_WRITER) == SCL_ALL);
	ASSERT(cvd->vdev_parent == NULL);

	cvd->vdev_parent = pvd;

	if (pvd == NULL)
		return;

	ASSERT(id >= pvd->vdev_children || pvd->vdev_child[id] == NULL);

	oldsize = pvd->vdev_children * sizeof (vdev_t *);
	pvd->vdev_children = MAX(pvd->vdev_children, id + 1);
	newsize = pvd->vdev_children * sizeof (vdev_t *);

	newchild = kmem_zalloc(newsize, KM_SLEEP);
	if (pvd->vdev_child != NULL) {
		bcopy(pvd->vdev_child, newchild, oldsize);
		kmem_free(pvd->vdev_child, oldsize);
	}

	pvd->vdev_child = newchild;
	pvd->vdev_child[id] = cvd;

	cvd->vdev_top = (pvd->vdev_top ? pvd->vdev_top: cvd);
	ASSERT(cvd->vdev_top->vdev_parent->vdev_parent == NULL);

	/*
	 * Walk up all ancestors to update guid sum.
	 */
	for (; pvd != NULL; pvd = pvd->vdev_parent)
		pvd->vdev_guid_sum += cvd->vdev_guid_sum;
}

void
vdev_remove_child(vdev_t *pvd, vdev_t *cvd)
{
	int c;
	uint_t id = cvd->vdev_id;

	ASSERT(cvd->vdev_parent == pvd);

	if (pvd == NULL)
		return;

	ASSERT(id < pvd->vdev_children);
	ASSERT(pvd->vdev_child[id] == cvd);

	pvd->vdev_child[id] = NULL;
	cvd->vdev_parent = NULL;

	for (c = 0; c < pvd->vdev_children; c++)
		if (pvd->vdev_child[c])
			break;

	if (c == pvd->vdev_children) {
		kmem_free(pvd->vdev_child, c * sizeof (vdev_t *));
		pvd->vdev_child = NULL;
		pvd->vdev_children = 0;
	}

	/*
	 * Walk up all ancestors to update guid sum.
	 */
	for (; pvd != NULL; pvd = pvd->vdev_parent)
		pvd->vdev_guid_sum -= cvd->vdev_guid_sum;
}

/*
 * Remove any holes in the child array.
 */
void
vdev_compact_children(vdev_t *pvd)
{
	vdev_t **newchild, *cvd;
	int oldc = pvd->vdev_children;
	int newc;

	ASSERT(spa_config_held(pvd->vdev_spa, SCL_ALL, RW_WRITER) == SCL_ALL);

	for (int c = newc = 0; c < oldc; c++)
		if (pvd->vdev_child[c])
			newc++;

	newchild = kmem_alloc(newc * sizeof (vdev_t *), KM_SLEEP);

	for (int c = newc = 0; c < oldc; c++) {
		if ((cvd = pvd->vdev_child[c]) != NULL) {
			newchild[newc] = cvd;
			cvd->vdev_id = newc++;
		}
	}

	kmem_free(pvd->vdev_child, oldc * sizeof (vdev_t *));
	pvd->vdev_child = newchild;
	pvd->vdev_children = newc;
}

/*
 * Allocate and minimally initialize a vdev_t.
 */
vdev_t *
vdev_alloc_common(spa_t *spa, uint_t id, uint64_t guid, vdev_ops_t *ops)
{
	vdev_t *vd;

	vd = kmem_zalloc(sizeof (vdev_t), KM_SLEEP);

	if (spa->spa_root_vdev == NULL) {
		ASSERT(ops == &vdev_root_ops);
		spa->spa_root_vdev = vd;
		spa->spa_load_guid = spa_generate_guid(NULL);
	}

	if (guid == 0 && ops != &vdev_hole_ops) {
		if (spa->spa_root_vdev == vd) {
			/*
			 * The root vdev's guid will also be the pool guid,
			 * which must be unique among all pools.
			 */
			guid = spa_generate_guid(NULL);
		} else {
			/*
			 * Any other vdev's guid must be unique within the pool.
			 */
			guid = spa_generate_guid(spa);
		}
		ASSERT(!spa_guid_exists(spa_guid(spa), guid));
	}

	vd->vdev_spa = spa;
	vd->vdev_id = id;
	vd->vdev_guid = guid;
	vd->vdev_guid_sum = guid;
	vd->vdev_ops = ops;
	vd->vdev_state = VDEV_STATE_CLOSED;
	vd->vdev_ishole = (ops == &vdev_hole_ops);

	mutex_init(&vd->vdev_dtl_lock, NULL, MUTEX_DEFAULT, NULL);
	mutex_init(&vd->vdev_stat_lock, NULL, MUTEX_DEFAULT, NULL);
	mutex_init(&vd->vdev_probe_lock, NULL, MUTEX_DEFAULT, NULL);
	for (int t = 0; t < DTL_TYPES; t++) {
		space_map_create(&vd->vdev_dtl[t], 0, -1ULL, 0,
		    &vd->vdev_dtl_lock);
	}
	txg_list_create(&vd->vdev_ms_list,
	    offsetof(struct metaslab, ms_txg_node));
	txg_list_create(&vd->vdev_dtl_list,
	    offsetof(struct vdev, vdev_dtl_node));
	vd->vdev_stat.vs_timestamp = gethrtime();
	vdev_queue_init(vd);
	vdev_cache_init(vd);

	return (vd);
}

/*
 * Allocate a new vdev.  The 'alloctype' is used to control whether we are
 * creating a new vdev or loading an existing one - the behavior is slightly
 * different for each case.
 */
int
vdev_alloc(spa_t *spa, vdev_t **vdp, nvlist_t *nv, vdev_t *parent, uint_t id,
    int alloctype)
{
	vdev_ops_t *ops;
	char *type;
	uint64_t guid = 0, islog, nparity;
	vdev_t *vd;

	ASSERT(spa_config_held(spa, SCL_ALL, RW_WRITER) == SCL_ALL);

	if (nvlist_lookup_string(nv, ZPOOL_CONFIG_TYPE, &type) != 0)
		return (EINVAL);

	if ((ops = vdev_getops(type)) == NULL)
		return (EINVAL);

	/*
	 * If this is a load, get the vdev guid from the nvlist.
	 * Otherwise, vdev_alloc_common() will generate one for us.
	 */
	if (alloctype == VDEV_ALLOC_LOAD) {
		uint64_t label_id;

		if (nvlist_lookup_uint64(nv, ZPOOL_CONFIG_ID, &label_id) ||
		    label_id != id)
			return (EINVAL);

		if (nvlist_lookup_uint64(nv, ZPOOL_CONFIG_GUID, &guid) != 0)
			return (EINVAL);
	} else if (alloctype == VDEV_ALLOC_SPARE) {
		if (nvlist_lookup_uint64(nv, ZPOOL_CONFIG_GUID, &guid) != 0)
			return (EINVAL);
	} else if (alloctype == VDEV_ALLOC_L2CACHE) {
		if (nvlist_lookup_uint64(nv, ZPOOL_CONFIG_GUID, &guid) != 0)
			return (EINVAL);
	} else if (alloctype == VDEV_ALLOC_ROOTPOOL) {
		if (nvlist_lookup_uint64(nv, ZPOOL_CONFIG_GUID, &guid) != 0)
			return (EINVAL);
	}

	/*
	 * The first allocated vdev must be of type 'root'.
	 */
	if (ops != &vdev_root_ops && spa->spa_root_vdev == NULL)
		return (EINVAL);

	/*
	 * Determine whether we're a log vdev.
	 */
	islog = 0;
	(void) nvlist_lookup_uint64(nv, ZPOOL_CONFIG_IS_LOG, &islog);
	if (islog && spa_version(spa) < SPA_VERSION_SLOGS)
		return (ENOTSUP);

	if (ops == &vdev_hole_ops && spa_version(spa) < SPA_VERSION_HOLES)
		return (ENOTSUP);

	/*
	 * Set the nparity property for RAID-Z vdevs.
	 */
	nparity = -1ULL;
	if (ops == &vdev_raidz_ops) {
		if (nvlist_lookup_uint64(nv, ZPOOL_CONFIG_NPARITY,
		    &nparity) == 0) {
			if (nparity == 0 || nparity > VDEV_RAIDZ_MAXPARITY)
				return (EINVAL);
			/*
			 * Previous versions could only support 1 or 2 parity
			 * device.
			 */
			if (nparity > 1 &&
			    spa_version(spa) < SPA_VERSION_RAIDZ2)
				return (ENOTSUP);
			if (nparity > 2 &&
			    spa_version(spa) < SPA_VERSION_RAIDZ3)
				return (ENOTSUP);
		} else {
			/*
			 * We require the parity to be specified for SPAs that
			 * support multiple parity levels.
			 */
			if (spa_version(spa) >= SPA_VERSION_RAIDZ2)
				return (EINVAL);
			/*
			 * Otherwise, we default to 1 parity device for RAID-Z.
			 */
			nparity = 1;
		}
	} else {
		nparity = 0;
	}
	ASSERT(nparity != -1ULL);

	vd = vdev_alloc_common(spa, id, guid, ops);

	vd->vdev_islog = islog;
	vd->vdev_nparity = nparity;

	if (nvlist_lookup_string(nv, ZPOOL_CONFIG_PATH, &vd->vdev_path) == 0)
		vd->vdev_path = spa_strdup(vd->vdev_path);
	if (nvlist_lookup_string(nv, ZPOOL_CONFIG_DEVID, &vd->vdev_devid) == 0)
		vd->vdev_devid = spa_strdup(vd->vdev_devid);
	if (nvlist_lookup_string(nv, ZPOOL_CONFIG_PHYS_PATH,
	    &vd->vdev_physpath) == 0)
		vd->vdev_physpath = spa_strdup(vd->vdev_physpath);
	if (nvlist_lookup_string(nv, ZPOOL_CONFIG_FRU, &vd->vdev_fru) == 0)
		vd->vdev_fru = spa_strdup(vd->vdev_fru);

	/*
	 * Set the whole_disk property.  If it's not specified, leave the value
	 * as -1.
	 */
	if (nvlist_lookup_uint64(nv, ZPOOL_CONFIG_WHOLE_DISK,
	    &vd->vdev_wholedisk) != 0)
		vd->vdev_wholedisk = -1ULL;

	/*
	 * Look for the 'not present' flag.  This will only be set if the device
	 * was not present at the time of import.
	 */
	(void) nvlist_lookup_uint64(nv, ZPOOL_CONFIG_NOT_PRESENT,
	    &vd->vdev_not_present);

	/*
	 * Get the alignment requirement.
	 */
	(void) nvlist_lookup_uint64(nv, ZPOOL_CONFIG_ASHIFT, &vd->vdev_ashift);

	/*
	 * Retrieve the vdev creation time.
	 */
	(void) nvlist_lookup_uint64(nv, ZPOOL_CONFIG_CREATE_TXG,
	    &vd->vdev_crtxg);

	/*
	 * If we're a top-level vdev, try to load the allocation parameters.
	 */
	if (parent && !parent->vdev_parent &&
	    (alloctype == VDEV_ALLOC_LOAD || alloctype == VDEV_ALLOC_SPLIT)) {
		(void) nvlist_lookup_uint64(nv, ZPOOL_CONFIG_METASLAB_ARRAY,
		    &vd->vdev_ms_array);
		(void) nvlist_lookup_uint64(nv, ZPOOL_CONFIG_METASLAB_SHIFT,
		    &vd->vdev_ms_shift);
		(void) nvlist_lookup_uint64(nv, ZPOOL_CONFIG_ASIZE,
		    &vd->vdev_asize);
		(void) nvlist_lookup_uint64(nv, ZPOOL_CONFIG_REMOVING,
		    &vd->vdev_removing);
	}

	if (parent && !parent->vdev_parent && alloctype != VDEV_ALLOC_ATTACH) {
		ASSERT(alloctype == VDEV_ALLOC_LOAD ||
		    alloctype == VDEV_ALLOC_ADD ||
		    alloctype == VDEV_ALLOC_SPLIT ||
		    alloctype == VDEV_ALLOC_ROOTPOOL);
		vd->vdev_mg = metaslab_group_create(islog ?
		    spa_log_class(spa) : spa_normal_class(spa), vd);
	}

	/*
	 * If we're a leaf vdev, try to load the DTL object and other state.
	 */
	if (vd->vdev_ops->vdev_op_leaf &&
	    (alloctype == VDEV_ALLOC_LOAD || alloctype == VDEV_ALLOC_L2CACHE ||
	    alloctype == VDEV_ALLOC_ROOTPOOL)) {
		if (alloctype == VDEV_ALLOC_LOAD) {
			(void) nvlist_lookup_uint64(nv, ZPOOL_CONFIG_DTL,
			    &vd->vdev_dtl_smo.smo_object);
			(void) nvlist_lookup_uint64(nv, ZPOOL_CONFIG_UNSPARE,
			    &vd->vdev_unspare);
		}

		if (alloctype == VDEV_ALLOC_ROOTPOOL) {
			uint64_t spare = 0;

			if (nvlist_lookup_uint64(nv, ZPOOL_CONFIG_IS_SPARE,
			    &spare) == 0 && spare)
				spa_spare_add(vd);
		}

		(void) nvlist_lookup_uint64(nv, ZPOOL_CONFIG_OFFLINE,
		    &vd->vdev_offline);

		(void) nvlist_lookup_uint64(nv, ZPOOL_CONFIG_RESILVERING,
		    &vd->vdev_resilvering);

		/*
		 * When importing a pool, we want to ignore the persistent fault
		 * state, as the diagnosis made on another system may not be
		 * valid in the current context.  Local vdevs will
		 * remain in the faulted state.
		 */
		if (spa_load_state(spa) == SPA_LOAD_OPEN) {
			(void) nvlist_lookup_uint64(nv, ZPOOL_CONFIG_FAULTED,
			    &vd->vdev_faulted);
			(void) nvlist_lookup_uint64(nv, ZPOOL_CONFIG_DEGRADED,
			    &vd->vdev_degraded);
			(void) nvlist_lookup_uint64(nv, ZPOOL_CONFIG_REMOVED,
			    &vd->vdev_removed);

			if (vd->vdev_faulted || vd->vdev_degraded) {
				char *aux;

				vd->vdev_label_aux =
				    VDEV_AUX_ERR_EXCEEDED;
				if (nvlist_lookup_string(nv,
				    ZPOOL_CONFIG_AUX_STATE, &aux) == 0 &&
				    strcmp(aux, "external") == 0)
					vd->vdev_label_aux = VDEV_AUX_EXTERNAL;
			}
		}
	}

	/*
	 * Add ourselves to the parent's list of children.
	 */
	vdev_add_child(parent, vd);

	*vdp = vd;

	return (0);
}

void
vdev_free(vdev_t *vd)
{
	spa_t *spa = vd->vdev_spa;

	/*
	 * vdev_free() implies closing the vdev first.  This is simpler than
	 * trying to ensure complicated semantics for all callers.
	 */
	vdev_close(vd);

	ASSERT(!list_link_active(&vd->vdev_config_dirty_node));
	ASSERT(!list_link_active(&vd->vdev_state_dirty_node));

	/*
	 * Free all children.
	 */
	for (int c = 0; c < vd->vdev_children; c++)
		vdev_free(vd->vdev_child[c]);

	ASSERT(vd->vdev_child == NULL);
	ASSERT(vd->vdev_guid_sum == vd->vdev_guid);

	/*
	 * Discard allocation state.
	 */
	if (vd->vdev_mg != NULL) {
		vdev_metaslab_fini(vd);
		metaslab_group_destroy(vd->vdev_mg);
	}

	ASSERT0(vd->vdev_stat.vs_space);
	ASSERT0(vd->vdev_stat.vs_dspace);
	ASSERT0(vd->vdev_stat.vs_alloc);

	/*
	 * Remove this vdev from its parent's child list.
	 */
	vdev_remove_child(vd->vdev_parent, vd);

	ASSERT(vd->vdev_parent == NULL);

	/*
	 * Clean up vdev structure.
	 */
	vdev_queue_fini(vd);
	vdev_cache_fini(vd);

	if (vd->vdev_path)
		spa_strfree(vd->vdev_path);
	if (vd->vdev_devid)
		spa_strfree(vd->vdev_devid);
	if (vd->vdev_physpath)
		spa_strfree(vd->vdev_physpath);
	if (vd->vdev_fru)
		spa_strfree(vd->vdev_fru);

	if (vd->vdev_isspare)
		spa_spare_remove(vd);
	if (vd->vdev_isl2cache)
		spa_l2cache_remove(vd);

	txg_list_destroy(&vd->vdev_ms_list);
	txg_list_destroy(&vd->vdev_dtl_list);

	mutex_enter(&vd->vdev_dtl_lock);
	for (int t = 0; t < DTL_TYPES; t++) {
		space_map_unload(&vd->vdev_dtl[t]);
		space_map_destroy(&vd->vdev_dtl[t]);
	}
	mutex_exit(&vd->vdev_dtl_lock);

	mutex_destroy(&vd->vdev_dtl_lock);
	mutex_destroy(&vd->vdev_stat_lock);
	mutex_destroy(&vd->vdev_probe_lock);

	if (vd == spa->spa_root_vdev)
		spa->spa_root_vdev = NULL;

	kmem_free(vd, sizeof (vdev_t));
}

/*
 * Transfer top-level vdev state from svd to tvd.
 */
static void
vdev_top_transfer(vdev_t *svd, vdev_t *tvd)
{
	spa_t *spa = svd->vdev_spa;
	metaslab_t *msp;
	vdev_t *vd;
	int t;

	ASSERT(tvd == tvd->vdev_top);

	tvd->vdev_ms_array = svd->vdev_ms_array;
	tvd->vdev_ms_shift = svd->vdev_ms_shift;
	tvd->vdev_ms_count = svd->vdev_ms_count;

	svd->vdev_ms_array = 0;
	svd->vdev_ms_shift = 0;
	svd->vdev_ms_count = 0;

	if (tvd->vdev_mg)
		ASSERT3P(tvd->vdev_mg, ==, svd->vdev_mg);
	tvd->vdev_mg = svd->vdev_mg;
	tvd->vdev_ms = svd->vdev_ms;

	svd->vdev_mg = NULL;
	svd->vdev_ms = NULL;

	if (tvd->vdev_mg != NULL)
		tvd->vdev_mg->mg_vd = tvd;

	tvd->vdev_stat.vs_alloc = svd->vdev_stat.vs_alloc;
	tvd->vdev_stat.vs_space = svd->vdev_stat.vs_space;
	tvd->vdev_stat.vs_dspace = svd->vdev_stat.vs_dspace;

	svd->vdev_stat.vs_alloc = 0;
	svd->vdev_stat.vs_space = 0;
	svd->vdev_stat.vs_dspace = 0;

	for (t = 0; t < TXG_SIZE; t++) {
		while ((msp = txg_list_remove(&svd->vdev_ms_list, t)) != NULL)
			(void) txg_list_add(&tvd->vdev_ms_list, msp, t);
		while ((vd = txg_list_remove(&svd->vdev_dtl_list, t)) != NULL)
			(void) txg_list_add(&tvd->vdev_dtl_list, vd, t);
		if (txg_list_remove_this(&spa->spa_vdev_txg_list, svd, t))
			(void) txg_list_add(&spa->spa_vdev_txg_list, tvd, t);
	}

	if (list_link_active(&svd->vdev_config_dirty_node)) {
		vdev_config_clean(svd);
		vdev_config_dirty(tvd);
	}

	if (list_link_active(&svd->vdev_state_dirty_node)) {
		vdev_state_clean(svd);
		vdev_state_dirty(tvd);
	}

	tvd->vdev_deflate_ratio = svd->vdev_deflate_ratio;
	svd->vdev_deflate_ratio = 0;

	tvd->vdev_islog = svd->vdev_islog;
	svd->vdev_islog = 0;
}

static void
vdev_top_update(vdev_t *tvd, vdev_t *vd)
{
	if (vd == NULL)
		return;

	vd->vdev_top = tvd;

	for (int c = 0; c < vd->vdev_children; c++)
		vdev_top_update(tvd, vd->vdev_child[c]);
}

/*
 * Add a mirror/replacing vdev above an existing vdev.
 */
vdev_t *
vdev_add_parent(vdev_t *cvd, vdev_ops_t *ops)
{
	spa_t *spa = cvd->vdev_spa;
	vdev_t *pvd = cvd->vdev_parent;
	vdev_t *mvd;

	ASSERT(spa_config_held(spa, SCL_ALL, RW_WRITER) == SCL_ALL);

	mvd = vdev_alloc_common(spa, cvd->vdev_id, 0, ops);

	mvd->vdev_asize = cvd->vdev_asize;
	mvd->vdev_min_asize = cvd->vdev_min_asize;
	mvd->vdev_max_asize = cvd->vdev_max_asize;
	mvd->vdev_ashift = cvd->vdev_ashift;
	mvd->vdev_state = cvd->vdev_state;
	mvd->vdev_crtxg = cvd->vdev_crtxg;

	vdev_remove_child(pvd, cvd);
	vdev_add_child(pvd, mvd);
	cvd->vdev_id = mvd->vdev_children;
	vdev_add_child(mvd, cvd);
	vdev_top_update(cvd->vdev_top, cvd->vdev_top);

	if (mvd == mvd->vdev_top)
		vdev_top_transfer(cvd, mvd);

	return (mvd);
}

/*
 * Remove a 1-way mirror/replacing vdev from the tree.
 */
void
vdev_remove_parent(vdev_t *cvd)
{
	vdev_t *mvd = cvd->vdev_parent;
	vdev_t *pvd = mvd->vdev_parent;

	ASSERT(spa_config_held(cvd->vdev_spa, SCL_ALL, RW_WRITER) == SCL_ALL);

	ASSERT(mvd->vdev_children == 1);
	ASSERT(mvd->vdev_ops == &vdev_mirror_ops ||
	    mvd->vdev_ops == &vdev_replacing_ops ||
	    mvd->vdev_ops == &vdev_spare_ops);
	cvd->vdev_ashift = mvd->vdev_ashift;

	vdev_remove_child(mvd, cvd);
	vdev_remove_child(pvd, mvd);

	/*
	 * If cvd will replace mvd as a top-level vdev, preserve mvd's guid.
	 * Otherwise, we could have detached an offline device, and when we
	 * go to import the pool we'll think we have two top-level vdevs,
	 * instead of a different version of the same top-level vdev.
	 */
	if (mvd->vdev_top == mvd) {
		uint64_t guid_delta = mvd->vdev_guid - cvd->vdev_guid;
		cvd->vdev_orig_guid = cvd->vdev_guid;
		cvd->vdev_guid += guid_delta;
		cvd->vdev_guid_sum += guid_delta;
	}
	cvd->vdev_id = mvd->vdev_id;
	vdev_add_child(pvd, cvd);
	vdev_top_update(cvd->vdev_top, cvd->vdev_top);

	if (cvd == cvd->vdev_top)
		vdev_top_transfer(mvd, cvd);

	ASSERT(mvd->vdev_children == 0);
	vdev_free(mvd);
}

int
vdev_metaslab_init(vdev_t *vd, uint64_t txg)
{
	spa_t *spa = vd->vdev_spa;
	objset_t *mos = spa->spa_meta_objset;
	uint64_t m;
	uint64_t oldc = vd->vdev_ms_count;
	uint64_t newc = vd->vdev_asize >> vd->vdev_ms_shift;
	metaslab_t **mspp;
	int error;

	ASSERT(txg == 0 || spa_config_held(spa, SCL_ALLOC, RW_WRITER));

	/*
	 * This vdev is not being allocated from yet or is a hole.
	 */
	if (vd->vdev_ms_shift == 0)
		return (0);

	ASSERT(!vd->vdev_ishole);

	/*
	 * Compute the raidz-deflation ratio.  Note, we hard-code
	 * in 128k (1 << 17) because it is the current "typical" blocksize.
	 * Even if SPA_MAXBLOCKSIZE changes, this algorithm must never change,
	 * or we will inconsistently account for existing bp's.
	 */
	vd->vdev_deflate_ratio = (1 << 17) /
	    (vdev_psize_to_asize(vd, 1 << 17) >> SPA_MINBLOCKSHIFT);

	ASSERT(oldc <= newc);

	mspp = kmem_zalloc(newc * sizeof (*mspp), KM_SLEEP);

	if (oldc != 0) {
		bcopy(vd->vdev_ms, mspp, oldc * sizeof (*mspp));
		kmem_free(vd->vdev_ms, oldc * sizeof (*mspp));
	}

	vd->vdev_ms = mspp;
	vd->vdev_ms_count = newc;

	for (m = oldc; m < newc; m++) {
		space_map_obj_t smo = { 0, 0, 0 };
		if (txg == 0) {
			uint64_t object = 0;
			error = dmu_read(mos, vd->vdev_ms_array,
			    m * sizeof (uint64_t), sizeof (uint64_t), &object,
			    DMU_READ_PREFETCH);
			if (error)
				return (error);
			if (object != 0) {
				dmu_buf_t *db;
				error = dmu_bonus_hold(mos, object, FTAG, &db);
				if (error)
					return (error);
				ASSERT3U(db->db_size, >=, sizeof (smo));
				bcopy(db->db_data, &smo, sizeof (smo));
				ASSERT3U(smo.smo_object, ==, object);
				dmu_buf_rele(db, FTAG);
			}
		}
		vd->vdev_ms[m] = metaslab_init(vd->vdev_mg, &smo,
		    m << vd->vdev_ms_shift, 1ULL << vd->vdev_ms_shift, txg);
	}

	if (txg == 0)
		spa_config_enter(spa, SCL_ALLOC, FTAG, RW_WRITER);

	/*
	 * If the vdev is being removed we don't activate
	 * the metaslabs since we want to ensure that no new
	 * allocations are performed on this device.
	 */
	if (oldc == 0 && !vd->vdev_removing)
		metaslab_group_activate(vd->vdev_mg);

	if (txg == 0)
		spa_config_exit(spa, SCL_ALLOC, FTAG);

	return (0);
}

void
vdev_metaslab_fini(vdev_t *vd)
{
	uint64_t m;
	uint64_t count = vd->vdev_ms_count;

	if (vd->vdev_ms != NULL) {
		metaslab_group_passivate(vd->vdev_mg);
		for (m = 0; m < count; m++)
			if (vd->vdev_ms[m] != NULL)
				metaslab_fini(vd->vdev_ms[m]);
		kmem_free(vd->vdev_ms, count * sizeof (metaslab_t *));
		vd->vdev_ms = NULL;
	}
}

typedef struct vdev_probe_stats {
	boolean_t	vps_readable;
	boolean_t	vps_writeable;
	int		vps_flags;
} vdev_probe_stats_t;

static void
vdev_probe_done(zio_t *zio)
{
	spa_t *spa = zio->io_spa;
	vdev_t *vd = zio->io_vd;
	vdev_probe_stats_t *vps = zio->io_private;

	ASSERT(vd->vdev_probe_zio != NULL);

	if (zio->io_type == ZIO_TYPE_READ) {
		if (zio->io_error == 0)
			vps->vps_readable = 1;
		if (zio->io_error == 0 && spa_writeable(spa)) {
			zio_nowait(zio_write_phys(vd->vdev_probe_zio, vd,
			    zio->io_offset, zio->io_size, zio->io_data,
			    ZIO_CHECKSUM_OFF, vdev_probe_done, vps,
			    ZIO_PRIORITY_SYNC_WRITE, vps->vps_flags, B_TRUE));
		} else {
			zio_buf_free(zio->io_data, zio->io_size);
		}
	} else if (zio->io_type == ZIO_TYPE_WRITE) {
		if (zio->io_error == 0)
			vps->vps_writeable = 1;
		zio_buf_free(zio->io_data, zio->io_size);
	} else if (zio->io_type == ZIO_TYPE_NULL) {
		zio_t *pio;

		vd->vdev_cant_read |= !vps->vps_readable;
		vd->vdev_cant_write |= !vps->vps_writeable;

		if (vdev_readable(vd) &&
		    (vdev_writeable(vd) || !spa_writeable(spa))) {
			zio->io_error = 0;
		} else {
			ASSERT(zio->io_error != 0);
			zfs_ereport_post(FM_EREPORT_ZFS_PROBE_FAILURE,
			    spa, vd, NULL, 0, 0);
			zio->io_error = ENXIO;
		}

		mutex_enter(&vd->vdev_probe_lock);
		ASSERT(vd->vdev_probe_zio == zio);
		vd->vdev_probe_zio = NULL;
		mutex_exit(&vd->vdev_probe_lock);

		while ((pio = zio_walk_parents(zio)) != NULL)
			if (!vdev_accessible(vd, pio))
				pio->io_error = ENXIO;

		kmem_free(vps, sizeof (*vps));
	}
}

/*
 * Determine whether this device is accessible by reading and writing
 * to several known locations: the pad regions of each vdev label
 * but the first (which we leave alone in case it contains a VTOC).
 */
zio_t *
vdev_probe(vdev_t *vd, zio_t *zio)
{
	spa_t *spa = vd->vdev_spa;
	vdev_probe_stats_t *vps = NULL;
	zio_t *pio;

	ASSERT(vd->vdev_ops->vdev_op_leaf);

	/*
	 * Don't probe the probe.
	 */
	if (zio && (zio->io_flags & ZIO_FLAG_PROBE))
		return (NULL);

	/*
	 * To prevent 'probe storms' when a device fails, we create
	 * just one probe i/o at a time.  All zios that want to probe
	 * this vdev will become parents of the probe io.
	 */
	mutex_enter(&vd->vdev_probe_lock);

	if ((pio = vd->vdev_probe_zio) == NULL) {
		vps = kmem_zalloc(sizeof (*vps), KM_SLEEP);

		vps->vps_flags = ZIO_FLAG_CANFAIL | ZIO_FLAG_PROBE |
		    ZIO_FLAG_DONT_CACHE | ZIO_FLAG_DONT_AGGREGATE |
		    ZIO_FLAG_TRYHARD;

		if (spa_config_held(spa, SCL_ZIO, RW_WRITER)) {
			/*
			 * vdev_cant_read and vdev_cant_write can only
			 * transition from TRUE to FALSE when we have the
			 * SCL_ZIO lock as writer; otherwise they can only
			 * transition from FALSE to TRUE.  This ensures that
			 * any zio looking at these values can assume that
			 * failures persist for the life of the I/O.  That's
			 * important because when a device has intermittent
			 * connectivity problems, we want to ensure that
			 * they're ascribed to the device (ENXIO) and not
			 * the zio (EIO).
			 *
			 * Since we hold SCL_ZIO as writer here, clear both
			 * values so the probe can reevaluate from first
			 * principles.
			 */
			vps->vps_flags |= ZIO_FLAG_CONFIG_WRITER;
			vd->vdev_cant_read = B_FALSE;
			vd->vdev_cant_write = B_FALSE;
		}

		vd->vdev_probe_zio = pio = zio_null(NULL, spa, vd,
		    vdev_probe_done, vps,
		    vps->vps_flags | ZIO_FLAG_DONT_PROPAGATE);

		/*
		 * We can't change the vdev state in this context, so we
		 * kick off an async task to do it on our behalf.
		 */
		if (zio != NULL) {
			vd->vdev_probe_wanted = B_TRUE;
			spa_async_request(spa, SPA_ASYNC_PROBE);
		}
	}

	if (zio != NULL)
		zio_add_child(zio, pio);

	mutex_exit(&vd->vdev_probe_lock);

	if (vps == NULL) {
		ASSERT(zio != NULL);
		return (NULL);
	}

	for (int l = 1; l < VDEV_LABELS; l++) {
		zio_nowait(zio_read_phys(pio, vd,
		    vdev_label_offset(vd->vdev_psize, l,
		    offsetof(vdev_label_t, vl_pad2)),
		    VDEV_PAD_SIZE, zio_buf_alloc(VDEV_PAD_SIZE),
		    ZIO_CHECKSUM_OFF, vdev_probe_done, vps,
		    ZIO_PRIORITY_SYNC_READ, vps->vps_flags, B_TRUE));
	}

	if (zio == NULL)
		return (pio);

	zio_nowait(pio);
	return (NULL);
}

static void
vdev_open_child(void *arg)
{
	vdev_t *vd = arg;

	vd->vdev_open_thread = curthread;
	vd->vdev_open_error = vdev_open(vd);
	vd->vdev_open_thread = NULL;
}

boolean_t
vdev_uses_zvols(vdev_t *vd)
{
	if (vd->vdev_path && strncmp(vd->vdev_path, ZVOL_DIR,
	    strlen(ZVOL_DIR)) == 0)
		return (B_TRUE);
	for (int c = 0; c < vd->vdev_children; c++)
		if (vdev_uses_zvols(vd->vdev_child[c]))
			return (B_TRUE);
	return (B_FALSE);
}

void
vdev_open_children(vdev_t *vd)
{
	taskq_t *tq;
	int children = vd->vdev_children;

	/*
	 * in order to handle pools on top of zvols, do the opens
	 * in a single thread so that the same thread holds the
	 * spa_namespace_lock
	 */
	if (B_TRUE || vdev_uses_zvols(vd)) {
		for (int c = 0; c < children; c++)
			vd->vdev_child[c]->vdev_open_error =
			    vdev_open(vd->vdev_child[c]);
		return;
	}
	tq = taskq_create("vdev_open", children, minclsyspri,
	    children, children, TASKQ_PREPOPULATE);

	for (int c = 0; c < children; c++)
		VERIFY(taskq_dispatch(tq, vdev_open_child, vd->vdev_child[c],
		    TQ_SLEEP) != 0);

	taskq_destroy(tq);
}

/*
 * Prepare a virtual device for access.
 */
int
vdev_open(vdev_t *vd)
{
	spa_t *spa = vd->vdev_spa;
	int error;
	uint64_t osize = 0;
	uint64_t max_osize = 0;
	uint64_t asize, max_asize, psize;
	uint64_t ashift = 0;

	ASSERT(vd->vdev_open_thread == curthread ||
	    spa_config_held(spa, SCL_STATE_ALL, RW_WRITER) == SCL_STATE_ALL);
	ASSERT(vd->vdev_state == VDEV_STATE_CLOSED ||
	    vd->vdev_state == VDEV_STATE_CANT_OPEN ||
	    vd->vdev_state == VDEV_STATE_OFFLINE);

	vd->vdev_stat.vs_aux = VDEV_AUX_NONE;
	vd->vdev_cant_read = B_FALSE;
	vd->vdev_cant_write = B_FALSE;
	vd->vdev_min_asize = vdev_get_min_asize(vd);

	/*
	 * If this vdev is not removed, check its fault status.  If it's
	 * faulted, bail out of the open.
	 */
	if (!vd->vdev_removed && vd->vdev_faulted) {
		ASSERT(vd->vdev_children == 0);
		ASSERT(vd->vdev_label_aux == VDEV_AUX_ERR_EXCEEDED ||
		    vd->vdev_label_aux == VDEV_AUX_EXTERNAL);
		vdev_set_state(vd, B_TRUE, VDEV_STATE_FAULTED,
		    vd->vdev_label_aux);
		return (ENXIO);
	} else if (vd->vdev_offline) {
		ASSERT(vd->vdev_children == 0);
		vdev_set_state(vd, B_TRUE, VDEV_STATE_OFFLINE, VDEV_AUX_NONE);
		return (ENXIO);
	}

	error = vd->vdev_ops->vdev_op_open(vd, &osize, &max_osize, &ashift);

	/*
	 * Reset the vdev_reopening flag so that we actually close
	 * the vdev on error.
	 */
	vd->vdev_reopening = B_FALSE;
	if (zio_injection_enabled && error == 0)
		error = zio_handle_device_injection(vd, NULL, ENXIO);

	if (error) {
		if (vd->vdev_removed &&
		    vd->vdev_stat.vs_aux != VDEV_AUX_OPEN_FAILED)
			vd->vdev_removed = B_FALSE;

		vdev_set_state(vd, B_TRUE, VDEV_STATE_CANT_OPEN,
		    vd->vdev_stat.vs_aux);
		return (error);
	}

	vd->vdev_removed = B_FALSE;

	/*
	 * Recheck the faulted flag now that we have confirmed that
	 * the vdev is accessible.  If we're faulted, bail.
	 */
	if (vd->vdev_faulted) {
		ASSERT(vd->vdev_children == 0);
		ASSERT(vd->vdev_label_aux == VDEV_AUX_ERR_EXCEEDED ||
		    vd->vdev_label_aux == VDEV_AUX_EXTERNAL);
		vdev_set_state(vd, B_TRUE, VDEV_STATE_FAULTED,
		    vd->vdev_label_aux);
		return (ENXIO);
	}

	if (vd->vdev_degraded) {
		ASSERT(vd->vdev_children == 0);
		vdev_set_state(vd, B_TRUE, VDEV_STATE_DEGRADED,
		    VDEV_AUX_ERR_EXCEEDED);
	} else {
		vdev_set_state(vd, B_TRUE, VDEV_STATE_HEALTHY, 0);
	}

	/*
	 * For hole or missing vdevs we just return success.
	 */
	if (vd->vdev_ishole || vd->vdev_ops == &vdev_missing_ops)
		return (0);

	if (vd->vdev_ops->vdev_op_leaf) {
		vd->vdev_notrim = B_FALSE;
		trim_map_create(vd);
	}

	for (int c = 0; c < vd->vdev_children; c++) {
		if (vd->vdev_child[c]->vdev_state != VDEV_STATE_HEALTHY) {
			vdev_set_state(vd, B_TRUE, VDEV_STATE_DEGRADED,
			    VDEV_AUX_NONE);
			break;
		}
	}

	osize = P2ALIGN(osize, (uint64_t)sizeof (vdev_label_t));
	max_osize = P2ALIGN(max_osize, (uint64_t)sizeof (vdev_label_t));

	if (vd->vdev_children == 0) {
		if (osize < SPA_MINDEVSIZE) {
			vdev_set_state(vd, B_TRUE, VDEV_STATE_CANT_OPEN,
			    VDEV_AUX_TOO_SMALL);
			return (EOVERFLOW);
		}
		psize = osize;
		asize = osize - (VDEV_LABEL_START_SIZE + VDEV_LABEL_END_SIZE);
		max_asize = max_osize - (VDEV_LABEL_START_SIZE +
		    VDEV_LABEL_END_SIZE);
	} else {
		if (vd->vdev_parent != NULL && osize < SPA_MINDEVSIZE -
		    (VDEV_LABEL_START_SIZE + VDEV_LABEL_END_SIZE)) {
			vdev_set_state(vd, B_TRUE, VDEV_STATE_CANT_OPEN,
			    VDEV_AUX_TOO_SMALL);
			return (EOVERFLOW);
		}
		psize = 0;
		asize = osize;
		max_asize = max_osize;
	}

	vd->vdev_psize = psize;

	/*
	 * Make sure the allocatable size hasn't shrunk.
	 */
	if (asize < vd->vdev_min_asize) {
		vdev_set_state(vd, B_TRUE, VDEV_STATE_CANT_OPEN,
		    VDEV_AUX_BAD_LABEL);
		return (EINVAL);
	}

	if (vd->vdev_asize == 0) {
		/*
		 * This is the first-ever open, so use the computed values.
		 * For testing purposes, a higher ashift can be requested.
		 */
		vd->vdev_asize = asize;
		vd->vdev_max_asize = max_asize;
		vd->vdev_ashift = MAX(ashift, vd->vdev_ashift);
	} else {
		/*
		 * Make sure the alignment requirement hasn't increased.
		 */
		if (ashift > vd->vdev_top->vdev_ashift) {
			vdev_set_state(vd, B_TRUE, VDEV_STATE_CANT_OPEN,
			    VDEV_AUX_BAD_LABEL);
			return (EINVAL);
		}
		vd->vdev_max_asize = max_asize;
	}

	/*
	 * If all children are healthy and the asize has increased,
	 * then we've experienced dynamic LUN growth.  If automatic
	 * expansion is enabled then use the additional space.
	 */
	if (vd->vdev_state == VDEV_STATE_HEALTHY && asize > vd->vdev_asize &&
	    (vd->vdev_expanding || spa->spa_autoexpand))
		vd->vdev_asize = asize;

	vdev_set_min_asize(vd);

	/*
	 * Ensure we can issue some IO before declaring the
	 * vdev open for business.
	 */
	if (vd->vdev_ops->vdev_op_leaf &&
	    (error = zio_wait(vdev_probe(vd, NULL))) != 0) {
		vdev_set_state(vd, B_TRUE, VDEV_STATE_FAULTED,
		    VDEV_AUX_ERR_EXCEEDED);
		return (error);
	}

	/*
	 * If a leaf vdev has a DTL, and seems healthy, then kick off a
	 * resilver.  But don't do this if we are doing a reopen for a scrub,
	 * since this would just restart the scrub we are already doing.
	 */
	if (vd->vdev_ops->vdev_op_leaf && !spa->spa_scrub_reopen &&
	    vdev_resilver_needed(vd, NULL, NULL))
		spa_async_request(spa, SPA_ASYNC_RESILVER);

	return (0);
}

/*
 * Called once the vdevs are all opened, this routine validates the label
 * contents.  This needs to be done before vdev_load() so that we don't
 * inadvertently do repair I/Os to the wrong device.
 *
 * If 'strict' is false ignore the spa guid check. This is necessary because
 * if the machine crashed during a re-guid the new guid might have been written
 * to all of the vdev labels, but not the cached config. The strict check
 * will be performed when the pool is opened again using the mos config.
 *
 * This function will only return failure if one of the vdevs indicates that it
 * has since been destroyed or exported.  This is only possible if
 * /etc/zfs/zpool.cache was readonly at the time.  Otherwise, the vdev state
 * will be updated but the function will return 0.
 */
int
vdev_validate(vdev_t *vd, boolean_t strict)
{
	spa_t *spa = vd->vdev_spa;
	nvlist_t *label;
	uint64_t guid = 0, top_guid;
	uint64_t state;

	for (int c = 0; c < vd->vdev_children; c++)
		if (vdev_validate(vd->vdev_child[c], strict) != 0)
			return (EBADF);

	/*
	 * If the device has already failed, or was marked offline, don't do
	 * any further validation.  Otherwise, label I/O will fail and we will
	 * overwrite the previous state.
	 */
	if (vd->vdev_ops->vdev_op_leaf && vdev_readable(vd)) {
		uint64_t aux_guid = 0;
		nvlist_t *nvl;
		uint64_t txg = strict ? spa->spa_config_txg : -1ULL;

<<<<<<< HEAD
		if ((label = vdev_label_read_config(vd)) == NULL) {
=======
		if ((label = vdev_label_read_config(vd, txg)) == NULL) {
>>>>>>> 85823a3b
			vdev_set_state(vd, B_TRUE, VDEV_STATE_CANT_OPEN,
			    VDEV_AUX_BAD_LABEL);
			return (0);
		}

		/*
		 * Determine if this vdev has been split off into another
		 * pool.  If so, then refuse to open it.
		 */
		if (nvlist_lookup_uint64(label, ZPOOL_CONFIG_SPLIT_GUID,
		    &aux_guid) == 0 && aux_guid == spa_guid(spa)) {
			vdev_set_state(vd, B_FALSE, VDEV_STATE_CANT_OPEN,
			    VDEV_AUX_SPLIT_POOL);
			nvlist_free(label);
			return (0);
		}

		if (strict && (nvlist_lookup_uint64(label,
		    ZPOOL_CONFIG_POOL_GUID, &guid) != 0 ||
		    guid != spa_guid(spa))) {
			vdev_set_state(vd, B_FALSE, VDEV_STATE_CANT_OPEN,
			    VDEV_AUX_CORRUPT_DATA);
			nvlist_free(label);
			return (0);
		}

		if (nvlist_lookup_nvlist(label, ZPOOL_CONFIG_VDEV_TREE, &nvl)
		    != 0 || nvlist_lookup_uint64(nvl, ZPOOL_CONFIG_ORIG_GUID,
		    &aux_guid) != 0)
			aux_guid = 0;

		/*
		 * If this vdev just became a top-level vdev because its
		 * sibling was detached, it will have adopted the parent's
		 * vdev guid -- but the label may or may not be on disk yet.
		 * Fortunately, either version of the label will have the
		 * same top guid, so if we're a top-level vdev, we can
		 * safely compare to that instead.
		 *
		 * If we split this vdev off instead, then we also check the
		 * original pool's guid.  We don't want to consider the vdev
		 * corrupt if it is partway through a split operation.
		 */
		if (nvlist_lookup_uint64(label, ZPOOL_CONFIG_GUID,
		    &guid) != 0 ||
		    nvlist_lookup_uint64(label, ZPOOL_CONFIG_TOP_GUID,
		    &top_guid) != 0 ||
		    ((vd->vdev_guid != guid && vd->vdev_guid != aux_guid) &&
		    (vd->vdev_guid != top_guid || vd != vd->vdev_top))) {
			vdev_set_state(vd, B_FALSE, VDEV_STATE_CANT_OPEN,
			    VDEV_AUX_CORRUPT_DATA);
			nvlist_free(label);
			return (0);
		}

		if (nvlist_lookup_uint64(label, ZPOOL_CONFIG_POOL_STATE,
		    &state) != 0) {
			vdev_set_state(vd, B_FALSE, VDEV_STATE_CANT_OPEN,
			    VDEV_AUX_CORRUPT_DATA);
			nvlist_free(label);
			return (0);
		}

		nvlist_free(label);

		/*
		 * If this is a verbatim import, no need to check the
		 * state of the pool.
		 */
		if (!(spa->spa_import_flags & ZFS_IMPORT_VERBATIM) &&
		    spa_load_state(spa) == SPA_LOAD_OPEN &&
		    state != POOL_STATE_ACTIVE)
			return (EBADF);

		/*
		 * If we were able to open and validate a vdev that was
		 * previously marked permanently unavailable, clear that state
		 * now.
		 */
		if (vd->vdev_not_present)
			vd->vdev_not_present = 0;
	}

	return (0);
}

/*
 * Close a virtual device.
 */
void
vdev_close(vdev_t *vd)
{
	spa_t *spa = vd->vdev_spa;
	vdev_t *pvd = vd->vdev_parent;

	ASSERT(spa_config_held(spa, SCL_STATE_ALL, RW_WRITER) == SCL_STATE_ALL);

	/*
	 * If our parent is reopening, then we are as well, unless we are
	 * going offline.
	 */
	if (pvd != NULL && pvd->vdev_reopening)
		vd->vdev_reopening = (pvd->vdev_reopening && !vd->vdev_offline);

	vd->vdev_ops->vdev_op_close(vd);

	vdev_cache_purge(vd);

	if (vd->vdev_ops->vdev_op_leaf)
		trim_map_destroy(vd);

	/*
	 * We record the previous state before we close it, so that if we are
	 * doing a reopen(), we don't generate FMA ereports if we notice that
	 * it's still faulted.
	 */
	vd->vdev_prevstate = vd->vdev_state;

	if (vd->vdev_offline)
		vd->vdev_state = VDEV_STATE_OFFLINE;
	else
		vd->vdev_state = VDEV_STATE_CLOSED;
	vd->vdev_stat.vs_aux = VDEV_AUX_NONE;
}

void
vdev_hold(vdev_t *vd)
{
	spa_t *spa = vd->vdev_spa;

	ASSERT(spa_is_root(spa));
	if (spa->spa_state == POOL_STATE_UNINITIALIZED)
		return;

	for (int c = 0; c < vd->vdev_children; c++)
		vdev_hold(vd->vdev_child[c]);

	if (vd->vdev_ops->vdev_op_leaf)
		vd->vdev_ops->vdev_op_hold(vd);
}

void
vdev_rele(vdev_t *vd)
{
	spa_t *spa = vd->vdev_spa;

	ASSERT(spa_is_root(spa));
	for (int c = 0; c < vd->vdev_children; c++)
		vdev_rele(vd->vdev_child[c]);

	if (vd->vdev_ops->vdev_op_leaf)
		vd->vdev_ops->vdev_op_rele(vd);
}

/*
 * Reopen all interior vdevs and any unopened leaves.  We don't actually
 * reopen leaf vdevs which had previously been opened as they might deadlock
 * on the spa_config_lock.  Instead we only obtain the leaf's physical size.
 * If the leaf has never been opened then open it, as usual.
 */
void
vdev_reopen(vdev_t *vd)
{
	spa_t *spa = vd->vdev_spa;

	ASSERT(spa_config_held(spa, SCL_STATE_ALL, RW_WRITER) == SCL_STATE_ALL);

	/* set the reopening flag unless we're taking the vdev offline */
	vd->vdev_reopening = !vd->vdev_offline;
	vdev_close(vd);
	(void) vdev_open(vd);

	/*
	 * Call vdev_validate() here to make sure we have the same device.
	 * Otherwise, a device with an invalid label could be successfully
	 * opened in response to vdev_reopen().
	 */
	if (vd->vdev_aux) {
		(void) vdev_validate_aux(vd);
		if (vdev_readable(vd) && vdev_writeable(vd) &&
		    vd->vdev_aux == &spa->spa_l2cache &&
		    !l2arc_vdev_present(vd))
			l2arc_add_vdev(spa, vd);
	} else {
		(void) vdev_validate(vd, spa_last_synced_txg(spa));
	}

	/*
	 * Reassess parent vdev's health.
	 */
	vdev_propagate_state(vd);
}

int
vdev_create(vdev_t *vd, uint64_t txg, boolean_t isreplacing)
{
	int error;

	/*
	 * Normally, partial opens (e.g. of a mirror) are allowed.
	 * For a create, however, we want to fail the request if
	 * there are any components we can't open.
	 */
	error = vdev_open(vd);

	if (error || vd->vdev_state != VDEV_STATE_HEALTHY) {
		vdev_close(vd);
		return (error ? error : ENXIO);
	}

	/*
	 * Recursively initialize all labels.
	 */
	if ((error = vdev_label_init(vd, txg, isreplacing ?
	    VDEV_LABEL_REPLACE : VDEV_LABEL_CREATE)) != 0) {
		vdev_close(vd);
		return (error);
	}

	return (0);
}

void
vdev_metaslab_set_size(vdev_t *vd)
{
	/*
	 * Aim for roughly 200 metaslabs per vdev.
	 */
	vd->vdev_ms_shift = highbit(vd->vdev_asize / 200);
	vd->vdev_ms_shift = MAX(vd->vdev_ms_shift, SPA_MAXBLOCKSHIFT);
}

void
vdev_dirty(vdev_t *vd, int flags, void *arg, uint64_t txg)
{
	ASSERT(vd == vd->vdev_top);
	ASSERT(!vd->vdev_ishole);
	ASSERT(ISP2(flags));
	ASSERT(spa_writeable(vd->vdev_spa));

	if (flags & VDD_METASLAB)
		(void) txg_list_add(&vd->vdev_ms_list, arg, txg);

	if (flags & VDD_DTL)
		(void) txg_list_add(&vd->vdev_dtl_list, arg, txg);

	(void) txg_list_add(&vd->vdev_spa->spa_vdev_txg_list, vd, txg);
}

/*
 * DTLs.
 *
 * A vdev's DTL (dirty time log) is the set of transaction groups for which
 * the vdev has less than perfect replication.  There are four kinds of DTL:
 *
 * DTL_MISSING: txgs for which the vdev has no valid copies of the data
 *
 * DTL_PARTIAL: txgs for which data is available, but not fully replicated
 *
 * DTL_SCRUB: the txgs that could not be repaired by the last scrub; upon
 *	scrub completion, DTL_SCRUB replaces DTL_MISSING in the range of
 *	txgs that was scrubbed.
 *
 * DTL_OUTAGE: txgs which cannot currently be read, whether due to
 *	persistent errors or just some device being offline.
 *	Unlike the other three, the DTL_OUTAGE map is not generally
 *	maintained; it's only computed when needed, typically to
 *	determine whether a device can be detached.
 *
 * For leaf vdevs, DTL_MISSING and DTL_PARTIAL are identical: the device
 * either has the data or it doesn't.
 *
 * For interior vdevs such as mirror and RAID-Z the picture is more complex.
 * A vdev's DTL_PARTIAL is the union of its children's DTL_PARTIALs, because
 * if any child is less than fully replicated, then so is its parent.
 * A vdev's DTL_MISSING is a modified union of its children's DTL_MISSINGs,
 * comprising only those txgs which appear in 'maxfaults' or more children;
 * those are the txgs we don't have enough replication to read.  For example,
 * double-parity RAID-Z can tolerate up to two missing devices (maxfaults == 2);
 * thus, its DTL_MISSING consists of the set of txgs that appear in more than
 * two child DTL_MISSING maps.
 *
 * It should be clear from the above that to compute the DTLs and outage maps
 * for all vdevs, it suffices to know just the leaf vdevs' DTL_MISSING maps.
 * Therefore, that is all we keep on disk.  When loading the pool, or after
 * a configuration change, we generate all other DTLs from first principles.
 */
void
vdev_dtl_dirty(vdev_t *vd, vdev_dtl_type_t t, uint64_t txg, uint64_t size)
{
	space_map_t *sm = &vd->vdev_dtl[t];

	ASSERT(t < DTL_TYPES);
	ASSERT(vd != vd->vdev_spa->spa_root_vdev);
	ASSERT(spa_writeable(vd->vdev_spa));

	mutex_enter(sm->sm_lock);
	if (!space_map_contains(sm, txg, size))
		space_map_add(sm, txg, size);
	mutex_exit(sm->sm_lock);
}

boolean_t
vdev_dtl_contains(vdev_t *vd, vdev_dtl_type_t t, uint64_t txg, uint64_t size)
{
	space_map_t *sm = &vd->vdev_dtl[t];
	boolean_t dirty = B_FALSE;

	ASSERT(t < DTL_TYPES);
	ASSERT(vd != vd->vdev_spa->spa_root_vdev);

	mutex_enter(sm->sm_lock);
	if (sm->sm_space != 0)
		dirty = space_map_contains(sm, txg, size);
	mutex_exit(sm->sm_lock);

	return (dirty);
}

boolean_t
vdev_dtl_empty(vdev_t *vd, vdev_dtl_type_t t)
{
	space_map_t *sm = &vd->vdev_dtl[t];
	boolean_t empty;

	mutex_enter(sm->sm_lock);
	empty = (sm->sm_space == 0);
	mutex_exit(sm->sm_lock);

	return (empty);
}

/*
 * Reassess DTLs after a config change or scrub completion.
 */
void
vdev_dtl_reassess(vdev_t *vd, uint64_t txg, uint64_t scrub_txg, int scrub_done)
{
	spa_t *spa = vd->vdev_spa;
	avl_tree_t reftree;
	int minref;

	ASSERT(spa_config_held(spa, SCL_ALL, RW_READER) != 0);

	for (int c = 0; c < vd->vdev_children; c++)
		vdev_dtl_reassess(vd->vdev_child[c], txg,
		    scrub_txg, scrub_done);

	if (vd == spa->spa_root_vdev || vd->vdev_ishole || vd->vdev_aux)
		return;

	if (vd->vdev_ops->vdev_op_leaf) {
		dsl_scan_t *scn = spa->spa_dsl_pool->dp_scan;

		mutex_enter(&vd->vdev_dtl_lock);
		if (scrub_txg != 0 &&
		    (spa->spa_scrub_started ||
		    (scn && scn->scn_phys.scn_errors == 0))) {
			/*
			 * We completed a scrub up to scrub_txg.  If we
			 * did it without rebooting, then the scrub dtl
			 * will be valid, so excise the old region and
			 * fold in the scrub dtl.  Otherwise, leave the
			 * dtl as-is if there was an error.
			 *
			 * There's little trick here: to excise the beginning
			 * of the DTL_MISSING map, we put it into a reference
			 * tree and then add a segment with refcnt -1 that
			 * covers the range [0, scrub_txg).  This means
			 * that each txg in that range has refcnt -1 or 0.
			 * We then add DTL_SCRUB with a refcnt of 2, so that
			 * entries in the range [0, scrub_txg) will have a
			 * positive refcnt -- either 1 or 2.  We then convert
			 * the reference tree into the new DTL_MISSING map.
			 */
			space_map_ref_create(&reftree);
			space_map_ref_add_map(&reftree,
			    &vd->vdev_dtl[DTL_MISSING], 1);
			space_map_ref_add_seg(&reftree, 0, scrub_txg, -1);
			space_map_ref_add_map(&reftree,
			    &vd->vdev_dtl[DTL_SCRUB], 2);
			space_map_ref_generate_map(&reftree,
			    &vd->vdev_dtl[DTL_MISSING], 1);
			space_map_ref_destroy(&reftree);
		}
		space_map_vacate(&vd->vdev_dtl[DTL_PARTIAL], NULL, NULL);
		space_map_walk(&vd->vdev_dtl[DTL_MISSING],
		    space_map_add, &vd->vdev_dtl[DTL_PARTIAL]);
		if (scrub_done)
			space_map_vacate(&vd->vdev_dtl[DTL_SCRUB], NULL, NULL);
		space_map_vacate(&vd->vdev_dtl[DTL_OUTAGE], NULL, NULL);
		if (!vdev_readable(vd))
			space_map_add(&vd->vdev_dtl[DTL_OUTAGE], 0, -1ULL);
		else
			space_map_walk(&vd->vdev_dtl[DTL_MISSING],
			    space_map_add, &vd->vdev_dtl[DTL_OUTAGE]);
		mutex_exit(&vd->vdev_dtl_lock);

		if (txg != 0)
			vdev_dirty(vd->vdev_top, VDD_DTL, vd, txg);
		return;
	}

	mutex_enter(&vd->vdev_dtl_lock);
	for (int t = 0; t < DTL_TYPES; t++) {
		/* account for child's outage in parent's missing map */
		int s = (t == DTL_MISSING) ? DTL_OUTAGE: t;
		if (t == DTL_SCRUB)
			continue;			/* leaf vdevs only */
		if (t == DTL_PARTIAL)
			minref = 1;			/* i.e. non-zero */
		else if (vd->vdev_nparity != 0)
			minref = vd->vdev_nparity + 1;	/* RAID-Z */
		else
			minref = vd->vdev_children;	/* any kind of mirror */
		space_map_ref_create(&reftree);
		for (int c = 0; c < vd->vdev_children; c++) {
			vdev_t *cvd = vd->vdev_child[c];
			mutex_enter(&cvd->vdev_dtl_lock);
			space_map_ref_add_map(&reftree, &cvd->vdev_dtl[s], 1);
			mutex_exit(&cvd->vdev_dtl_lock);
		}
		space_map_ref_generate_map(&reftree, &vd->vdev_dtl[t], minref);
		space_map_ref_destroy(&reftree);
	}
	mutex_exit(&vd->vdev_dtl_lock);
}

static int
vdev_dtl_load(vdev_t *vd)
{
	spa_t *spa = vd->vdev_spa;
	space_map_obj_t *smo = &vd->vdev_dtl_smo;
	objset_t *mos = spa->spa_meta_objset;
	dmu_buf_t *db;
	int error;

	ASSERT(vd->vdev_children == 0);

	if (smo->smo_object == 0)
		return (0);

	ASSERT(!vd->vdev_ishole);

	if ((error = dmu_bonus_hold(mos, smo->smo_object, FTAG, &db)) != 0)
		return (error);

	ASSERT3U(db->db_size, >=, sizeof (*smo));
	bcopy(db->db_data, smo, sizeof (*smo));
	dmu_buf_rele(db, FTAG);

	mutex_enter(&vd->vdev_dtl_lock);
	error = space_map_load(&vd->vdev_dtl[DTL_MISSING],
	    NULL, SM_ALLOC, smo, mos);
	mutex_exit(&vd->vdev_dtl_lock);

	return (error);
}

void
vdev_dtl_sync(vdev_t *vd, uint64_t txg)
{
	spa_t *spa = vd->vdev_spa;
	space_map_obj_t *smo = &vd->vdev_dtl_smo;
	space_map_t *sm = &vd->vdev_dtl[DTL_MISSING];
	objset_t *mos = spa->spa_meta_objset;
	space_map_t smsync;
	kmutex_t smlock;
	dmu_buf_t *db;
	dmu_tx_t *tx;

	ASSERT(!vd->vdev_ishole);

	tx = dmu_tx_create_assigned(spa->spa_dsl_pool, txg);

	if (vd->vdev_detached) {
		if (smo->smo_object != 0) {
			int err = dmu_object_free(mos, smo->smo_object, tx);
			ASSERT0(err);
			smo->smo_object = 0;
		}
		dmu_tx_commit(tx);
		return;
	}

	if (smo->smo_object == 0) {
		ASSERT(smo->smo_objsize == 0);
		ASSERT(smo->smo_alloc == 0);
		smo->smo_object = dmu_object_alloc(mos,
		    DMU_OT_SPACE_MAP, 1 << SPACE_MAP_BLOCKSHIFT,
		    DMU_OT_SPACE_MAP_HEADER, sizeof (*smo), tx);
		ASSERT(smo->smo_object != 0);
		vdev_config_dirty(vd->vdev_top);
	}

	mutex_init(&smlock, NULL, MUTEX_DEFAULT, NULL);

	space_map_create(&smsync, sm->sm_start, sm->sm_size, sm->sm_shift,
	    &smlock);

	mutex_enter(&smlock);

	mutex_enter(&vd->vdev_dtl_lock);
	space_map_walk(sm, space_map_add, &smsync);
	mutex_exit(&vd->vdev_dtl_lock);

	space_map_truncate(smo, mos, tx);
	space_map_sync(&smsync, SM_ALLOC, smo, mos, tx);

	space_map_destroy(&smsync);

	mutex_exit(&smlock);
	mutex_destroy(&smlock);

	VERIFY(0 == dmu_bonus_hold(mos, smo->smo_object, FTAG, &db));
	dmu_buf_will_dirty(db, tx);
	ASSERT3U(db->db_size, >=, sizeof (*smo));
	bcopy(smo, db->db_data, sizeof (*smo));
	dmu_buf_rele(db, FTAG);

	dmu_tx_commit(tx);
}

/*
 * Determine whether the specified vdev can be offlined/detached/removed
 * without losing data.
 */
boolean_t
vdev_dtl_required(vdev_t *vd)
{
	spa_t *spa = vd->vdev_spa;
	vdev_t *tvd = vd->vdev_top;
	uint8_t cant_read = vd->vdev_cant_read;
	boolean_t required;

	ASSERT(spa_config_held(spa, SCL_STATE_ALL, RW_WRITER) == SCL_STATE_ALL);

	if (vd == spa->spa_root_vdev || vd == tvd)
		return (B_TRUE);

	/*
	 * Temporarily mark the device as unreadable, and then determine
	 * whether this results in any DTL outages in the top-level vdev.
	 * If not, we can safely offline/detach/remove the device.
	 */
	vd->vdev_cant_read = B_TRUE;
	vdev_dtl_reassess(tvd, 0, 0, B_FALSE);
	required = !vdev_dtl_empty(tvd, DTL_OUTAGE);
	vd->vdev_cant_read = cant_read;
	vdev_dtl_reassess(tvd, 0, 0, B_FALSE);

	if (!required && zio_injection_enabled)
		required = !!zio_handle_device_injection(vd, NULL, ECHILD);

	return (required);
}

/*
 * Determine if resilver is needed, and if so the txg range.
 */
boolean_t
vdev_resilver_needed(vdev_t *vd, uint64_t *minp, uint64_t *maxp)
{
	boolean_t needed = B_FALSE;
	uint64_t thismin = UINT64_MAX;
	uint64_t thismax = 0;

	if (vd->vdev_children == 0) {
		mutex_enter(&vd->vdev_dtl_lock);
		if (vd->vdev_dtl[DTL_MISSING].sm_space != 0 &&
		    vdev_writeable(vd)) {
			space_seg_t *ss;

			ss = avl_first(&vd->vdev_dtl[DTL_MISSING].sm_root);
			thismin = ss->ss_start - 1;
			ss = avl_last(&vd->vdev_dtl[DTL_MISSING].sm_root);
			thismax = ss->ss_end;
			needed = B_TRUE;
		}
		mutex_exit(&vd->vdev_dtl_lock);
	} else {
		for (int c = 0; c < vd->vdev_children; c++) {
			vdev_t *cvd = vd->vdev_child[c];
			uint64_t cmin, cmax;

			if (vdev_resilver_needed(cvd, &cmin, &cmax)) {
				thismin = MIN(thismin, cmin);
				thismax = MAX(thismax, cmax);
				needed = B_TRUE;
			}
		}
	}

	if (needed && minp) {
		*minp = thismin;
		*maxp = thismax;
	}
	return (needed);
}

void
vdev_load(vdev_t *vd)
{
	/*
	 * Recursively load all children.
	 */
	for (int c = 0; c < vd->vdev_children; c++)
		vdev_load(vd->vdev_child[c]);

	/*
	 * If this is a top-level vdev, initialize its metaslabs.
	 */
	if (vd == vd->vdev_top && !vd->vdev_ishole &&
	    (vd->vdev_ashift == 0 || vd->vdev_asize == 0 ||
	    vdev_metaslab_init(vd, 0) != 0))
		vdev_set_state(vd, B_FALSE, VDEV_STATE_CANT_OPEN,
		    VDEV_AUX_CORRUPT_DATA);

	/*
	 * If this is a leaf vdev, load its DTL.
	 */
	if (vd->vdev_ops->vdev_op_leaf && vdev_dtl_load(vd) != 0)
		vdev_set_state(vd, B_FALSE, VDEV_STATE_CANT_OPEN,
		    VDEV_AUX_CORRUPT_DATA);
}

/*
 * The special vdev case is used for hot spares and l2cache devices.  Its
 * sole purpose it to set the vdev state for the associated vdev.  To do this,
 * we make sure that we can open the underlying device, then try to read the
 * label, and make sure that the label is sane and that it hasn't been
 * repurposed to another pool.
 */
int
vdev_validate_aux(vdev_t *vd)
{
	nvlist_t *label;
	uint64_t guid, version;
	uint64_t state;

	if (!vdev_readable(vd))
		return (0);

<<<<<<< HEAD
	if ((label = vdev_label_read_config(vd)) == NULL) {
=======
	if ((label = vdev_label_read_config(vd, -1ULL)) == NULL) {
>>>>>>> 85823a3b
		vdev_set_state(vd, B_TRUE, VDEV_STATE_CANT_OPEN,
		    VDEV_AUX_CORRUPT_DATA);
		return (-1);
	}

	if (nvlist_lookup_uint64(label, ZPOOL_CONFIG_VERSION, &version) != 0 ||
	    version > SPA_VERSION ||
	    nvlist_lookup_uint64(label, ZPOOL_CONFIG_GUID, &guid) != 0 ||
	    guid != vd->vdev_guid ||
	    nvlist_lookup_uint64(label, ZPOOL_CONFIG_POOL_STATE, &state) != 0) {
		vdev_set_state(vd, B_TRUE, VDEV_STATE_CANT_OPEN,
		    VDEV_AUX_CORRUPT_DATA);
		nvlist_free(label);
		return (-1);
	}

	/*
	 * We don't actually check the pool state here.  If it's in fact in
	 * use by another pool, we update this fact on the fly when requested.
	 */
	nvlist_free(label);
	return (0);
}

void
vdev_remove(vdev_t *vd, uint64_t txg)
{
	spa_t *spa = vd->vdev_spa;
	objset_t *mos = spa->spa_meta_objset;
	dmu_tx_t *tx;

	tx = dmu_tx_create_assigned(spa_get_dsl(spa), txg);

	if (vd->vdev_dtl_smo.smo_object) {
		ASSERT0(vd->vdev_dtl_smo.smo_alloc);
		(void) dmu_object_free(mos, vd->vdev_dtl_smo.smo_object, tx);
		vd->vdev_dtl_smo.smo_object = 0;
	}

	if (vd->vdev_ms != NULL) {
		for (int m = 0; m < vd->vdev_ms_count; m++) {
			metaslab_t *msp = vd->vdev_ms[m];

			if (msp == NULL || msp->ms_smo.smo_object == 0)
				continue;

			ASSERT0(msp->ms_smo.smo_alloc);
			(void) dmu_object_free(mos, msp->ms_smo.smo_object, tx);
			msp->ms_smo.smo_object = 0;
		}
	}

	if (vd->vdev_ms_array) {
		(void) dmu_object_free(mos, vd->vdev_ms_array, tx);
		vd->vdev_ms_array = 0;
		vd->vdev_ms_shift = 0;
	}
	dmu_tx_commit(tx);
}

void
vdev_sync_done(vdev_t *vd, uint64_t txg)
{
	metaslab_t *msp;
	boolean_t reassess = !txg_list_empty(&vd->vdev_ms_list, TXG_CLEAN(txg));

	ASSERT(!vd->vdev_ishole);

	while (msp = txg_list_remove(&vd->vdev_ms_list, TXG_CLEAN(txg)))
		metaslab_sync_done(msp, txg);

	if (reassess)
		metaslab_sync_reassess(vd->vdev_mg);
}

void
vdev_sync(vdev_t *vd, uint64_t txg)
{
	spa_t *spa = vd->vdev_spa;
	vdev_t *lvd;
	metaslab_t *msp;
	dmu_tx_t *tx;

	ASSERT(!vd->vdev_ishole);

	if (vd->vdev_ms_array == 0 && vd->vdev_ms_shift != 0) {
		ASSERT(vd == vd->vdev_top);
		tx = dmu_tx_create_assigned(spa->spa_dsl_pool, txg);
		vd->vdev_ms_array = dmu_object_alloc(spa->spa_meta_objset,
		    DMU_OT_OBJECT_ARRAY, 0, DMU_OT_NONE, 0, tx);
		ASSERT(vd->vdev_ms_array != 0);
		vdev_config_dirty(vd);
		dmu_tx_commit(tx);
	}

	/*
	 * Remove the metadata associated with this vdev once it's empty.
	 */
	if (vd->vdev_stat.vs_alloc == 0 && vd->vdev_removing)
		vdev_remove(vd, txg);

	while ((msp = txg_list_remove(&vd->vdev_ms_list, txg)) != NULL) {
		metaslab_sync(msp, txg);
		(void) txg_list_add(&vd->vdev_ms_list, msp, TXG_CLEAN(txg));
	}

	while ((lvd = txg_list_remove(&vd->vdev_dtl_list, txg)) != NULL)
		vdev_dtl_sync(lvd, txg);

	(void) txg_list_add(&spa->spa_vdev_txg_list, vd, TXG_CLEAN(txg));
}

uint64_t
vdev_psize_to_asize(vdev_t *vd, uint64_t psize)
{
	return (vd->vdev_ops->vdev_op_asize(vd, psize));
}

/*
 * Mark the given vdev faulted.  A faulted vdev behaves as if the device could
 * not be opened, and no I/O is attempted.
 */
int
vdev_fault(spa_t *spa, uint64_t guid, vdev_aux_t aux)
{
	vdev_t *vd, *tvd;

	spa_vdev_state_enter(spa, SCL_NONE);

	if ((vd = spa_lookup_by_guid(spa, guid, B_TRUE)) == NULL)
		return (spa_vdev_state_exit(spa, NULL, ENODEV));

	if (!vd->vdev_ops->vdev_op_leaf)
		return (spa_vdev_state_exit(spa, NULL, ENOTSUP));

	tvd = vd->vdev_top;

	/*
	 * We don't directly use the aux state here, but if we do a
	 * vdev_reopen(), we need this value to be present to remember why we
	 * were faulted.
	 */
	vd->vdev_label_aux = aux;

	/*
	 * Faulted state takes precedence over degraded.
	 */
	vd->vdev_delayed_close = B_FALSE;
	vd->vdev_faulted = 1ULL;
	vd->vdev_degraded = 0ULL;
	vdev_set_state(vd, B_FALSE, VDEV_STATE_FAULTED, aux);

	/*
	 * If this device has the only valid copy of the data, then
	 * back off and simply mark the vdev as degraded instead.
	 */
	if (!tvd->vdev_islog && vd->vdev_aux == NULL && vdev_dtl_required(vd)) {
		vd->vdev_degraded = 1ULL;
		vd->vdev_faulted = 0ULL;

		/*
		 * If we reopen the device and it's not dead, only then do we
		 * mark it degraded.
		 */
		vdev_reopen(tvd);

		if (vdev_readable(vd))
			vdev_set_state(vd, B_FALSE, VDEV_STATE_DEGRADED, aux);
	}

	return (spa_vdev_state_exit(spa, vd, 0));
}

/*
 * Mark the given vdev degraded.  A degraded vdev is purely an indication to the
 * user that something is wrong.  The vdev continues to operate as normal as far
 * as I/O is concerned.
 */
int
vdev_degrade(spa_t *spa, uint64_t guid, vdev_aux_t aux)
{
	vdev_t *vd;

	spa_vdev_state_enter(spa, SCL_NONE);

	if ((vd = spa_lookup_by_guid(spa, guid, B_TRUE)) == NULL)
		return (spa_vdev_state_exit(spa, NULL, ENODEV));

	if (!vd->vdev_ops->vdev_op_leaf)
		return (spa_vdev_state_exit(spa, NULL, ENOTSUP));

	/*
	 * If the vdev is already faulted, then don't do anything.
	 */
	if (vd->vdev_faulted || vd->vdev_degraded)
		return (spa_vdev_state_exit(spa, NULL, 0));

	vd->vdev_degraded = 1ULL;
	if (!vdev_is_dead(vd))
		vdev_set_state(vd, B_FALSE, VDEV_STATE_DEGRADED,
		    aux);

	return (spa_vdev_state_exit(spa, vd, 0));
}

/*
 * Online the given vdev.  If 'unspare' is set, it implies two things.  First,
 * any attached spare device should be detached when the device finishes
 * resilvering.  Second, the online should be treated like a 'test' online case,
 * so no FMA events are generated if the device fails to open.
 */
int
vdev_online(spa_t *spa, uint64_t guid, uint64_t flags, vdev_state_t *newstate)
{
	vdev_t *vd, *tvd, *pvd, *rvd = spa->spa_root_vdev;

	spa_vdev_state_enter(spa, SCL_NONE);

	if ((vd = spa_lookup_by_guid(spa, guid, B_TRUE)) == NULL)
		return (spa_vdev_state_exit(spa, NULL, ENODEV));

	if (!vd->vdev_ops->vdev_op_leaf)
		return (spa_vdev_state_exit(spa, NULL, ENOTSUP));

	tvd = vd->vdev_top;
	vd->vdev_offline = B_FALSE;
	vd->vdev_tmpoffline = B_FALSE;
	vd->vdev_checkremove = !!(flags & ZFS_ONLINE_CHECKREMOVE);
	vd->vdev_forcefault = !!(flags & ZFS_ONLINE_FORCEFAULT);

	/* XXX - L2ARC 1.0 does not support expansion */
	if (!vd->vdev_aux) {
		for (pvd = vd; pvd != rvd; pvd = pvd->vdev_parent)
			pvd->vdev_expanding = !!(flags & ZFS_ONLINE_EXPAND);
	}

	vdev_reopen(tvd);
	vd->vdev_checkremove = vd->vdev_forcefault = B_FALSE;

	if (!vd->vdev_aux) {
		for (pvd = vd; pvd != rvd; pvd = pvd->vdev_parent)
			pvd->vdev_expanding = B_FALSE;
	}

	if (newstate)
		*newstate = vd->vdev_state;
	if ((flags & ZFS_ONLINE_UNSPARE) &&
	    !vdev_is_dead(vd) && vd->vdev_parent &&
	    vd->vdev_parent->vdev_ops == &vdev_spare_ops &&
	    vd->vdev_parent->vdev_child[0] == vd)
		vd->vdev_unspare = B_TRUE;

	if ((flags & ZFS_ONLINE_EXPAND) || spa->spa_autoexpand) {

		/* XXX - L2ARC 1.0 does not support expansion */
		if (vd->vdev_aux)
			return (spa_vdev_state_exit(spa, vd, ENOTSUP));
		spa_async_request(spa, SPA_ASYNC_CONFIG_UPDATE);
	}
	return (spa_vdev_state_exit(spa, vd, 0));
}

static int
vdev_offline_locked(spa_t *spa, uint64_t guid, uint64_t flags)
{
	vdev_t *vd, *tvd;
	int error = 0;
	uint64_t generation;
	metaslab_group_t *mg;

top:
	spa_vdev_state_enter(spa, SCL_ALLOC);

	if ((vd = spa_lookup_by_guid(spa, guid, B_TRUE)) == NULL)
		return (spa_vdev_state_exit(spa, NULL, ENODEV));

	if (!vd->vdev_ops->vdev_op_leaf)
		return (spa_vdev_state_exit(spa, NULL, ENOTSUP));

	tvd = vd->vdev_top;
	mg = tvd->vdev_mg;
	generation = spa->spa_config_generation + 1;

	/*
	 * If the device isn't already offline, try to offline it.
	 */
	if (!vd->vdev_offline) {
		/*
		 * If this device has the only valid copy of some data,
		 * don't allow it to be offlined. Log devices are always
		 * expendable.
		 */
		if (!tvd->vdev_islog && vd->vdev_aux == NULL &&
		    vdev_dtl_required(vd))
			return (spa_vdev_state_exit(spa, NULL, EBUSY));

		/*
		 * If the top-level is a slog and it has had allocations
		 * then proceed.  We check that the vdev's metaslab group
		 * is not NULL since it's possible that we may have just
		 * added this vdev but not yet initialized its metaslabs.
		 */
		if (tvd->vdev_islog && mg != NULL) {
			/*
			 * Prevent any future allocations.
			 */
			metaslab_group_passivate(mg);
			(void) spa_vdev_state_exit(spa, vd, 0);

			error = spa_offline_log(spa);

			spa_vdev_state_enter(spa, SCL_ALLOC);

			/*
			 * Check to see if the config has changed.
			 */
			if (error || generation != spa->spa_config_generation) {
				metaslab_group_activate(mg);
				if (error)
					return (spa_vdev_state_exit(spa,
					    vd, error));
				(void) spa_vdev_state_exit(spa, vd, 0);
				goto top;
			}
			ASSERT0(tvd->vdev_stat.vs_alloc);
		}

		/*
		 * Offline this device and reopen its top-level vdev.
		 * If the top-level vdev is a log device then just offline
		 * it. Otherwise, if this action results in the top-level
		 * vdev becoming unusable, undo it and fail the request.
		 */
		vd->vdev_offline = B_TRUE;
		vdev_reopen(tvd);

		if (!tvd->vdev_islog && vd->vdev_aux == NULL &&
		    vdev_is_dead(tvd)) {
			vd->vdev_offline = B_FALSE;
			vdev_reopen(tvd);
			return (spa_vdev_state_exit(spa, NULL, EBUSY));
		}

		/*
		 * Add the device back into the metaslab rotor so that
		 * once we online the device it's open for business.
		 */
		if (tvd->vdev_islog && mg != NULL)
			metaslab_group_activate(mg);
	}

	vd->vdev_tmpoffline = !!(flags & ZFS_OFFLINE_TEMPORARY);

	return (spa_vdev_state_exit(spa, vd, 0));
}

int
vdev_offline(spa_t *spa, uint64_t guid, uint64_t flags)
{
	int error;

	mutex_enter(&spa->spa_vdev_top_lock);
	error = vdev_offline_locked(spa, guid, flags);
	mutex_exit(&spa->spa_vdev_top_lock);

	return (error);
}

/*
 * Clear the error counts associated with this vdev.  Unlike vdev_online() and
 * vdev_offline(), we assume the spa config is locked.  We also clear all
 * children.  If 'vd' is NULL, then the user wants to clear all vdevs.
 */
void
vdev_clear(spa_t *spa, vdev_t *vd)
{
	vdev_t *rvd = spa->spa_root_vdev;

	ASSERT(spa_config_held(spa, SCL_STATE_ALL, RW_WRITER) == SCL_STATE_ALL);

	if (vd == NULL)
		vd = rvd;

	vd->vdev_stat.vs_read_errors = 0;
	vd->vdev_stat.vs_write_errors = 0;
	vd->vdev_stat.vs_checksum_errors = 0;

	for (int c = 0; c < vd->vdev_children; c++)
		vdev_clear(spa, vd->vdev_child[c]);

	/*
	 * If we're in the FAULTED state or have experienced failed I/O, then
	 * clear the persistent state and attempt to reopen the device.  We
	 * also mark the vdev config dirty, so that the new faulted state is
	 * written out to disk.
	 */
	if (vd->vdev_faulted || vd->vdev_degraded ||
	    !vdev_readable(vd) || !vdev_writeable(vd)) {

		/*
		 * When reopening in reponse to a clear event, it may be due to
		 * a fmadm repair request.  In this case, if the device is
		 * still broken, we want to still post the ereport again.
		 */
		vd->vdev_forcefault = B_TRUE;

		vd->vdev_faulted = vd->vdev_degraded = 0ULL;
		vd->vdev_cant_read = B_FALSE;
		vd->vdev_cant_write = B_FALSE;

		vdev_reopen(vd == rvd ? rvd : vd->vdev_top);

		vd->vdev_forcefault = B_FALSE;

		if (vd != rvd && vdev_writeable(vd->vdev_top))
			vdev_state_dirty(vd->vdev_top);

		if (vd->vdev_aux == NULL && !vdev_is_dead(vd))
			spa_async_request(spa, SPA_ASYNC_RESILVER);

		spa_event_notify(spa, vd, ESC_ZFS_VDEV_CLEAR);
	}

	/*
	 * When clearing a FMA-diagnosed fault, we always want to
	 * unspare the device, as we assume that the original spare was
	 * done in response to the FMA fault.
	 */
	if (!vdev_is_dead(vd) && vd->vdev_parent != NULL &&
	    vd->vdev_parent->vdev_ops == &vdev_spare_ops &&
	    vd->vdev_parent->vdev_child[0] == vd)
		vd->vdev_unspare = B_TRUE;
}

boolean_t
vdev_is_dead(vdev_t *vd)
{
	/*
	 * Holes and missing devices are always considered "dead".
	 * This simplifies the code since we don't have to check for
	 * these types of devices in the various code paths.
	 * Instead we rely on the fact that we skip over dead devices
	 * before issuing I/O to them.
	 */
	return (vd->vdev_state < VDEV_STATE_DEGRADED || vd->vdev_ishole ||
	    vd->vdev_ops == &vdev_missing_ops);
}

boolean_t
vdev_readable(vdev_t *vd)
{
	return (!vdev_is_dead(vd) && !vd->vdev_cant_read);
}

boolean_t
vdev_writeable(vdev_t *vd)
{
	return (!vdev_is_dead(vd) && !vd->vdev_cant_write);
}

boolean_t
vdev_allocatable(vdev_t *vd)
{
	uint64_t state = vd->vdev_state;

	/*
	 * We currently allow allocations from vdevs which may be in the
	 * process of reopening (i.e. VDEV_STATE_CLOSED). If the device
	 * fails to reopen then we'll catch it later when we're holding
	 * the proper locks.  Note that we have to get the vdev state
	 * in a local variable because although it changes atomically,
	 * we're asking two separate questions about it.
	 */
	return (!(state < VDEV_STATE_DEGRADED && state != VDEV_STATE_CLOSED) &&
	    !vd->vdev_cant_write && !vd->vdev_ishole);
}

boolean_t
vdev_accessible(vdev_t *vd, zio_t *zio)
{
	ASSERT(zio->io_vd == vd);

	if (vdev_is_dead(vd) || vd->vdev_remove_wanted)
		return (B_FALSE);

	if (zio->io_type == ZIO_TYPE_READ)
		return (!vd->vdev_cant_read);

	if (zio->io_type == ZIO_TYPE_WRITE)
		return (!vd->vdev_cant_write);

	return (B_TRUE);
}

/*
 * Get statistics for the given vdev.
 */
void
vdev_get_stats(vdev_t *vd, vdev_stat_t *vs)
{
	vdev_t *rvd = vd->vdev_spa->spa_root_vdev;

	mutex_enter(&vd->vdev_stat_lock);
	bcopy(&vd->vdev_stat, vs, sizeof (*vs));
	vs->vs_timestamp = gethrtime() - vs->vs_timestamp;
	vs->vs_state = vd->vdev_state;
	vs->vs_rsize = vdev_get_min_asize(vd);
	if (vd->vdev_ops->vdev_op_leaf)
		vs->vs_rsize += VDEV_LABEL_START_SIZE + VDEV_LABEL_END_SIZE;
	vs->vs_esize = vd->vdev_max_asize - vd->vdev_asize;
	mutex_exit(&vd->vdev_stat_lock);

	/*
	 * If we're getting stats on the root vdev, aggregate the I/O counts
	 * over all top-level vdevs (i.e. the direct children of the root).
	 */
	if (vd == rvd) {
		for (int c = 0; c < rvd->vdev_children; c++) {
			vdev_t *cvd = rvd->vdev_child[c];
			vdev_stat_t *cvs = &cvd->vdev_stat;

			mutex_enter(&vd->vdev_stat_lock);
			for (int t = 0; t < ZIO_TYPES; t++) {
				vs->vs_ops[t] += cvs->vs_ops[t];
				vs->vs_bytes[t] += cvs->vs_bytes[t];
			}
			cvs->vs_scan_removing = cvd->vdev_removing;
			mutex_exit(&vd->vdev_stat_lock);
		}
	}
}

void
vdev_clear_stats(vdev_t *vd)
{
	mutex_enter(&vd->vdev_stat_lock);
	vd->vdev_stat.vs_space = 0;
	vd->vdev_stat.vs_dspace = 0;
	vd->vdev_stat.vs_alloc = 0;
	mutex_exit(&vd->vdev_stat_lock);
}

void
vdev_scan_stat_init(vdev_t *vd)
{
	vdev_stat_t *vs = &vd->vdev_stat;

	for (int c = 0; c < vd->vdev_children; c++)
		vdev_scan_stat_init(vd->vdev_child[c]);

	mutex_enter(&vd->vdev_stat_lock);
	vs->vs_scan_processed = 0;
	mutex_exit(&vd->vdev_stat_lock);
}

void
vdev_stat_update(zio_t *zio, uint64_t psize)
{
	spa_t *spa = zio->io_spa;
	vdev_t *rvd = spa->spa_root_vdev;
	vdev_t *vd = zio->io_vd ? zio->io_vd : rvd;
	vdev_t *pvd;
	uint64_t txg = zio->io_txg;
	vdev_stat_t *vs = &vd->vdev_stat;
	zio_type_t type = zio->io_type;
	int flags = zio->io_flags;

	/*
	 * If this i/o is a gang leader, it didn't do any actual work.
	 */
	if (zio->io_gang_tree)
		return;

	if (zio->io_error == 0) {
		/*
		 * If this is a root i/o, don't count it -- we've already
		 * counted the top-level vdevs, and vdev_get_stats() will
		 * aggregate them when asked.  This reduces contention on
		 * the root vdev_stat_lock and implicitly handles blocks
		 * that compress away to holes, for which there is no i/o.
		 * (Holes never create vdev children, so all the counters
		 * remain zero, which is what we want.)
		 *
		 * Note: this only applies to successful i/o (io_error == 0)
		 * because unlike i/o counts, errors are not additive.
		 * When reading a ditto block, for example, failure of
		 * one top-level vdev does not imply a root-level error.
		 */
		if (vd == rvd)
			return;

		ASSERT(vd == zio->io_vd);

		if (flags & ZIO_FLAG_IO_BYPASS)
			return;

		mutex_enter(&vd->vdev_stat_lock);

		if (flags & ZIO_FLAG_IO_REPAIR) {
			if (flags & ZIO_FLAG_SCAN_THREAD) {
				dsl_scan_phys_t *scn_phys =
				    &spa->spa_dsl_pool->dp_scan->scn_phys;
				uint64_t *processed = &scn_phys->scn_processed;

				/* XXX cleanup? */
				if (vd->vdev_ops->vdev_op_leaf)
					atomic_add_64(processed, psize);
				vs->vs_scan_processed += psize;
			}

			if (flags & ZIO_FLAG_SELF_HEAL)
				vs->vs_self_healed += psize;
		}

		vs->vs_ops[type]++;
		vs->vs_bytes[type] += psize;

		mutex_exit(&vd->vdev_stat_lock);
		return;
	}

	if (flags & ZIO_FLAG_SPECULATIVE)
		return;

	/*
	 * If this is an I/O error that is going to be retried, then ignore the
	 * error.  Otherwise, the user may interpret B_FAILFAST I/O errors as
	 * hard errors, when in reality they can happen for any number of
	 * innocuous reasons (bus resets, MPxIO link failure, etc).
	 */
	if (zio->io_error == EIO &&
	    !(zio->io_flags & ZIO_FLAG_IO_RETRY))
		return;

	/*
	 * Intent logs writes won't propagate their error to the root
	 * I/O so don't mark these types of failures as pool-level
	 * errors.
	 */
	if (zio->io_vd == NULL && (zio->io_flags & ZIO_FLAG_DONT_PROPAGATE))
		return;

	mutex_enter(&vd->vdev_stat_lock);
	if (type == ZIO_TYPE_READ && !vdev_is_dead(vd)) {
		if (zio->io_error == ECKSUM)
			vs->vs_checksum_errors++;
		else
			vs->vs_read_errors++;
	}
	if (type == ZIO_TYPE_WRITE && !vdev_is_dead(vd))
		vs->vs_write_errors++;
	mutex_exit(&vd->vdev_stat_lock);

	if (type == ZIO_TYPE_WRITE && txg != 0 &&
	    (!(flags & ZIO_FLAG_IO_REPAIR) ||
	    (flags & ZIO_FLAG_SCAN_THREAD) ||
	    spa->spa_claiming)) {
		/*
		 * This is either a normal write (not a repair), or it's
		 * a repair induced by the scrub thread, or it's a repair
		 * made by zil_claim() during spa_load() in the first txg.
		 * In the normal case, we commit the DTL change in the same
		 * txg as the block was born.  In the scrub-induced repair
		 * case, we know that scrubs run in first-pass syncing context,
		 * so we commit the DTL change in spa_syncing_txg(spa).
		 * In the zil_claim() case, we commit in spa_first_txg(spa).
		 *
		 * We currently do not make DTL entries for failed spontaneous
		 * self-healing writes triggered by normal (non-scrubbing)
		 * reads, because we have no transactional context in which to
		 * do so -- and it's not clear that it'd be desirable anyway.
		 */
		if (vd->vdev_ops->vdev_op_leaf) {
			uint64_t commit_txg = txg;
			if (flags & ZIO_FLAG_SCAN_THREAD) {
				ASSERT(flags & ZIO_FLAG_IO_REPAIR);
				ASSERT(spa_sync_pass(spa) == 1);
				vdev_dtl_dirty(vd, DTL_SCRUB, txg, 1);
				commit_txg = spa_syncing_txg(spa);
			} else if (spa->spa_claiming) {
				ASSERT(flags & ZIO_FLAG_IO_REPAIR);
				commit_txg = spa_first_txg(spa);
			}
			ASSERT(commit_txg >= spa_syncing_txg(spa));
			if (vdev_dtl_contains(vd, DTL_MISSING, txg, 1))
				return;
			for (pvd = vd; pvd != rvd; pvd = pvd->vdev_parent)
				vdev_dtl_dirty(pvd, DTL_PARTIAL, txg, 1);
			vdev_dirty(vd->vdev_top, VDD_DTL, vd, commit_txg);
		}
		if (vd != rvd)
			vdev_dtl_dirty(vd, DTL_MISSING, txg, 1);
	}
}

/*
 * Update the in-core space usage stats for this vdev, its metaslab class,
 * and the root vdev.
 */
void
vdev_space_update(vdev_t *vd, int64_t alloc_delta, int64_t defer_delta,
    int64_t space_delta)
{
	int64_t dspace_delta = space_delta;
	spa_t *spa = vd->vdev_spa;
	vdev_t *rvd = spa->spa_root_vdev;
	metaslab_group_t *mg = vd->vdev_mg;
	metaslab_class_t *mc = mg ? mg->mg_class : NULL;

	ASSERT(vd == vd->vdev_top);

	/*
	 * Apply the inverse of the psize-to-asize (ie. RAID-Z) space-expansion
	 * factor.  We must calculate this here and not at the root vdev
	 * because the root vdev's psize-to-asize is simply the max of its
	 * childrens', thus not accurate enough for us.
	 */
	ASSERT((dspace_delta & (SPA_MINBLOCKSIZE-1)) == 0);
	ASSERT(vd->vdev_deflate_ratio != 0 || vd->vdev_isl2cache);
	dspace_delta = (dspace_delta >> SPA_MINBLOCKSHIFT) *
	    vd->vdev_deflate_ratio;

	mutex_enter(&vd->vdev_stat_lock);
	vd->vdev_stat.vs_alloc += alloc_delta;
	vd->vdev_stat.vs_space += space_delta;
	vd->vdev_stat.vs_dspace += dspace_delta;
	mutex_exit(&vd->vdev_stat_lock);

	if (mc == spa_normal_class(spa)) {
		mutex_enter(&rvd->vdev_stat_lock);
		rvd->vdev_stat.vs_alloc += alloc_delta;
		rvd->vdev_stat.vs_space += space_delta;
		rvd->vdev_stat.vs_dspace += dspace_delta;
		mutex_exit(&rvd->vdev_stat_lock);
	}

	if (mc != NULL) {
		ASSERT(rvd == vd->vdev_parent);
		ASSERT(vd->vdev_ms_count != 0);

		metaslab_class_space_update(mc,
		    alloc_delta, defer_delta, space_delta, dspace_delta);
	}
}

/*
 * Mark a top-level vdev's config as dirty, placing it on the dirty list
 * so that it will be written out next time the vdev configuration is synced.
 * If the root vdev is specified (vdev_top == NULL), dirty all top-level vdevs.
 */
void
vdev_config_dirty(vdev_t *vd)
{
	spa_t *spa = vd->vdev_spa;
	vdev_t *rvd = spa->spa_root_vdev;
	int c;

	ASSERT(spa_writeable(spa));

	/*
	 * If this is an aux vdev (as with l2cache and spare devices), then we
	 * update the vdev config manually and set the sync flag.
	 */
	if (vd->vdev_aux != NULL) {
		spa_aux_vdev_t *sav = vd->vdev_aux;
		nvlist_t **aux;
		uint_t naux;

		for (c = 0; c < sav->sav_count; c++) {
			if (sav->sav_vdevs[c] == vd)
				break;
		}

		if (c == sav->sav_count) {
			/*
			 * We're being removed.  There's nothing more to do.
			 */
			ASSERT(sav->sav_sync == B_TRUE);
			return;
		}

		sav->sav_sync = B_TRUE;

		if (nvlist_lookup_nvlist_array(sav->sav_config,
		    ZPOOL_CONFIG_L2CACHE, &aux, &naux) != 0) {
			VERIFY(nvlist_lookup_nvlist_array(sav->sav_config,
			    ZPOOL_CONFIG_SPARES, &aux, &naux) == 0);
		}

		ASSERT(c < naux);

		/*
		 * Setting the nvlist in the middle if the array is a little
		 * sketchy, but it will work.
		 */
		nvlist_free(aux[c]);
		aux[c] = vdev_config_generate(spa, vd, B_TRUE, 0);

		return;
	}

	/*
	 * The dirty list is protected by the SCL_CONFIG lock.  The caller
	 * must either hold SCL_CONFIG as writer, or must be the sync thread
	 * (which holds SCL_CONFIG as reader).  There's only one sync thread,
	 * so this is sufficient to ensure mutual exclusion.
	 */
	ASSERT(spa_config_held(spa, SCL_CONFIG, RW_WRITER) ||
	    (dsl_pool_sync_context(spa_get_dsl(spa)) &&
	    spa_config_held(spa, SCL_CONFIG, RW_READER)));

	if (vd == rvd) {
		for (c = 0; c < rvd->vdev_children; c++)
			vdev_config_dirty(rvd->vdev_child[c]);
	} else {
		ASSERT(vd == vd->vdev_top);

		if (!list_link_active(&vd->vdev_config_dirty_node) &&
		    !vd->vdev_ishole)
			list_insert_head(&spa->spa_config_dirty_list, vd);
	}
}

void
vdev_config_clean(vdev_t *vd)
{
	spa_t *spa = vd->vdev_spa;

	ASSERT(spa_config_held(spa, SCL_CONFIG, RW_WRITER) ||
	    (dsl_pool_sync_context(spa_get_dsl(spa)) &&
	    spa_config_held(spa, SCL_CONFIG, RW_READER)));

	ASSERT(list_link_active(&vd->vdev_config_dirty_node));
	list_remove(&spa->spa_config_dirty_list, vd);
}

/*
 * Mark a top-level vdev's state as dirty, so that the next pass of
 * spa_sync() can convert this into vdev_config_dirty().  We distinguish
 * the state changes from larger config changes because they require
 * much less locking, and are often needed for administrative actions.
 */
void
vdev_state_dirty(vdev_t *vd)
{
	spa_t *spa = vd->vdev_spa;

	ASSERT(spa_writeable(spa));
	ASSERT(vd == vd->vdev_top);

	/*
	 * The state list is protected by the SCL_STATE lock.  The caller
	 * must either hold SCL_STATE as writer, or must be the sync thread
	 * (which holds SCL_STATE as reader).  There's only one sync thread,
	 * so this is sufficient to ensure mutual exclusion.
	 */
	ASSERT(spa_config_held(spa, SCL_STATE, RW_WRITER) ||
	    (dsl_pool_sync_context(spa_get_dsl(spa)) &&
	    spa_config_held(spa, SCL_STATE, RW_READER)));

	if (!list_link_active(&vd->vdev_state_dirty_node) && !vd->vdev_ishole)
		list_insert_head(&spa->spa_state_dirty_list, vd);
}

void
vdev_state_clean(vdev_t *vd)
{
	spa_t *spa = vd->vdev_spa;

	ASSERT(spa_config_held(spa, SCL_STATE, RW_WRITER) ||
	    (dsl_pool_sync_context(spa_get_dsl(spa)) &&
	    spa_config_held(spa, SCL_STATE, RW_READER)));

	ASSERT(list_link_active(&vd->vdev_state_dirty_node));
	list_remove(&spa->spa_state_dirty_list, vd);
}

/*
 * Propagate vdev state up from children to parent.
 */
void
vdev_propagate_state(vdev_t *vd)
{
	spa_t *spa = vd->vdev_spa;
	vdev_t *rvd = spa->spa_root_vdev;
	int degraded = 0, faulted = 0;
	int corrupted = 0;
	vdev_t *child;

	if (vd->vdev_children > 0) {
		for (int c = 0; c < vd->vdev_children; c++) {
			child = vd->vdev_child[c];

			/*
			 * Don't factor holes into the decision.
			 */
			if (child->vdev_ishole)
				continue;

			if (!vdev_readable(child) ||
			    (!vdev_writeable(child) && spa_writeable(spa))) {
				/*
				 * Root special: if there is a top-level log
				 * device, treat the root vdev as if it were
				 * degraded.
				 */
				if (child->vdev_islog && vd == rvd)
					degraded++;
				else
					faulted++;
			} else if (child->vdev_state <= VDEV_STATE_DEGRADED) {
				degraded++;
			}

			if (child->vdev_stat.vs_aux == VDEV_AUX_CORRUPT_DATA)
				corrupted++;
		}

		vd->vdev_ops->vdev_op_state_change(vd, faulted, degraded);

		/*
		 * Root special: if there is a top-level vdev that cannot be
		 * opened due to corrupted metadata, then propagate the root
		 * vdev's aux state as 'corrupt' rather than 'insufficient
		 * replicas'.
		 */
		if (corrupted && vd == rvd &&
		    rvd->vdev_state == VDEV_STATE_CANT_OPEN)
			vdev_set_state(rvd, B_FALSE, VDEV_STATE_CANT_OPEN,
			    VDEV_AUX_CORRUPT_DATA);
	}

	if (vd->vdev_parent)
		vdev_propagate_state(vd->vdev_parent);
}

/*
 * Set a vdev's state.  If this is during an open, we don't update the parent
 * state, because we're in the process of opening children depth-first.
 * Otherwise, we propagate the change to the parent.
 *
 * If this routine places a device in a faulted state, an appropriate ereport is
 * generated.
 */
void
vdev_set_state(vdev_t *vd, boolean_t isopen, vdev_state_t state, vdev_aux_t aux)
{
	uint64_t save_state;
	spa_t *spa = vd->vdev_spa;

	if (state == vd->vdev_state) {
		vd->vdev_stat.vs_aux = aux;
		return;
	}

	save_state = vd->vdev_state;

	vd->vdev_state = state;
	vd->vdev_stat.vs_aux = aux;

	/*
	 * If we are setting the vdev state to anything but an open state, then
	 * always close the underlying device unless the device has requested
	 * a delayed close (i.e. we're about to remove or fault the device).
	 * Otherwise, we keep accessible but invalid devices open forever.
	 * We don't call vdev_close() itself, because that implies some extra
	 * checks (offline, etc) that we don't want here.  This is limited to
	 * leaf devices, because otherwise closing the device will affect other
	 * children.
	 */
	if (!vd->vdev_delayed_close && vdev_is_dead(vd) &&
	    vd->vdev_ops->vdev_op_leaf)
		vd->vdev_ops->vdev_op_close(vd);

	/*
	 * If we have brought this vdev back into service, we need
	 * to notify fmd so that it can gracefully repair any outstanding
	 * cases due to a missing device.  We do this in all cases, even those
	 * that probably don't correlate to a repaired fault.  This is sure to
	 * catch all cases, and we let the zfs-retire agent sort it out.  If
	 * this is a transient state it's OK, as the retire agent will
	 * double-check the state of the vdev before repairing it.
	 */
	if (state == VDEV_STATE_HEALTHY && vd->vdev_ops->vdev_op_leaf &&
	    vd->vdev_prevstate != state)
		zfs_post_state_change(spa, vd);

	if (vd->vdev_removed &&
	    state == VDEV_STATE_CANT_OPEN &&
	    (aux == VDEV_AUX_OPEN_FAILED || vd->vdev_checkremove)) {
		/*
		 * If the previous state is set to VDEV_STATE_REMOVED, then this
		 * device was previously marked removed and someone attempted to
		 * reopen it.  If this failed due to a nonexistent device, then
		 * keep the device in the REMOVED state.  We also let this be if
		 * it is one of our special test online cases, which is only
		 * attempting to online the device and shouldn't generate an FMA
		 * fault.
		 */
		vd->vdev_state = VDEV_STATE_REMOVED;
		vd->vdev_stat.vs_aux = VDEV_AUX_NONE;
	} else if (state == VDEV_STATE_REMOVED) {
		vd->vdev_removed = B_TRUE;
	} else if (state == VDEV_STATE_CANT_OPEN) {
		/*
		 * If we fail to open a vdev during an import or recovery, we
		 * mark it as "not available", which signifies that it was
		 * never there to begin with.  Failure to open such a device
		 * is not considered an error.
		 */
		if ((spa_load_state(spa) == SPA_LOAD_IMPORT ||
		    spa_load_state(spa) == SPA_LOAD_RECOVER) &&
		    vd->vdev_ops->vdev_op_leaf)
			vd->vdev_not_present = 1;

		/*
		 * Post the appropriate ereport.  If the 'prevstate' field is
		 * set to something other than VDEV_STATE_UNKNOWN, it indicates
		 * that this is part of a vdev_reopen().  In this case, we don't
		 * want to post the ereport if the device was already in the
		 * CANT_OPEN state beforehand.
		 *
		 * If the 'checkremove' flag is set, then this is an attempt to
		 * online the device in response to an insertion event.  If we
		 * hit this case, then we have detected an insertion event for a
		 * faulted or offline device that wasn't in the removed state.
		 * In this scenario, we don't post an ereport because we are
		 * about to replace the device, or attempt an online with
		 * vdev_forcefault, which will generate the fault for us.
		 */
		if ((vd->vdev_prevstate != state || vd->vdev_forcefault) &&
		    !vd->vdev_not_present && !vd->vdev_checkremove &&
		    vd != spa->spa_root_vdev) {
			const char *class;

			switch (aux) {
			case VDEV_AUX_OPEN_FAILED:
				class = FM_EREPORT_ZFS_DEVICE_OPEN_FAILED;
				break;
			case VDEV_AUX_CORRUPT_DATA:
				class = FM_EREPORT_ZFS_DEVICE_CORRUPT_DATA;
				break;
			case VDEV_AUX_NO_REPLICAS:
				class = FM_EREPORT_ZFS_DEVICE_NO_REPLICAS;
				break;
			case VDEV_AUX_BAD_GUID_SUM:
				class = FM_EREPORT_ZFS_DEVICE_BAD_GUID_SUM;
				break;
			case VDEV_AUX_TOO_SMALL:
				class = FM_EREPORT_ZFS_DEVICE_TOO_SMALL;
				break;
			case VDEV_AUX_BAD_LABEL:
				class = FM_EREPORT_ZFS_DEVICE_BAD_LABEL;
				break;
			default:
				class = FM_EREPORT_ZFS_DEVICE_UNKNOWN;
			}

			zfs_ereport_post(class, spa, vd, NULL, save_state, 0);
		}

		/* Erase any notion of persistent removed state */
		vd->vdev_removed = B_FALSE;
	} else {
		vd->vdev_removed = B_FALSE;
	}

	if (!isopen && vd->vdev_parent)
		vdev_propagate_state(vd->vdev_parent);
}

/*
 * Check the vdev configuration to ensure that it's capable of supporting
 * a root pool.
 *
 * On Solaris, we do not support RAID-Z or partial configuration.  In
 * addition, only a single top-level vdev is allowed and none of the
 * leaves can be wholedisks.
 *
 * For FreeBSD, we can boot from any configuration. There is a
 * limitation that the boot filesystem must be either uncompressed or
 * compresses with lzjb compression but I'm not sure how to enforce
 * that here.
 */
boolean_t
vdev_is_bootable(vdev_t *vd)
{
#ifdef sun
	if (!vd->vdev_ops->vdev_op_leaf) {
		char *vdev_type = vd->vdev_ops->vdev_op_type;

		if (strcmp(vdev_type, VDEV_TYPE_ROOT) == 0 &&
		    vd->vdev_children > 1) {
			return (B_FALSE);
		} else if (strcmp(vdev_type, VDEV_TYPE_RAIDZ) == 0 ||
		    strcmp(vdev_type, VDEV_TYPE_MISSING) == 0) {
			return (B_FALSE);
		}
	} else if (vd->vdev_wholedisk == 1) {
		return (B_FALSE);
	}

	for (int c = 0; c < vd->vdev_children; c++) {
		if (!vdev_is_bootable(vd->vdev_child[c]))
			return (B_FALSE);
	}
#endif	/* sun */
	return (B_TRUE);
}

/*
 * Load the state from the original vdev tree (ovd) which
 * we've retrieved from the MOS config object. If the original
 * vdev was offline or faulted then we transfer that state to the
 * device in the current vdev tree (nvd).
 */
void
vdev_load_log_state(vdev_t *nvd, vdev_t *ovd)
{
	spa_t *spa = nvd->vdev_spa;

	ASSERT(nvd->vdev_top->vdev_islog);
	ASSERT(spa_config_held(spa, SCL_STATE_ALL, RW_WRITER) == SCL_STATE_ALL);
	ASSERT3U(nvd->vdev_guid, ==, ovd->vdev_guid);

	for (int c = 0; c < nvd->vdev_children; c++)
		vdev_load_log_state(nvd->vdev_child[c], ovd->vdev_child[c]);

	if (nvd->vdev_ops->vdev_op_leaf) {
		/*
		 * Restore the persistent vdev state
		 */
		nvd->vdev_offline = ovd->vdev_offline;
		nvd->vdev_faulted = ovd->vdev_faulted;
		nvd->vdev_degraded = ovd->vdev_degraded;
		nvd->vdev_removed = ovd->vdev_removed;
	}
}

/*
 * Determine if a log device has valid content.  If the vdev was
 * removed or faulted in the MOS config then we know that
 * the content on the log device has already been written to the pool.
 */
boolean_t
vdev_log_state_valid(vdev_t *vd)
{
	if (vd->vdev_ops->vdev_op_leaf && !vd->vdev_faulted &&
	    !vd->vdev_removed)
		return (B_TRUE);

	for (int c = 0; c < vd->vdev_children; c++)
		if (vdev_log_state_valid(vd->vdev_child[c]))
			return (B_TRUE);

	return (B_FALSE);
}

/*
 * Expand a vdev if possible.
 */
void
vdev_expand(vdev_t *vd, uint64_t txg)
{
	ASSERT(vd->vdev_top == vd);
	ASSERT(spa_config_held(vd->vdev_spa, SCL_ALL, RW_WRITER) == SCL_ALL);

	if ((vd->vdev_asize >> vd->vdev_ms_shift) > vd->vdev_ms_count) {
		VERIFY(vdev_metaslab_init(vd, txg) == 0);
		vdev_config_dirty(vd);
	}
}

/*
 * Split a vdev.
 */
void
vdev_split(vdev_t *vd)
{
	vdev_t *cvd, *pvd = vd->vdev_parent;

	vdev_remove_child(pvd, vd);
	vdev_compact_children(pvd);

	cvd = pvd->vdev_child[0];
	if (pvd->vdev_children == 1) {
		vdev_remove_parent(cvd);
		cvd->vdev_splitting = B_TRUE;
	}
	vdev_propagate_state(cvd);
}<|MERGE_RESOLUTION|>--- conflicted
+++ resolved
@@ -1336,11 +1336,7 @@
 		nvlist_t *nvl;
 		uint64_t txg = strict ? spa->spa_config_txg : -1ULL;
 
-<<<<<<< HEAD
-		if ((label = vdev_label_read_config(vd)) == NULL) {
-=======
 		if ((label = vdev_label_read_config(vd, txg)) == NULL) {
->>>>>>> 85823a3b
 			vdev_set_state(vd, B_TRUE, VDEV_STATE_CANT_OPEN,
 			    VDEV_AUX_BAD_LABEL);
 			return (0);
@@ -1984,18 +1980,14 @@
 	if (!vdev_readable(vd))
 		return (0);
 
-<<<<<<< HEAD
-	if ((label = vdev_label_read_config(vd)) == NULL) {
-=======
 	if ((label = vdev_label_read_config(vd, -1ULL)) == NULL) {
->>>>>>> 85823a3b
 		vdev_set_state(vd, B_TRUE, VDEV_STATE_CANT_OPEN,
 		    VDEV_AUX_CORRUPT_DATA);
 		return (-1);
 	}
 
 	if (nvlist_lookup_uint64(label, ZPOOL_CONFIG_VERSION, &version) != 0 ||
-	    version > SPA_VERSION ||
+	    !SPA_VERSION_IS_SUPPORTED(version) ||
 	    nvlist_lookup_uint64(label, ZPOOL_CONFIG_GUID, &guid) != 0 ||
 	    guid != vd->vdev_guid ||
 	    nvlist_lookup_uint64(label, ZPOOL_CONFIG_POOL_STATE, &state) != 0) {
