/*-
 * Copyright (c) 2001-2008, by Cisco Systems, Inc. All rights reserved.
 * Copyright (c) 2008-2012, by Randall Stewart. All rights reserved.
 * Copyright (c) 2008-2012, by Michael Tuexen. All rights reserved.
 *
 * Redistribution and use in source and binary forms, with or without
 * modification, are permitted provided that the following conditions are met:
 *
 * a) Redistributions of source code must retain the above copyright notice,
 *    this list of conditions and the following disclaimer.
 *
 * b) Redistributions in binary form must reproduce the above copyright
 *    notice, this list of conditions and the following disclaimer in
 *    the documentation and/or other materials provided with the distribution.
 *
 * c) Neither the name of Cisco Systems, Inc. nor the names of its
 *    contributors may be used to endorse or promote products derived
 *    from this software without specific prior written permission.
 *
 * THIS SOFTWARE IS PROVIDED BY THE COPYRIGHT HOLDERS AND CONTRIBUTORS
 * "AS IS" AND ANY EXPRESS OR IMPLIED WARRANTIES, INCLUDING, BUT NOT LIMITED TO,
 * THE IMPLIED WARRANTIES OF MERCHANTABILITY AND FITNESS FOR A PARTICULAR PURPOSE
 * ARE DISCLAIMED. IN NO EVENT SHALL THE COPYRIGHT OWNER OR CONTRIBUTORS BE
 * LIABLE FOR ANY DIRECT, INDIRECT, INCIDENTAL, SPECIAL, EXEMPLARY, OR
 * CONSEQUENTIAL DAMAGES (INCLUDING, BUT NOT LIMITED TO, PROCUREMENT OF
 * SUBSTITUTE GOODS OR SERVICES; LOSS OF USE, DATA, OR PROFITS; OR BUSINESS
 * INTERRUPTION) HOWEVER CAUSED AND ON ANY THEORY OF LIABILITY, WHETHER IN
 * CONTRACT, STRICT LIABILITY, OR TORT (INCLUDING NEGLIGENCE OR OTHERWISE)
 * ARISING IN ANY WAY OUT OF THE USE OF THIS SOFTWARE, EVEN IF ADVISED OF
 * THE POSSIBILITY OF SUCH DAMAGE.
 */

#include <sys/cdefs.h>
__FBSDID("$FreeBSD$");

#ifndef _NETINET_SCTP_VAR_H_
#define _NETINET_SCTP_VAR_H_

#include <netinet/sctp_uio.h>

#if defined(_KERNEL) || defined(__Userspace__)

extern struct pr_usrreqs sctp_usrreqs;


#define sctp_feature_on(inp, feature)  (inp->sctp_features |= feature)
#define sctp_feature_off(inp, feature) (inp->sctp_features &= ~feature)
#define sctp_is_feature_on(inp, feature) ((inp->sctp_features & feature) == feature)
#define sctp_is_feature_off(inp, feature) ((inp->sctp_features & feature) == 0)

#define sctp_stcb_feature_on(inp, stcb, feature) {\
	if (stcb) { \
		stcb->asoc.sctp_features |= feature; \
	} else if (inp) { \
		inp->sctp_features |= feature; \
	} \
}
#define sctp_stcb_feature_off(inp, stcb, feature) {\
	if (stcb) { \
		stcb->asoc.sctp_features &= ~feature; \
	} else if (inp) { \
		inp->sctp_features &= ~feature; \
	} \
}
#define sctp_stcb_is_feature_on(inp, stcb, feature) \
	(((stcb != NULL) && \
	  ((stcb->asoc.sctp_features & feature) == feature)) || \
	 ((stcb == NULL) && (inp != NULL) && \
	  ((inp->sctp_features & feature) == feature)))
#define sctp_stcb_is_feature_off(inp, stcb, feature) \
	(((stcb != NULL) && \
	  ((stcb->asoc.sctp_features & feature) == 0)) || \
	 ((stcb == NULL) && (inp != NULL) && \
	  ((inp->sctp_features & feature) == 0)) || \
	 ((stcb == NULL) && (inp == NULL)))

/* managing mobility_feature in inpcb (by micchie) */
#define sctp_mobility_feature_on(inp, feature)  (inp->sctp_mobility_features |= feature)
#define sctp_mobility_feature_off(inp, feature) (inp->sctp_mobility_features &= ~feature)
#define sctp_is_mobility_feature_on(inp, feature) (inp->sctp_mobility_features & feature)
#define sctp_is_mobility_feature_off(inp, feature) ((inp->sctp_mobility_features & feature) == 0)

#define sctp_maxspace(sb) (max((sb)->sb_hiwat,SCTP_MINIMAL_RWND))

#define	sctp_sbspace(asoc, sb) ((long) ((sctp_maxspace(sb) > (asoc)->sb_cc) ? (sctp_maxspace(sb) - (asoc)->sb_cc) : 0))

#define	sctp_sbspace_failedmsgs(sb) ((long) ((sctp_maxspace(sb) > (sb)->sb_cc) ? (sctp_maxspace(sb) - (sb)->sb_cc) : 0))

#define sctp_sbspace_sub(a,b) (((a) > (b)) ? ((a) - (b)) : 0)

/*
 * I tried to cache the readq entries at one point. But the reality
 * is that it did not add any performance since this meant we had to
 * lock the STCB on read. And at that point once you have to do an
 * extra lock, it really does not matter if the lock is in the ZONE
 * stuff or in our code. Note that this same problem would occur with
 * an mbuf cache as well so it is not really worth doing, at least
 * right now :-D
 */
#ifdef INVARIANTS
#define sctp_free_a_readq(_stcb, _readq) { \
	if ((_readq)->on_strm_q) \
		panic("On strm q stcb:%p readq:%p", (_stcb), (_readq)); \
	SCTP_ZONE_FREE(SCTP_BASE_INFO(ipi_zone_readq), (_readq)); \
	SCTP_DECR_READQ_COUNT(); \
}
#else
#define sctp_free_a_readq(_stcb, _readq) { \
	SCTP_ZONE_FREE(SCTP_BASE_INFO(ipi_zone_readq), (_readq)); \
	SCTP_DECR_READQ_COUNT(); \
}
#endif

#define sctp_alloc_a_readq(_stcb, _readq) { \
	(_readq) = SCTP_ZONE_GET(SCTP_BASE_INFO(ipi_zone_readq), struct sctp_queued_to_read); \
	if ((_readq)) { \
	     SCTP_INCR_READQ_COUNT(); \
	} \
}

#define sctp_free_a_strmoq(_stcb, _strmoq, _so_locked) { \
	if ((_strmoq)->holds_key_ref) { \
		sctp_auth_key_release(stcb, sp->auth_keyid, _so_locked); \
		(_strmoq)->holds_key_ref = 0; \
	} \
	SCTP_ZONE_FREE(SCTP_BASE_INFO(ipi_zone_strmoq), (_strmoq)); \
	SCTP_DECR_STRMOQ_COUNT(); \
}

#define sctp_alloc_a_strmoq(_stcb, _strmoq) { \
	(_strmoq) = SCTP_ZONE_GET(SCTP_BASE_INFO(ipi_zone_strmoq), struct sctp_stream_queue_pending); \
	if ((_strmoq)) { \
		memset(_strmoq, 0, sizeof(struct sctp_stream_queue_pending)); \
		SCTP_INCR_STRMOQ_COUNT(); \
		(_strmoq)->holds_key_ref = 0; \
	} \
}

#define sctp_free_a_chunk(_stcb, _chk, _so_locked) { \
	if ((_chk)->holds_key_ref) {\
		sctp_auth_key_release((_stcb), (_chk)->auth_keyid, _so_locked); \
		(_chk)->holds_key_ref = 0; \
	} \
	if (_stcb) { \
		SCTP_TCB_LOCK_ASSERT((_stcb)); \
		if ((_chk)->whoTo) { \
			sctp_free_remote_addr((_chk)->whoTo); \
			(_chk)->whoTo = NULL; \
		} \
		if (((_stcb)->asoc.free_chunk_cnt > SCTP_BASE_SYSCTL(sctp_asoc_free_resc_limit)) || \
		    (SCTP_BASE_INFO(ipi_free_chunks) > SCTP_BASE_SYSCTL(sctp_system_free_resc_limit))) { \
			SCTP_ZONE_FREE(SCTP_BASE_INFO(ipi_zone_chunk), (_chk)); \
			SCTP_DECR_CHK_COUNT(); \
		} else { \
			TAILQ_INSERT_TAIL(&(_stcb)->asoc.free_chunks, (_chk), sctp_next); \
			(_stcb)->asoc.free_chunk_cnt++; \
			atomic_add_int(&SCTP_BASE_INFO(ipi_free_chunks), 1); \
		} \
	} else { \
		SCTP_ZONE_FREE(SCTP_BASE_INFO(ipi_zone_chunk), (_chk)); \
		SCTP_DECR_CHK_COUNT(); \
	} \
}

#define sctp_alloc_a_chunk(_stcb, _chk) { \
	if (TAILQ_EMPTY(&(_stcb)->asoc.free_chunks)) { \
		(_chk) = SCTP_ZONE_GET(SCTP_BASE_INFO(ipi_zone_chunk), struct sctp_tmit_chunk); \
		if ((_chk)) { \
			SCTP_INCR_CHK_COUNT(); \
			(_chk)->whoTo = NULL; \
			(_chk)->holds_key_ref = 0; \
		} \
	} else { \
		(_chk) = TAILQ_FIRST(&(_stcb)->asoc.free_chunks); \
		TAILQ_REMOVE(&(_stcb)->asoc.free_chunks, (_chk), sctp_next); \
		atomic_subtract_int(&SCTP_BASE_INFO(ipi_free_chunks), 1); \
		(_chk)->holds_key_ref = 0; \
		SCTP_STAT_INCR(sctps_cached_chk); \
		(_stcb)->asoc.free_chunk_cnt--; \
	} \
}


#define sctp_free_remote_addr(__net) { \
	if ((__net)) {  \
		if (SCTP_DECREMENT_AND_CHECK_REFCOUNT(&(__net)->ref_count)) { \
			(void)SCTP_OS_TIMER_STOP(&(__net)->rxt_timer.timer); \
			(void)SCTP_OS_TIMER_STOP(&(__net)->pmtu_timer.timer); \
			(void)SCTP_OS_TIMER_STOP(&(__net)->hb_timer.timer); \
			if ((__net)->ro.ro_rt) { \
				RTFREE((__net)->ro.ro_rt); \
				(__net)->ro.ro_rt = NULL; \
			} \
			if ((__net)->src_addr_selected) { \
				sctp_free_ifa((__net)->ro._s_addr); \
				(__net)->ro._s_addr = NULL; \
			} \
			(__net)->src_addr_selected = 0; \
			(__net)->dest_state &= ~SCTP_ADDR_REACHABLE; \
			SCTP_ZONE_FREE(SCTP_BASE_INFO(ipi_zone_net), (__net)); \
			SCTP_DECR_RADDR_COUNT(); \
		} \
	} \
}

#define sctp_sbfree(ctl, stcb, sb, m) { \
	SCTP_SAVE_ATOMIC_DECREMENT(&(sb)->sb_cc, SCTP_BUF_LEN((m))); \
	SCTP_SAVE_ATOMIC_DECREMENT(&(sb)->sb_mbcnt, MSIZE); \
	if (((ctl)->do_not_ref_stcb == 0) && stcb) {\
		SCTP_SAVE_ATOMIC_DECREMENT(&(stcb)->asoc.sb_cc, SCTP_BUF_LEN((m))); \
		SCTP_SAVE_ATOMIC_DECREMENT(&(stcb)->asoc.my_rwnd_control_len, MSIZE); \
	} \
	if (SCTP_BUF_TYPE(m) != MT_DATA && SCTP_BUF_TYPE(m) != MT_HEADER && \
	    SCTP_BUF_TYPE(m) != MT_OOBDATA) \
		atomic_subtract_int(&(sb)->sb_ctl,SCTP_BUF_LEN((m))); \
}

#define sctp_sballoc(stcb, sb, m) { \
	atomic_add_int(&(sb)->sb_cc,SCTP_BUF_LEN((m))); \
	atomic_add_int(&(sb)->sb_mbcnt, MSIZE); \
	if (stcb) { \
		atomic_add_int(&(stcb)->asoc.sb_cc, SCTP_BUF_LEN((m))); \
		atomic_add_int(&(stcb)->asoc.my_rwnd_control_len, MSIZE); \
	} \
	if (SCTP_BUF_TYPE(m) != MT_DATA && SCTP_BUF_TYPE(m) != MT_HEADER && \
	    SCTP_BUF_TYPE(m) != MT_OOBDATA) \
		atomic_add_int(&(sb)->sb_ctl,SCTP_BUF_LEN((m))); \
}


#define sctp_ucount_incr(val) { \
	val++; \
}

#define sctp_ucount_decr(val) { \
	if (val > 0) { \
		val--; \
	} else { \
		val = 0; \
	} \
}

#define sctp_mbuf_crush(data) do { \
	struct mbuf *_m; \
	_m = (data); \
	while (_m && (SCTP_BUF_LEN(_m) == 0)) { \
		(data)  = SCTP_BUF_NEXT(_m); \
		SCTP_BUF_NEXT(_m) = NULL; \
		sctp_m_free(_m); \
		_m = (data); \
	} \
} while (0)

#define sctp_flight_size_decrease(tp1) do { \
	if (tp1->whoTo->flight_size >= tp1->book_size) \
		tp1->whoTo->flight_size -= tp1->book_size; \
	else \
		tp1->whoTo->flight_size = 0; \
} while (0)

#define sctp_flight_size_increase(tp1) do { \
	(tp1)->whoTo->flight_size += (tp1)->book_size; \
} while (0)

#ifdef SCTP_FS_SPEC_LOG
#define sctp_total_flight_decrease(stcb, tp1) do { \
	if (stcb->asoc.fs_index > SCTP_FS_SPEC_LOG_SIZE) \
		stcb->asoc.fs_index = 0;\
	stcb->asoc.fslog[stcb->asoc.fs_index].total_flight = stcb->asoc.total_flight; \
	stcb->asoc.fslog[stcb->asoc.fs_index].tsn = tp1->rec.data.TSN_seq; \
	stcb->asoc.fslog[stcb->asoc.fs_index].book = tp1->book_size; \
	stcb->asoc.fslog[stcb->asoc.fs_index].sent = tp1->sent; \
	stcb->asoc.fslog[stcb->asoc.fs_index].incr = 0; \
	stcb->asoc.fslog[stcb->asoc.fs_index].decr = 1; \
	stcb->asoc.fs_index++; \
	tp1->window_probe = 0; \
	if (stcb->asoc.total_flight >= tp1->book_size) { \
		stcb->asoc.total_flight -= tp1->book_size; \
		if (stcb->asoc.total_flight_count > 0) \
			stcb->asoc.total_flight_count--; \
	} else { \
		stcb->asoc.total_flight = 0; \
		stcb->asoc.total_flight_count = 0; \
	} \
} while (0)

#define sctp_total_flight_increase(stcb, tp1) do { \
	if (stcb->asoc.fs_index > SCTP_FS_SPEC_LOG_SIZE) \
		stcb->asoc.fs_index = 0;\
	stcb->asoc.fslog[stcb->asoc.fs_index].total_flight = stcb->asoc.total_flight; \
	stcb->asoc.fslog[stcb->asoc.fs_index].tsn = tp1->rec.data.TSN_seq; \
	stcb->asoc.fslog[stcb->asoc.fs_index].book = tp1->book_size; \
	stcb->asoc.fslog[stcb->asoc.fs_index].sent = tp1->sent; \
	stcb->asoc.fslog[stcb->asoc.fs_index].incr = 1; \
	stcb->asoc.fslog[stcb->asoc.fs_index].decr = 0; \
	stcb->asoc.fs_index++; \
	(stcb)->asoc.total_flight_count++; \
	(stcb)->asoc.total_flight += (tp1)->book_size; \
} while (0)

#else

#define sctp_total_flight_decrease(stcb, tp1) do { \
	tp1->window_probe = 0; \
	if (stcb->asoc.total_flight >= tp1->book_size) { \
		stcb->asoc.total_flight -= tp1->book_size; \
		if (stcb->asoc.total_flight_count > 0) \
			stcb->asoc.total_flight_count--; \
	} else { \
		stcb->asoc.total_flight = 0; \
		stcb->asoc.total_flight_count = 0; \
	} \
} while (0)

#define sctp_total_flight_increase(stcb, tp1) do { \
	(stcb)->asoc.total_flight_count++; \
	(stcb)->asoc.total_flight += (tp1)->book_size; \
} while (0)

#endif

#define SCTP_PF_ENABLED(_net) (_net->pf_threshold < _net->failure_threshold)
#define SCTP_NET_IS_PF(_net) (_net->pf_threshold < _net->error_count)

struct sctp_nets;
struct sctp_inpcb;
struct sctp_tcb;
struct sctphdr;


void sctp_close(struct socket *so);
int sctp_disconnect(struct socket *so);
void sctp_ctlinput(int, struct sockaddr *, void *);
int sctp_ctloutput(struct socket *, struct sockopt *);

#ifdef INET
void sctp_input_with_port(struct mbuf *, int, uint16_t);
int sctp_input(struct mbuf **, int *, int);

#endif
void sctp_pathmtu_adjustment(struct sctp_tcb *, uint16_t);
void sctp_drain(void);
void sctp_init(void);
<<<<<<< HEAD
=======
void 
sctp_notify(struct sctp_inpcb *, struct sctp_tcb *, struct sctp_nets *,
    uint8_t, uint8_t, uint16_t, uint16_t);
void sctp_finish(void);
>>>>>>> 353b245f
int sctp_flush(struct socket *, int);
int sctp_shutdown(struct socket *);
int 
sctp_bindx(struct socket *, int, struct sockaddr_storage *,
    int, int, struct proc *);

/* can't use sctp_assoc_t here */
int sctp_peeloff(struct socket *, struct socket *, int, caddr_t, int *);
int sctp_ingetaddr(struct socket *, struct sockaddr **);
int sctp_peeraddr(struct socket *, struct sockaddr **);
int sctp_listen(struct socket *, int, struct thread *);
int sctp_accept(struct socket *, struct sockaddr **);

#endif				/* _KERNEL */

#endif				/* !_NETINET_SCTP_VAR_H_ */<|MERGE_RESOLUTION|>--- conflicted
+++ resolved
@@ -341,13 +341,9 @@
 void sctp_pathmtu_adjustment(struct sctp_tcb *, uint16_t);
 void sctp_drain(void);
 void sctp_init(void);
-<<<<<<< HEAD
-=======
 void 
 sctp_notify(struct sctp_inpcb *, struct sctp_tcb *, struct sctp_nets *,
     uint8_t, uint8_t, uint16_t, uint16_t);
-void sctp_finish(void);
->>>>>>> 353b245f
 int sctp_flush(struct socket *, int);
 int sctp_shutdown(struct socket *);
 int 
