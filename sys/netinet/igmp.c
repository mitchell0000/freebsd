/*-
 * Copyright (c) 2007-2009 Bruce Simpson.
 * Copyright (c) 1988 Stephen Deering.
 * Copyright (c) 1992, 1993
 *	The Regents of the University of California.  All rights reserved.
 *
 * This code is derived from software contributed to Berkeley by
 * Stephen Deering of Stanford University.
 *
 * Redistribution and use in source and binary forms, with or without
 * modification, are permitted provided that the following conditions
 * are met:
 * 1. Redistributions of source code must retain the above copyright
 *    notice, this list of conditions and the following disclaimer.
 * 2. Redistributions in binary form must reproduce the above copyright
 *    notice, this list of conditions and the following disclaimer in the
 *    documentation and/or other materials provided with the distribution.
 * 4. Neither the name of the University nor the names of its contributors
 *    may be used to endorse or promote products derived from this software
 *    without specific prior written permission.
 *
 * THIS SOFTWARE IS PROVIDED BY THE REGENTS AND CONTRIBUTORS ``AS IS'' AND
 * ANY EXPRESS OR IMPLIED WARRANTIES, INCLUDING, BUT NOT LIMITED TO, THE
 * IMPLIED WARRANTIES OF MERCHANTABILITY AND FITNESS FOR A PARTICULAR PURPOSE
 * ARE DISCLAIMED.  IN NO EVENT SHALL THE REGENTS OR CONTRIBUTORS BE LIABLE
 * FOR ANY DIRECT, INDIRECT, INCIDENTAL, SPECIAL, EXEMPLARY, OR CONSEQUENTIAL
 * DAMAGES (INCLUDING, BUT NOT LIMITED TO, PROCUREMENT OF SUBSTITUTE GOODS
 * OR SERVICES; LOSS OF USE, DATA, OR PROFITS; OR BUSINESS INTERRUPTION)
 * HOWEVER CAUSED AND ON ANY THEORY OF LIABILITY, WHETHER IN CONTRACT, STRICT
 * LIABILITY, OR TORT (INCLUDING NEGLIGENCE OR OTHERWISE) ARISING IN ANY WAY
 * OUT OF THE USE OF THIS SOFTWARE, EVEN IF ADVISED OF THE POSSIBILITY OF
 * SUCH DAMAGE.
 *
 *	@(#)igmp.c	8.1 (Berkeley) 7/19/93
 */

/*
 * Internet Group Management Protocol (IGMP) routines.
 * [RFC1112, RFC2236, RFC3376]
 *
 * Written by Steve Deering, Stanford, May 1988.
 * Modified by Rosen Sharma, Stanford, Aug 1994.
 * Modified by Bill Fenner, Xerox PARC, Feb 1995.
 * Modified to fully comply to IGMPv2 by Bill Fenner, Oct 1995.
 * Significantly rewritten for IGMPv3, VIMAGE, and SMP by Bruce Simpson.
 *
 * MULTICAST Revision: 3.5.1.4
 */

#include <sys/cdefs.h>
__FBSDID("$FreeBSD$");

#include <sys/param.h>
#include <sys/systm.h>
#include <sys/module.h>
#include <sys/malloc.h>
#include <sys/mbuf.h>
#include <sys/socket.h>
#include <sys/protosw.h>
#include <sys/kernel.h>
#include <sys/sysctl.h>
#include <sys/ktr.h>
#include <sys/condvar.h>

#include <net/if.h>
#include <net/if_var.h>
#include <net/netisr.h>
#include <net/vnet.h>

#include <netinet/in.h>
#include <netinet/in_var.h>
#include <netinet/in_systm.h>
#include <netinet/ip.h>
#include <netinet/ip_var.h>
#include <netinet/ip_options.h>
#include <netinet/igmp.h>
#include <netinet/igmp_var.h>

#include <machine/in_cksum.h>

#include <security/mac/mac_framework.h>

#ifndef KTR_IGMPV3
#define KTR_IGMPV3 KTR_INET
#endif

static struct igmp_ifinfo *
		igi_alloc_locked(struct ifnet *);
static void	igi_delete_locked(const struct ifnet *);
static void	igmp_dispatch_queue(struct mbufq *, int, const int);
static void	igmp_fasttimo_vnet(void);
static void	igmp_final_leave(struct in_multi *, struct igmp_ifinfo *);
static int	igmp_handle_state_change(struct in_multi *,
		    struct igmp_ifinfo *);
static int	igmp_initial_join(struct in_multi *, struct igmp_ifinfo *);
static int	igmp_input_v1_query(struct ifnet *, const struct ip *,
		    const struct igmp *);
static int	igmp_input_v2_query(struct ifnet *, const struct ip *,
		    const struct igmp *);
static int	igmp_input_v3_query(struct ifnet *, const struct ip *,
		    /*const*/ struct igmpv3 *);
static int	igmp_input_v3_group_query(struct in_multi *,
		    struct igmp_ifinfo *, int, /*const*/ struct igmpv3 *);
static int	igmp_input_v1_report(struct ifnet *, /*const*/ struct ip *,
		    /*const*/ struct igmp *);
static int	igmp_input_v2_report(struct ifnet *, /*const*/ struct ip *,
		    /*const*/ struct igmp *);
static void	igmp_intr(struct mbuf *);
static int	igmp_isgroupreported(const struct in_addr);
static struct mbuf *
		igmp_ra_alloc(void);
#ifdef KTR
static char *	igmp_rec_type_to_str(const int);
#endif
static void	igmp_set_version(struct igmp_ifinfo *, const int);
static void	igmp_slowtimo_vnet(void);
static int	igmp_v1v2_queue_report(struct in_multi *, const int);
static void	igmp_v1v2_process_group_timer(struct in_multi *, const int);
static void	igmp_v1v2_process_querier_timers(struct igmp_ifinfo *);
static void	igmp_v2_update_group(struct in_multi *, const int);
static void	igmp_v3_cancel_link_timers(struct igmp_ifinfo *);
static void	igmp_v3_dispatch_general_query(struct igmp_ifinfo *);
static struct mbuf *
		igmp_v3_encap_report(struct ifnet *, struct mbuf *);
static int	igmp_v3_enqueue_group_record(struct mbufq *,
		    struct in_multi *, const int, const int, const int);
static int	igmp_v3_enqueue_filter_change(struct mbufq *,
		    struct in_multi *);
static void	igmp_v3_process_group_timers(struct igmp_ifinfo *,
		    struct mbufq *, struct mbufq *, struct in_multi *,
		    const int);
static int	igmp_v3_merge_state_changes(struct in_multi *,
		    struct mbufq *);
static void	igmp_v3_suppress_group_record(struct in_multi *);
static int	sysctl_igmp_default_version(SYSCTL_HANDLER_ARGS);
static int	sysctl_igmp_gsr(SYSCTL_HANDLER_ARGS);
static int	sysctl_igmp_ifinfo(SYSCTL_HANDLER_ARGS);

static const struct netisr_handler igmp_nh = {
	.nh_name = "igmp",
	.nh_handler = igmp_intr,
	.nh_proto = NETISR_IGMP,
	.nh_policy = NETISR_POLICY_SOURCE,
};

/*
 * System-wide globals.
 *
 * Unlocked access to these is OK, except for the global IGMP output
 * queue. The IGMP subsystem lock ends up being system-wide for the moment,
 * because all VIMAGEs have to share a global output queue, as netisrs
 * themselves are not virtualized.
 *
 * Locking:
 *  * The permitted lock order is: IN_MULTI_LOCK, IGMP_LOCK, IF_ADDR_LOCK.
 *    Any may be taken independently; if any are held at the same
 *    time, the above lock order must be followed.
 *  * All output is delegated to the netisr.
 *    Now that Giant has been eliminated, the netisr may be inlined.
 *  * IN_MULTI_LOCK covers in_multi.
 *  * IGMP_LOCK covers igmp_ifinfo and any global variables in this file,
 *    including the output queue.
 *  * IF_ADDR_LOCK covers if_multiaddrs, which is used for a variety of
 *    per-link state iterators.
 *  * igmp_ifinfo is valid as long as PF_INET is attached to the interface,
 *    therefore it is not refcounted.
 *    We allow unlocked reads of igmp_ifinfo when accessed via in_multi.
 *
 * Reference counting
 *  * IGMP acquires its own reference every time an in_multi is passed to
 *    it and the group is being joined for the first time.
 *  * IGMP releases its reference(s) on in_multi in a deferred way,
 *    because the operations which process the release run as part of
 *    a loop whose control variables are directly affected by the release
 *    (that, and not recursing on the IF_ADDR_LOCK).
 *
 * VIMAGE: Each in_multi corresponds to an ifp, and each ifp corresponds
 * to a vnet in ifp->if_vnet.
 *
 * SMPng: XXX We may potentially race operations on ifma_protospec.
 * The problem is that we currently lack a clean way of taking the
 * IF_ADDR_LOCK() between the ifnet and in layers w/o recursing,
 * as anything which modifies ifma needs to be covered by that lock.
 * So check for ifma_protospec being NULL before proceeding.
 */
struct mtx		 igmp_mtx;

struct mbuf		*m_raopt;		 /* Router Alert option */
static MALLOC_DEFINE(M_IGMP, "igmp", "igmp state");

/*
 * VIMAGE-wide globals.
 *
 * The IGMPv3 timers themselves need to run per-image, however,
 * protosw timers run globally (see tcp).
 * An ifnet can only be in one vimage at a time, and the loopback
 * ifnet, loif, is itself virtualized.
 * It would otherwise be possible to seriously hose IGMP state,
 * and create inconsistencies in upstream multicast routing, if you have
 * multiple VIMAGEs running on the same link joining different multicast
 * groups, UNLESS the "primary IP address" is different. This is because
 * IGMP for IPv4 does not force link-local addresses to be used for each
 * node, unlike MLD for IPv6.
 * Obviously the IGMPv3 per-interface state has per-vimage granularity
 * also as a result.
 *
 * FUTURE: Stop using IFP_TO_IA/INADDR_ANY, and use source address selection
 * policy to control the address used by IGMP on the link.
 */
static VNET_DEFINE(int, interface_timers_running);	/* IGMPv3 general
							 * query response */
static VNET_DEFINE(int, state_change_timers_running);	/* IGMPv3 state-change
							 * retransmit */
static VNET_DEFINE(int, current_state_timers_running);	/* IGMPv1/v2 host
							 * report; IGMPv3 g/sg
							 * query response */

#define	V_interface_timers_running	VNET(interface_timers_running)
#define	V_state_change_timers_running	VNET(state_change_timers_running)
#define	V_current_state_timers_running	VNET(current_state_timers_running)

static VNET_DEFINE(LIST_HEAD(, igmp_ifinfo), igi_head);
static VNET_DEFINE(struct igmpstat, igmpstat) = {
	.igps_version = IGPS_VERSION_3,
	.igps_len = sizeof(struct igmpstat),
};
static VNET_DEFINE(struct timeval, igmp_gsrdelay) = {10, 0};

#define	V_igi_head			VNET(igi_head)
#define	V_igmpstat			VNET(igmpstat)
#define	V_igmp_gsrdelay			VNET(igmp_gsrdelay)

static VNET_DEFINE(int, igmp_recvifkludge) = 1;
static VNET_DEFINE(int, igmp_sendra) = 1;
static VNET_DEFINE(int, igmp_sendlocal) = 1;
static VNET_DEFINE(int, igmp_v1enable) = 1;
static VNET_DEFINE(int, igmp_v2enable) = 1;
static VNET_DEFINE(int, igmp_legacysupp);
static VNET_DEFINE(int, igmp_default_version) = IGMP_VERSION_3;

#define	V_igmp_recvifkludge		VNET(igmp_recvifkludge)
#define	V_igmp_sendra			VNET(igmp_sendra)
#define	V_igmp_sendlocal		VNET(igmp_sendlocal)
#define	V_igmp_v1enable			VNET(igmp_v1enable)
#define	V_igmp_v2enable			VNET(igmp_v2enable)
#define	V_igmp_legacysupp		VNET(igmp_legacysupp)
#define	V_igmp_default_version		VNET(igmp_default_version)

/*
 * Virtualized sysctls.
 */
SYSCTL_STRUCT(_net_inet_igmp, IGMPCTL_STATS, stats, CTLFLAG_VNET | CTLFLAG_RW,
    &VNET_NAME(igmpstat), igmpstat, "");
SYSCTL_INT(_net_inet_igmp, OID_AUTO, recvifkludge, CTLFLAG_VNET | CTLFLAG_RW,
    &VNET_NAME(igmp_recvifkludge), 0,
    "Rewrite IGMPv1/v2 reports from 0.0.0.0 to contain subnet address");
SYSCTL_INT(_net_inet_igmp, OID_AUTO, sendra, CTLFLAG_VNET | CTLFLAG_RW,
    &VNET_NAME(igmp_sendra), 0,
    "Send IP Router Alert option in IGMPv2/v3 messages");
SYSCTL_INT(_net_inet_igmp, OID_AUTO, sendlocal, CTLFLAG_VNET | CTLFLAG_RW,
    &VNET_NAME(igmp_sendlocal), 0,
    "Send IGMP membership reports for 224.0.0.0/24 groups");
SYSCTL_INT(_net_inet_igmp, OID_AUTO, v1enable, CTLFLAG_VNET | CTLFLAG_RW,
    &VNET_NAME(igmp_v1enable), 0,
    "Enable backwards compatibility with IGMPv1");
SYSCTL_INT(_net_inet_igmp, OID_AUTO, v2enable, CTLFLAG_VNET | CTLFLAG_RW,
    &VNET_NAME(igmp_v2enable), 0,
    "Enable backwards compatibility with IGMPv2");
SYSCTL_INT(_net_inet_igmp, OID_AUTO, legacysupp, CTLFLAG_VNET | CTLFLAG_RW,
    &VNET_NAME(igmp_legacysupp), 0,
    "Allow v1/v2 reports to suppress v3 group responses");
SYSCTL_PROC(_net_inet_igmp, OID_AUTO, default_version,
    CTLFLAG_VNET | CTLTYPE_INT | CTLFLAG_RW | CTLFLAG_MPSAFE,
    &VNET_NAME(igmp_default_version), 0, sysctl_igmp_default_version, "I",
    "Default version of IGMP to run on each interface");
SYSCTL_PROC(_net_inet_igmp, OID_AUTO, gsrdelay,
    CTLFLAG_VNET | CTLTYPE_INT | CTLFLAG_RW | CTLFLAG_MPSAFE,
    &VNET_NAME(igmp_gsrdelay.tv_sec), 0, sysctl_igmp_gsr, "I",
    "Rate limit for IGMPv3 Group-and-Source queries in seconds");

/*
 * Non-virtualized sysctls.
 */
static SYSCTL_NODE(_net_inet_igmp, OID_AUTO, ifinfo,
    CTLFLAG_RD | CTLFLAG_MPSAFE, sysctl_igmp_ifinfo,
    "Per-interface IGMPv3 state");

static __inline void
igmp_save_context(struct mbuf *m, struct ifnet *ifp)
{

#ifdef VIMAGE
	m->m_pkthdr.PH_loc.ptr = ifp->if_vnet;
#endif /* VIMAGE */
	m->m_pkthdr.flowid = ifp->if_index;
}

static __inline void
igmp_scrub_context(struct mbuf *m)
{

	m->m_pkthdr.PH_loc.ptr = NULL;
	m->m_pkthdr.flowid = 0;
}

#ifdef KTR
static __inline char *
inet_ntoa_haddr(in_addr_t haddr)
{
	struct in_addr ia;

	ia.s_addr = htonl(haddr);
	return (inet_ntoa(ia));
}
#endif

/*
 * Restore context from a queued IGMP output chain.
 * Return saved ifindex.
 *
 * VIMAGE: The assertion is there to make sure that we
 * actually called CURVNET_SET() with what's in the mbuf chain.
 */
static __inline uint32_t
igmp_restore_context(struct mbuf *m)
{

#ifdef notyet
#if defined(VIMAGE) && defined(INVARIANTS)
	KASSERT(curvnet == (m->m_pkthdr.PH_loc.ptr),
	    ("%s: called when curvnet was not restored", __func__));
#endif
#endif
	return (m->m_pkthdr.flowid);
}

/*
 * Retrieve or set default IGMP version.
 *
 * VIMAGE: Assume curvnet set by caller.
 * SMPng: NOTE: Serialized by IGMP lock.
 */
static int
sysctl_igmp_default_version(SYSCTL_HANDLER_ARGS)
{
	int	 error;
	int	 new;

	error = sysctl_wire_old_buffer(req, sizeof(int));
	if (error)
		return (error);

	IGMP_LOCK();

	new = V_igmp_default_version;

	error = sysctl_handle_int(oidp, &new, 0, req);
	if (error || !req->newptr)
		goto out_locked;

	if (new < IGMP_VERSION_1 || new > IGMP_VERSION_3) {
		error = EINVAL;
		goto out_locked;
	}

	CTR2(KTR_IGMPV3, "change igmp_default_version from %d to %d",
	     V_igmp_default_version, new);

	V_igmp_default_version = new;

out_locked:
	IGMP_UNLOCK();
	return (error);
}

/*
 * Retrieve or set threshold between group-source queries in seconds.
 *
 * VIMAGE: Assume curvnet set by caller.
 * SMPng: NOTE: Serialized by IGMP lock.
 */
static int
sysctl_igmp_gsr(SYSCTL_HANDLER_ARGS)
{
	int error;
	int i;

	error = sysctl_wire_old_buffer(req, sizeof(int));
	if (error)
		return (error);

	IGMP_LOCK();

	i = V_igmp_gsrdelay.tv_sec;

	error = sysctl_handle_int(oidp, &i, 0, req);
	if (error || !req->newptr)
		goto out_locked;

	if (i < -1 || i >= 60) {
		error = EINVAL;
		goto out_locked;
	}

	CTR2(KTR_IGMPV3, "change igmp_gsrdelay from %d to %d",
	     V_igmp_gsrdelay.tv_sec, i);
	V_igmp_gsrdelay.tv_sec = i;

out_locked:
	IGMP_UNLOCK();
	return (error);
}

/*
 * Expose struct igmp_ifinfo to userland, keyed by ifindex.
 * For use by ifmcstat(8).
 *
 * SMPng: NOTE: Does an unlocked ifindex space read.
 * VIMAGE: Assume curvnet set by caller. The node handler itself
 * is not directly virtualized.
 */
static int
sysctl_igmp_ifinfo(SYSCTL_HANDLER_ARGS)
{
	int			*name;
	int			 error;
	u_int			 namelen;
	struct ifnet		*ifp;
	struct igmp_ifinfo	*igi;

	name = (int *)arg1;
	namelen = arg2;

	if (req->newptr != NULL)
		return (EPERM);

	if (namelen != 1)
		return (EINVAL);

	error = sysctl_wire_old_buffer(req, sizeof(struct igmp_ifinfo));
	if (error)
		return (error);

	IN_MULTI_LOCK();
	IGMP_LOCK();

	if (name[0] <= 0 || name[0] > V_if_index) {
		error = ENOENT;
		goto out_locked;
	}

	error = ENOENT;

	ifp = ifnet_byindex(name[0]);
	if (ifp == NULL)
		goto out_locked;

	LIST_FOREACH(igi, &V_igi_head, igi_link) {
		if (ifp == igi->igi_ifp) {
			error = SYSCTL_OUT(req, igi,
			    sizeof(struct igmp_ifinfo));
			break;
		}
	}

out_locked:
	IGMP_UNLOCK();
	IN_MULTI_UNLOCK();
	return (error);
}

/*
 * Dispatch an entire queue of pending packet chains
 * using the netisr.
 * VIMAGE: Assumes the vnet pointer has been set.
 */
static void
igmp_dispatch_queue(struct mbufq *mq, int limit, const int loop)
{
	struct mbuf *m;

	while ((m = mbufq_dequeue(mq)) != NULL) {
<<<<<<< HEAD
		CTR3(KTR_IGMPV3, "%s: dispatch %p from %p", __func__, ifq, m);
=======
		CTR3(KTR_IGMPV3, "%s: dispatch %p from %p", __func__, mq, m);
>>>>>>> 4a529a64
		if (loop)
			m->m_flags |= M_IGMP_LOOP;
		netisr_dispatch(NETISR_IGMP, m);
		if (--limit == 0)
			break;
	}
}

/*
 * Filter outgoing IGMP report state by group.
 *
 * Reports are ALWAYS suppressed for ALL-HOSTS (224.0.0.1).
 * If the net.inet.igmp.sendlocal sysctl is 0, then IGMP reports are
 * disabled for all groups in the 224.0.0.0/24 link-local scope. However,
 * this may break certain IGMP snooping switches which rely on the old
 * report behaviour.
 *
 * Return zero if the given group is one for which IGMP reports
 * should be suppressed, or non-zero if reports should be issued.
 */
static __inline int
igmp_isgroupreported(const struct in_addr addr)
{

	if (in_allhosts(addr) ||
	    ((!V_igmp_sendlocal && IN_LOCAL_GROUP(ntohl(addr.s_addr)))))
		return (0);

	return (1);
}

/*
 * Construct a Router Alert option to use in outgoing packets.
 */
static struct mbuf *
igmp_ra_alloc(void)
{
	struct mbuf	*m;
	struct ipoption	*p;

	m = m_get(M_WAITOK, MT_DATA);
	p = mtod(m, struct ipoption *);
	p->ipopt_dst.s_addr = INADDR_ANY;
	p->ipopt_list[0] = IPOPT_RA;	/* Router Alert Option */
	p->ipopt_list[1] = 0x04;	/* 4 bytes long */
	p->ipopt_list[2] = IPOPT_EOL;	/* End of IP option list */
	p->ipopt_list[3] = 0x00;	/* pad byte */
	m->m_len = sizeof(p->ipopt_dst) + p->ipopt_list[1];

	return (m);
}

/*
 * Attach IGMP when PF_INET is attached to an interface.
 */
struct igmp_ifinfo *
igmp_domifattach(struct ifnet *ifp)
{
	struct igmp_ifinfo *igi;

	CTR3(KTR_IGMPV3, "%s: called for ifp %p(%s)",
	    __func__, ifp, ifp->if_xname);

	IGMP_LOCK();

	igi = igi_alloc_locked(ifp);
	if (!(ifp->if_flags & IFF_MULTICAST))
		igi->igi_flags |= IGIF_SILENT;

	IGMP_UNLOCK();

	return (igi);
}

/*
 * VIMAGE: assume curvnet set by caller.
 */
static struct igmp_ifinfo *
igi_alloc_locked(/*const*/ struct ifnet *ifp)
{
	struct igmp_ifinfo *igi;

	IGMP_LOCK_ASSERT();

	igi = malloc(sizeof(struct igmp_ifinfo), M_IGMP, M_NOWAIT|M_ZERO);
	if (igi == NULL)
		goto out;

	igi->igi_ifp = ifp;
	igi->igi_version = V_igmp_default_version;
	igi->igi_flags = 0;
	igi->igi_rv = IGMP_RV_INIT;
	igi->igi_qi = IGMP_QI_INIT;
	igi->igi_qri = IGMP_QRI_INIT;
	igi->igi_uri = IGMP_URI_INIT;
	SLIST_INIT(&igi->igi_relinmhead);
	mbufq_init(&igi->igi_gq, IGMP_MAX_RESPONSE_PACKETS);

	LIST_INSERT_HEAD(&V_igi_head, igi, igi_link);

	CTR2(KTR_IGMPV3, "allocate igmp_ifinfo for ifp %p(%s)",
	     ifp, ifp->if_xname);

out:
	return (igi);
}

/*
 * Hook for ifdetach.
 *
 * NOTE: Some finalization tasks need to run before the protocol domain
 * is detached, but also before the link layer does its cleanup.
 *
 * SMPNG: igmp_ifdetach() needs to take IF_ADDR_LOCK().
 * XXX This is also bitten by unlocked ifma_protospec access.
 */
void
igmp_ifdetach(struct ifnet *ifp)
{
	struct igmp_ifinfo	*igi;
	struct ifmultiaddr	*ifma;
	struct in_multi		*inm, *tinm;

	CTR3(KTR_IGMPV3, "%s: called for ifp %p(%s)", __func__, ifp,
	    ifp->if_xname);

	IGMP_LOCK();

	igi = ((struct in_ifinfo *)ifp->if_afdata[AF_INET])->ii_igmp;
	if (igi->igi_version == IGMP_VERSION_3) {
		IF_ADDR_RLOCK(ifp);
		TAILQ_FOREACH(ifma, &ifp->if_multiaddrs, ifma_link) {
			if (ifma->ifma_addr->sa_family != AF_INET ||
			    ifma->ifma_protospec == NULL)
				continue;
#if 0
			KASSERT(ifma->ifma_protospec != NULL,
			    ("%s: ifma_protospec is NULL", __func__));
#endif
			inm = (struct in_multi *)ifma->ifma_protospec;
			if (inm->inm_state == IGMP_LEAVING_MEMBER) {
				SLIST_INSERT_HEAD(&igi->igi_relinmhead,
				    inm, inm_nrele);
			}
			inm_clear_recorded(inm);
		}
		IF_ADDR_RUNLOCK(ifp);
		/*
		 * Free the in_multi reference(s) for this IGMP lifecycle.
		 */
		SLIST_FOREACH_SAFE(inm, &igi->igi_relinmhead, inm_nrele,
		    tinm) {
			SLIST_REMOVE_HEAD(&igi->igi_relinmhead, inm_nrele);
			inm_release_locked(inm);
		}
	}

	IGMP_UNLOCK();
}

/*
 * Hook for domifdetach.
 */
void
igmp_domifdetach(struct ifnet *ifp)
{
	struct igmp_ifinfo *igi;

	CTR3(KTR_IGMPV3, "%s: called for ifp %p(%s)",
	    __func__, ifp, ifp->if_xname);

	IGMP_LOCK();

	igi = ((struct in_ifinfo *)ifp->if_afdata[AF_INET])->ii_igmp;
	igi_delete_locked(ifp);

	IGMP_UNLOCK();
}

static void
igi_delete_locked(const struct ifnet *ifp)
{
	struct igmp_ifinfo *igi, *tigi;

	CTR3(KTR_IGMPV3, "%s: freeing igmp_ifinfo for ifp %p(%s)",
	    __func__, ifp, ifp->if_xname);

	IGMP_LOCK_ASSERT();

	LIST_FOREACH_SAFE(igi, &V_igi_head, igi_link, tigi) {
		if (igi->igi_ifp == ifp) {
			/*
			 * Free deferred General Query responses.
			 */
			mbufq_drain(&igi->igi_gq);

			LIST_REMOVE(igi, igi_link);

			KASSERT(SLIST_EMPTY(&igi->igi_relinmhead),
			    ("%s: there are dangling in_multi references",
			    __func__));

			free(igi, M_IGMP);
			return;
		}
	}

#ifdef INVARIANTS
	panic("%s: igmp_ifinfo not found for ifp %p\n", __func__,  ifp);
#endif
}

/*
 * Process a received IGMPv1 query.
 * Return non-zero if the message should be dropped.
 *
 * VIMAGE: The curvnet pointer is derived from the input ifp.
 */
static int
igmp_input_v1_query(struct ifnet *ifp, const struct ip *ip,
    const struct igmp *igmp)
{
	struct ifmultiaddr	*ifma;
	struct igmp_ifinfo	*igi;
	struct in_multi		*inm;

	/*
	 * IGMPv1 Host Mmembership Queries SHOULD always be addressed to
	 * 224.0.0.1. They are always treated as General Queries.
	 * igmp_group is always ignored. Do not drop it as a userland
	 * daemon may wish to see it.
	 * XXX SMPng: unlocked increments in igmpstat assumed atomic.
	 */
	if (!in_allhosts(ip->ip_dst) || !in_nullhost(igmp->igmp_group)) {
		IGMPSTAT_INC(igps_rcv_badqueries);
		return (0);
	}
	IGMPSTAT_INC(igps_rcv_gen_queries);

	IN_MULTI_LOCK();
	IGMP_LOCK();

	igi = ((struct in_ifinfo *)ifp->if_afdata[AF_INET])->ii_igmp;
	KASSERT(igi != NULL, ("%s: no igmp_ifinfo for ifp %p", __func__, ifp));

	if (igi->igi_flags & IGIF_LOOPBACK) {
		CTR2(KTR_IGMPV3, "ignore v1 query on IGIF_LOOPBACK ifp %p(%s)",
		    ifp, ifp->if_xname);
		goto out_locked;
	}

	/*
	 * Switch to IGMPv1 host compatibility mode.
	 */
	igmp_set_version(igi, IGMP_VERSION_1);

	CTR2(KTR_IGMPV3, "process v1 query on ifp %p(%s)", ifp, ifp->if_xname);

	/*
	 * Start the timers in all of our group records
	 * for the interface on which the query arrived,
	 * except those which are already running.
	 */
	IF_ADDR_RLOCK(ifp);
	TAILQ_FOREACH(ifma, &ifp->if_multiaddrs, ifma_link) {
		if (ifma->ifma_addr->sa_family != AF_INET ||
		    ifma->ifma_protospec == NULL)
			continue;
		inm = (struct in_multi *)ifma->ifma_protospec;
		if (inm->inm_timer != 0)
			continue;
		switch (inm->inm_state) {
		case IGMP_NOT_MEMBER:
		case IGMP_SILENT_MEMBER:
			break;
		case IGMP_G_QUERY_PENDING_MEMBER:
		case IGMP_SG_QUERY_PENDING_MEMBER:
		case IGMP_REPORTING_MEMBER:
		case IGMP_IDLE_MEMBER:
		case IGMP_LAZY_MEMBER:
		case IGMP_SLEEPING_MEMBER:
		case IGMP_AWAKENING_MEMBER:
			inm->inm_state = IGMP_REPORTING_MEMBER;
			inm->inm_timer = IGMP_RANDOM_DELAY(
			    IGMP_V1V2_MAX_RI * PR_FASTHZ);
			V_current_state_timers_running = 1;
			break;
		case IGMP_LEAVING_MEMBER:
			break;
		}
	}
	IF_ADDR_RUNLOCK(ifp);

out_locked:
	IGMP_UNLOCK();
	IN_MULTI_UNLOCK();

	return (0);
}

/*
 * Process a received IGMPv2 general or group-specific query.
 */
static int
igmp_input_v2_query(struct ifnet *ifp, const struct ip *ip,
    const struct igmp *igmp)
{
	struct ifmultiaddr	*ifma;
	struct igmp_ifinfo	*igi;
	struct in_multi		*inm;
	int			 is_general_query;
	uint16_t		 timer;

	is_general_query = 0;

	/*
	 * Validate address fields upfront.
	 * XXX SMPng: unlocked increments in igmpstat assumed atomic.
	 */
	if (in_nullhost(igmp->igmp_group)) {
		/*
		 * IGMPv2 General Query.
		 * If this was not sent to the all-hosts group, ignore it.
		 */
		if (!in_allhosts(ip->ip_dst))
			return (0);
		IGMPSTAT_INC(igps_rcv_gen_queries);
		is_general_query = 1;
	} else {
		/* IGMPv2 Group-Specific Query. */
		IGMPSTAT_INC(igps_rcv_group_queries);
	}

	IN_MULTI_LOCK();
	IGMP_LOCK();

	igi = ((struct in_ifinfo *)ifp->if_afdata[AF_INET])->ii_igmp;
	KASSERT(igi != NULL, ("%s: no igmp_ifinfo for ifp %p", __func__, ifp));

	if (igi->igi_flags & IGIF_LOOPBACK) {
		CTR2(KTR_IGMPV3, "ignore v2 query on IGIF_LOOPBACK ifp %p(%s)",
		    ifp, ifp->if_xname);
		goto out_locked;
	}

	/*
	 * Ignore v2 query if in v1 Compatibility Mode.
	 */
	if (igi->igi_version == IGMP_VERSION_1)
		goto out_locked;

	igmp_set_version(igi, IGMP_VERSION_2);

	timer = igmp->igmp_code * PR_FASTHZ / IGMP_TIMER_SCALE;
	if (timer == 0)
		timer = 1;

	if (is_general_query) {
		/*
		 * For each reporting group joined on this
		 * interface, kick the report timer.
		 */
		CTR2(KTR_IGMPV3, "process v2 general query on ifp %p(%s)",
		    ifp, ifp->if_xname);
		IF_ADDR_RLOCK(ifp);
		TAILQ_FOREACH(ifma, &ifp->if_multiaddrs, ifma_link) {
			if (ifma->ifma_addr->sa_family != AF_INET ||
			    ifma->ifma_protospec == NULL)
				continue;
			inm = (struct in_multi *)ifma->ifma_protospec;
			igmp_v2_update_group(inm, timer);
		}
		IF_ADDR_RUNLOCK(ifp);
	} else {
		/*
		 * Group-specific IGMPv2 query, we need only
		 * look up the single group to process it.
		 */
		inm = inm_lookup(ifp, igmp->igmp_group);
		if (inm != NULL) {
			CTR3(KTR_IGMPV3, "process v2 query %s on ifp %p(%s)",
			    inet_ntoa(igmp->igmp_group), ifp, ifp->if_xname);
			igmp_v2_update_group(inm, timer);
		}
	}

out_locked:
	IGMP_UNLOCK();
	IN_MULTI_UNLOCK();

	return (0);
}

/*
 * Update the report timer on a group in response to an IGMPv2 query.
 *
 * If we are becoming the reporting member for this group, start the timer.
 * If we already are the reporting member for this group, and timer is
 * below the threshold, reset it.
 *
 * We may be updating the group for the first time since we switched
 * to IGMPv3. If we are, then we must clear any recorded source lists,
 * and transition to REPORTING state; the group timer is overloaded
 * for group and group-source query responses. 
 *
 * Unlike IGMPv3, the delay per group should be jittered
 * to avoid bursts of IGMPv2 reports.
 */
static void
igmp_v2_update_group(struct in_multi *inm, const int timer)
{

	CTR4(KTR_IGMPV3, "%s: %s/%s timer=%d", __func__,
	    inet_ntoa(inm->inm_addr), inm->inm_ifp->if_xname, timer);

	IN_MULTI_LOCK_ASSERT();

	switch (inm->inm_state) {
	case IGMP_NOT_MEMBER:
	case IGMP_SILENT_MEMBER:
		break;
	case IGMP_REPORTING_MEMBER:
		if (inm->inm_timer != 0 &&
		    inm->inm_timer <= timer) {
			CTR1(KTR_IGMPV3, "%s: REPORTING and timer running, "
			    "skipping.", __func__);
			break;
		}
		/* FALLTHROUGH */
	case IGMP_SG_QUERY_PENDING_MEMBER:
	case IGMP_G_QUERY_PENDING_MEMBER:
	case IGMP_IDLE_MEMBER:
	case IGMP_LAZY_MEMBER:
	case IGMP_AWAKENING_MEMBER:
		CTR1(KTR_IGMPV3, "%s: ->REPORTING", __func__);
		inm->inm_state = IGMP_REPORTING_MEMBER;
		inm->inm_timer = IGMP_RANDOM_DELAY(timer);
		V_current_state_timers_running = 1;
		break;
	case IGMP_SLEEPING_MEMBER:
		CTR1(KTR_IGMPV3, "%s: ->AWAKENING", __func__);
		inm->inm_state = IGMP_AWAKENING_MEMBER;
		break;
	case IGMP_LEAVING_MEMBER:
		break;
	}
}

/*
 * Process a received IGMPv3 general, group-specific or
 * group-and-source-specific query.
 * Assumes m has already been pulled up to the full IGMP message length.
 * Return 0 if successful, otherwise an appropriate error code is returned.
 */
static int
igmp_input_v3_query(struct ifnet *ifp, const struct ip *ip,
    /*const*/ struct igmpv3 *igmpv3)
{
	struct igmp_ifinfo	*igi;
	struct in_multi		*inm;
	int			 is_general_query;
	uint32_t		 maxresp, nsrc, qqi;
	uint16_t		 timer;
	uint8_t			 qrv;

	is_general_query = 0;

	CTR2(KTR_IGMPV3, "process v3 query on ifp %p(%s)", ifp, ifp->if_xname);

	maxresp = igmpv3->igmp_code;	/* in 1/10ths of a second */
	if (maxresp >= 128) {
		maxresp = IGMP_MANT(igmpv3->igmp_code) <<
			  (IGMP_EXP(igmpv3->igmp_code) + 3);
	}

	/*
	 * Robustness must never be less than 2 for on-wire IGMPv3.
	 * FUTURE: Check if ifp has IGIF_LOOPBACK set, as we will make
	 * an exception for interfaces whose IGMPv3 state changes
	 * are redirected to loopback (e.g. MANET).
	 */
	qrv = IGMP_QRV(igmpv3->igmp_misc);
	if (qrv < 2) {
		CTR3(KTR_IGMPV3, "%s: clamping qrv %d to %d", __func__,
		    qrv, IGMP_RV_INIT);
		qrv = IGMP_RV_INIT;
	}

	qqi = igmpv3->igmp_qqi;
	if (qqi >= 128) {
		qqi = IGMP_MANT(igmpv3->igmp_qqi) <<
		     (IGMP_EXP(igmpv3->igmp_qqi) + 3);
	}

	timer = maxresp * PR_FASTHZ / IGMP_TIMER_SCALE;
	if (timer == 0)
		timer = 1;

	nsrc = ntohs(igmpv3->igmp_numsrc);

	/*
	 * Validate address fields and versions upfront before
	 * accepting v3 query.
	 * XXX SMPng: Unlocked access to igmpstat counters here.
	 */
	if (in_nullhost(igmpv3->igmp_group)) {
		/*
		 * IGMPv3 General Query.
		 *
		 * General Queries SHOULD be directed to 224.0.0.1.
		 * A general query with a source list has undefined
		 * behaviour; discard it.
		 */
		IGMPSTAT_INC(igps_rcv_gen_queries);
		if (!in_allhosts(ip->ip_dst) || nsrc > 0) {
			IGMPSTAT_INC(igps_rcv_badqueries);
			return (0);
		}
		is_general_query = 1;
	} else {
		/* Group or group-source specific query. */
		if (nsrc == 0)
			IGMPSTAT_INC(igps_rcv_group_queries);
		else
			IGMPSTAT_INC(igps_rcv_gsr_queries);
	}

	IN_MULTI_LOCK();
	IGMP_LOCK();

	igi = ((struct in_ifinfo *)ifp->if_afdata[AF_INET])->ii_igmp;
	KASSERT(igi != NULL, ("%s: no igmp_ifinfo for ifp %p", __func__, ifp));

	if (igi->igi_flags & IGIF_LOOPBACK) {
		CTR2(KTR_IGMPV3, "ignore v3 query on IGIF_LOOPBACK ifp %p(%s)",
		    ifp, ifp->if_xname);
		goto out_locked;
	}

	/*
	 * Discard the v3 query if we're in Compatibility Mode.
	 * The RFC is not obviously worded that hosts need to stay in
	 * compatibility mode until the Old Version Querier Present
	 * timer expires.
	 */
	if (igi->igi_version != IGMP_VERSION_3) {
		CTR3(KTR_IGMPV3, "ignore v3 query in v%d mode on ifp %p(%s)",
		    igi->igi_version, ifp, ifp->if_xname);
		goto out_locked;
	}

	igmp_set_version(igi, IGMP_VERSION_3);
	igi->igi_rv = qrv;
	igi->igi_qi = qqi;
	igi->igi_qri = maxresp;

	CTR4(KTR_IGMPV3, "%s: qrv %d qi %d qri %d", __func__, qrv, qqi,
	    maxresp);

	if (is_general_query) {
		/*
		 * Schedule a current-state report on this ifp for
		 * all groups, possibly containing source lists.
		 * If there is a pending General Query response
		 * scheduled earlier than the selected delay, do
		 * not schedule any other reports.
		 * Otherwise, reset the interface timer.
		 */
		CTR2(KTR_IGMPV3, "process v3 general query on ifp %p(%s)",
		    ifp, ifp->if_xname);
		if (igi->igi_v3_timer == 0 || igi->igi_v3_timer >= timer) {
			igi->igi_v3_timer = IGMP_RANDOM_DELAY(timer);
			V_interface_timers_running = 1;
		}
	} else {
		/*
		 * Group-source-specific queries are throttled on
		 * a per-group basis to defeat denial-of-service attempts.
		 * Queries for groups we are not a member of on this
		 * link are simply ignored.
		 */
		inm = inm_lookup(ifp, igmpv3->igmp_group);
		if (inm == NULL)
			goto out_locked;
		if (nsrc > 0) {
			if (!ratecheck(&inm->inm_lastgsrtv,
			    &V_igmp_gsrdelay)) {
				CTR1(KTR_IGMPV3, "%s: GS query throttled.",
				    __func__);
				IGMPSTAT_INC(igps_drop_gsr_queries);
				goto out_locked;
			}
		}
		CTR3(KTR_IGMPV3, "process v3 %s query on ifp %p(%s)",
		     inet_ntoa(igmpv3->igmp_group), ifp, ifp->if_xname);
		/*
		 * If there is a pending General Query response
		 * scheduled sooner than the selected delay, no
		 * further report need be scheduled.
		 * Otherwise, prepare to respond to the
		 * group-specific or group-and-source query.
		 */
		if (igi->igi_v3_timer == 0 || igi->igi_v3_timer >= timer)
			igmp_input_v3_group_query(inm, igi, timer, igmpv3);
	}

out_locked:
	IGMP_UNLOCK();
	IN_MULTI_UNLOCK();

	return (0);
}

/*
 * Process a recieved IGMPv3 group-specific or group-and-source-specific
 * query.
 * Return <0 if any error occured. Currently this is ignored.
 */
static int
igmp_input_v3_group_query(struct in_multi *inm, struct igmp_ifinfo *igi,
    int timer, /*const*/ struct igmpv3 *igmpv3)
{
	int			 retval;
	uint16_t		 nsrc;

	IN_MULTI_LOCK_ASSERT();
	IGMP_LOCK_ASSERT();

	retval = 0;

	switch (inm->inm_state) {
	case IGMP_NOT_MEMBER:
	case IGMP_SILENT_MEMBER:
	case IGMP_SLEEPING_MEMBER:
	case IGMP_LAZY_MEMBER:
	case IGMP_AWAKENING_MEMBER:
	case IGMP_IDLE_MEMBER:
	case IGMP_LEAVING_MEMBER:
		return (retval);
		break;
	case IGMP_REPORTING_MEMBER:
	case IGMP_G_QUERY_PENDING_MEMBER:
	case IGMP_SG_QUERY_PENDING_MEMBER:
		break;
	}

	nsrc = ntohs(igmpv3->igmp_numsrc);

	/*
	 * Deal with group-specific queries upfront.
	 * If any group query is already pending, purge any recorded
	 * source-list state if it exists, and schedule a query response
	 * for this group-specific query.
	 */
	if (nsrc == 0) {
		if (inm->inm_state == IGMP_G_QUERY_PENDING_MEMBER ||
		    inm->inm_state == IGMP_SG_QUERY_PENDING_MEMBER) {
			inm_clear_recorded(inm);
			timer = min(inm->inm_timer, timer);
		}
		inm->inm_state = IGMP_G_QUERY_PENDING_MEMBER;
		inm->inm_timer = IGMP_RANDOM_DELAY(timer);
		V_current_state_timers_running = 1;
		return (retval);
	}

	/*
	 * Deal with the case where a group-and-source-specific query has
	 * been received but a group-specific query is already pending.
	 */
	if (inm->inm_state == IGMP_G_QUERY_PENDING_MEMBER) {
		timer = min(inm->inm_timer, timer);
		inm->inm_timer = IGMP_RANDOM_DELAY(timer);
		V_current_state_timers_running = 1;
		return (retval);
	}

	/*
	 * Finally, deal with the case where a group-and-source-specific
	 * query has been received, where a response to a previous g-s-r
	 * query exists, or none exists.
	 * In this case, we need to parse the source-list which the Querier
	 * has provided us with and check if we have any source list filter
	 * entries at T1 for these sources. If we do not, there is no need
	 * schedule a report and the query may be dropped.
	 * If we do, we must record them and schedule a current-state
	 * report for those sources.
	 * FIXME: Handling source lists larger than 1 mbuf requires that
	 * we pass the mbuf chain pointer down to this function, and use
	 * m_getptr() to walk the chain.
	 */
	if (inm->inm_nsrc > 0) {
		const struct in_addr	*ap;
		int			 i, nrecorded;

		ap = (const struct in_addr *)(igmpv3 + 1);
		nrecorded = 0;
		for (i = 0; i < nsrc; i++, ap++) {
			retval = inm_record_source(inm, ap->s_addr);
			if (retval < 0)
				break;
			nrecorded += retval;
		}
		if (nrecorded > 0) {
			CTR1(KTR_IGMPV3,
			    "%s: schedule response to SG query", __func__);
			inm->inm_state = IGMP_SG_QUERY_PENDING_MEMBER;
			inm->inm_timer = IGMP_RANDOM_DELAY(timer);
			V_current_state_timers_running = 1;
		}
	}

	return (retval);
}

/*
 * Process a received IGMPv1 host membership report.
 *
 * NOTE: 0.0.0.0 workaround breaks const correctness.
 */
static int
igmp_input_v1_report(struct ifnet *ifp, /*const*/ struct ip *ip,
    /*const*/ struct igmp *igmp)
{
	struct in_ifaddr *ia;
	struct in_multi *inm;

	IGMPSTAT_INC(igps_rcv_reports);

	if (ifp->if_flags & IFF_LOOPBACK)
		return (0);

	if (!IN_MULTICAST(ntohl(igmp->igmp_group.s_addr)) ||
	    !in_hosteq(igmp->igmp_group, ip->ip_dst)) {
		IGMPSTAT_INC(igps_rcv_badreports);
		return (EINVAL);
	}

	/*
	 * RFC 3376, Section 4.2.13, 9.2, 9.3:
	 * Booting clients may use the source address 0.0.0.0. Some
	 * IGMP daemons may not know how to use IP_RECVIF to determine
	 * the interface upon which this message was received.
	 * Replace 0.0.0.0 with the subnet address if told to do so.
	 */
	if (V_igmp_recvifkludge && in_nullhost(ip->ip_src)) {
		IFP_TO_IA(ifp, ia);
		if (ia != NULL) {
			ip->ip_src.s_addr = htonl(ia->ia_subnet);
			ifa_free(&ia->ia_ifa);
		}
	}

	CTR3(KTR_IGMPV3, "process v1 report %s on ifp %p(%s)",
	     inet_ntoa(igmp->igmp_group), ifp, ifp->if_xname);

	/*
	 * IGMPv1 report suppression.
	 * If we are a member of this group, and our membership should be
	 * reported, stop our group timer and transition to the 'lazy' state.
	 */
	IN_MULTI_LOCK();
	inm = inm_lookup(ifp, igmp->igmp_group);
	if (inm != NULL) {
		struct igmp_ifinfo *igi;

		igi = inm->inm_igi;
		if (igi == NULL) {
			KASSERT(igi != NULL,
			    ("%s: no igi for ifp %p", __func__, ifp));
			goto out_locked;
		}

		IGMPSTAT_INC(igps_rcv_ourreports);

		/*
		 * If we are in IGMPv3 host mode, do not allow the
		 * other host's IGMPv1 report to suppress our reports
		 * unless explicitly configured to do so.
		 */
		if (igi->igi_version == IGMP_VERSION_3) {
			if (V_igmp_legacysupp)
				igmp_v3_suppress_group_record(inm);
			goto out_locked;
		}

		inm->inm_timer = 0;

		switch (inm->inm_state) {
		case IGMP_NOT_MEMBER:
		case IGMP_SILENT_MEMBER:
			break;
		case IGMP_IDLE_MEMBER:
		case IGMP_LAZY_MEMBER:
		case IGMP_AWAKENING_MEMBER:
			CTR3(KTR_IGMPV3,
			    "report suppressed for %s on ifp %p(%s)",
			    inet_ntoa(igmp->igmp_group), ifp, ifp->if_xname);
		case IGMP_SLEEPING_MEMBER:
			inm->inm_state = IGMP_SLEEPING_MEMBER;
			break;
		case IGMP_REPORTING_MEMBER:
			CTR3(KTR_IGMPV3,
			    "report suppressed for %s on ifp %p(%s)",
			    inet_ntoa(igmp->igmp_group), ifp, ifp->if_xname);
			if (igi->igi_version == IGMP_VERSION_1)
				inm->inm_state = IGMP_LAZY_MEMBER;
			else if (igi->igi_version == IGMP_VERSION_2)
				inm->inm_state = IGMP_SLEEPING_MEMBER;
			break;
		case IGMP_G_QUERY_PENDING_MEMBER:
		case IGMP_SG_QUERY_PENDING_MEMBER:
		case IGMP_LEAVING_MEMBER:
			break;
		}
	}

out_locked:
	IN_MULTI_UNLOCK();

	return (0);
}

/*
 * Process a received IGMPv2 host membership report.
 *
 * NOTE: 0.0.0.0 workaround breaks const correctness.
 */
static int
igmp_input_v2_report(struct ifnet *ifp, /*const*/ struct ip *ip,
    /*const*/ struct igmp *igmp)
{
	struct in_ifaddr *ia;
	struct in_multi *inm;

	/*
	 * Make sure we don't hear our own membership report.  Fast
	 * leave requires knowing that we are the only member of a
	 * group.
	 */
	IFP_TO_IA(ifp, ia);
	if (ia != NULL && in_hosteq(ip->ip_src, IA_SIN(ia)->sin_addr)) {
		ifa_free(&ia->ia_ifa);
		return (0);
	}

	IGMPSTAT_INC(igps_rcv_reports);

	if (ifp->if_flags & IFF_LOOPBACK) {
		if (ia != NULL)
			ifa_free(&ia->ia_ifa);
		return (0);
	}

	if (!IN_MULTICAST(ntohl(igmp->igmp_group.s_addr)) ||
	    !in_hosteq(igmp->igmp_group, ip->ip_dst)) {
		if (ia != NULL)
			ifa_free(&ia->ia_ifa);
		IGMPSTAT_INC(igps_rcv_badreports);
		return (EINVAL);
	}

	/*
	 * RFC 3376, Section 4.2.13, 9.2, 9.3:
	 * Booting clients may use the source address 0.0.0.0. Some
	 * IGMP daemons may not know how to use IP_RECVIF to determine
	 * the interface upon which this message was received.
	 * Replace 0.0.0.0 with the subnet address if told to do so.
	 */
	if (V_igmp_recvifkludge && in_nullhost(ip->ip_src)) {
		if (ia != NULL)
			ip->ip_src.s_addr = htonl(ia->ia_subnet);
	}
	if (ia != NULL)
		ifa_free(&ia->ia_ifa);

	CTR3(KTR_IGMPV3, "process v2 report %s on ifp %p(%s)",
	     inet_ntoa(igmp->igmp_group), ifp, ifp->if_xname);

	/*
	 * IGMPv2 report suppression.
	 * If we are a member of this group, and our membership should be
	 * reported, and our group timer is pending or about to be reset,
	 * stop our group timer by transitioning to the 'lazy' state.
	 */
	IN_MULTI_LOCK();
	inm = inm_lookup(ifp, igmp->igmp_group);
	if (inm != NULL) {
		struct igmp_ifinfo *igi;

		igi = inm->inm_igi;
		KASSERT(igi != NULL, ("%s: no igi for ifp %p", __func__, ifp));

		IGMPSTAT_INC(igps_rcv_ourreports);

		/*
		 * If we are in IGMPv3 host mode, do not allow the
		 * other host's IGMPv1 report to suppress our reports
		 * unless explicitly configured to do so.
		 */
		if (igi->igi_version == IGMP_VERSION_3) {
			if (V_igmp_legacysupp)
				igmp_v3_suppress_group_record(inm);
			goto out_locked;
		}

		inm->inm_timer = 0;

		switch (inm->inm_state) {
		case IGMP_NOT_MEMBER:
		case IGMP_SILENT_MEMBER:
		case IGMP_SLEEPING_MEMBER:
			break;
		case IGMP_REPORTING_MEMBER:
		case IGMP_IDLE_MEMBER:
		case IGMP_AWAKENING_MEMBER:
			CTR3(KTR_IGMPV3,
			    "report suppressed for %s on ifp %p(%s)",
			    inet_ntoa(igmp->igmp_group), ifp, ifp->if_xname);
		case IGMP_LAZY_MEMBER:
			inm->inm_state = IGMP_LAZY_MEMBER;
			break;
		case IGMP_G_QUERY_PENDING_MEMBER:
		case IGMP_SG_QUERY_PENDING_MEMBER:
		case IGMP_LEAVING_MEMBER:
			break;
		}
	}

out_locked:
	IN_MULTI_UNLOCK();

	return (0);
}

int
igmp_input(struct mbuf **mp, int *offp, int proto)
{
	int iphlen;
	struct ifnet *ifp;
	struct igmp *igmp;
	struct ip *ip;
	struct mbuf *m;
	int igmplen;
	int minlen;
	int queryver;

	CTR3(KTR_IGMPV3, "%s: called w/mbuf (%p,%d)", __func__, *mp, *offp);

	m = *mp;
	ifp = m->m_pkthdr.rcvif;
	*mp = NULL;

	IGMPSTAT_INC(igps_rcv_total);

	ip = mtod(m, struct ip *);
	iphlen = *offp;
	igmplen = ntohs(ip->ip_len) - iphlen;

	/*
	 * Validate lengths.
	 */
	if (igmplen < IGMP_MINLEN) {
		IGMPSTAT_INC(igps_rcv_tooshort);
		m_freem(m);
		return (IPPROTO_DONE);
	}

	/*
	 * Always pullup to the minimum size for v1/v2 or v3
	 * to amortize calls to m_pullup().
	 */
	minlen = iphlen;
	if (igmplen >= IGMP_V3_QUERY_MINLEN)
		minlen += IGMP_V3_QUERY_MINLEN;
	else
		minlen += IGMP_MINLEN;
	if ((!M_WRITABLE(m) || m->m_len < minlen) &&
	    (m = m_pullup(m, minlen)) == 0) {
		IGMPSTAT_INC(igps_rcv_tooshort);
		return (IPPROTO_DONE);
	}
	ip = mtod(m, struct ip *);

	/*
	 * Validate checksum.
	 */
	m->m_data += iphlen;
	m->m_len -= iphlen;
	igmp = mtod(m, struct igmp *);
	if (in_cksum(m, igmplen)) {
		IGMPSTAT_INC(igps_rcv_badsum);
		m_freem(m);
		return (IPPROTO_DONE);
	}
	m->m_data -= iphlen;
	m->m_len += iphlen;

	/*
	 * IGMP control traffic is link-scope, and must have a TTL of 1.
	 * DVMRP traffic (e.g. mrinfo, mtrace) is an exception;
	 * probe packets may come from beyond the LAN.
	 */
	if (igmp->igmp_type != IGMP_DVMRP && ip->ip_ttl != 1) {
		IGMPSTAT_INC(igps_rcv_badttl);
		m_freem(m);
		return (IPPROTO_DONE);
	}

	switch (igmp->igmp_type) {
	case IGMP_HOST_MEMBERSHIP_QUERY:
		if (igmplen == IGMP_MINLEN) {
			if (igmp->igmp_code == 0)
				queryver = IGMP_VERSION_1;
			else
				queryver = IGMP_VERSION_2;
		} else if (igmplen >= IGMP_V3_QUERY_MINLEN) {
			queryver = IGMP_VERSION_3;
		} else {
			IGMPSTAT_INC(igps_rcv_tooshort);
			m_freem(m);
			return (IPPROTO_DONE);
		}

		switch (queryver) {
		case IGMP_VERSION_1:
			IGMPSTAT_INC(igps_rcv_v1v2_queries);
			if (!V_igmp_v1enable)
				break;
			if (igmp_input_v1_query(ifp, ip, igmp) != 0) {
				m_freem(m);
				return (IPPROTO_DONE);
			}
			break;

		case IGMP_VERSION_2:
			IGMPSTAT_INC(igps_rcv_v1v2_queries);
			if (!V_igmp_v2enable)
				break;
			if (igmp_input_v2_query(ifp, ip, igmp) != 0) {
				m_freem(m);
				return (IPPROTO_DONE);
			}
			break;

		case IGMP_VERSION_3: {
				struct igmpv3 *igmpv3;
				uint16_t igmpv3len;
				uint16_t srclen;
				int nsrc;

				IGMPSTAT_INC(igps_rcv_v3_queries);
				igmpv3 = (struct igmpv3 *)igmp;
				/*
				 * Validate length based on source count.
				 */
				nsrc = ntohs(igmpv3->igmp_numsrc);
				srclen = sizeof(struct in_addr) * nsrc;
				if (nsrc * sizeof(in_addr_t) > srclen) {
					IGMPSTAT_INC(igps_rcv_tooshort);
					return (IPPROTO_DONE);
				}
				/*
				 * m_pullup() may modify m, so pullup in
				 * this scope.
				 */
				igmpv3len = iphlen + IGMP_V3_QUERY_MINLEN +
				    srclen;
				if ((!M_WRITABLE(m) ||
				     m->m_len < igmpv3len) &&
				    (m = m_pullup(m, igmpv3len)) == NULL) {
					IGMPSTAT_INC(igps_rcv_tooshort);
					return (IPPROTO_DONE);
				}
				igmpv3 = (struct igmpv3 *)(mtod(m, uint8_t *)
				    + iphlen);
				if (igmp_input_v3_query(ifp, ip, igmpv3) != 0) {
					m_freem(m);
					return (IPPROTO_DONE);
				}
			}
			break;
		}
		break;

	case IGMP_v1_HOST_MEMBERSHIP_REPORT:
		if (!V_igmp_v1enable)
			break;
		if (igmp_input_v1_report(ifp, ip, igmp) != 0) {
			m_freem(m);
			return (IPPROTO_DONE);
		}
		break;

	case IGMP_v2_HOST_MEMBERSHIP_REPORT:
		if (!V_igmp_v2enable)
			break;
		if (!ip_checkrouteralert(m))
			IGMPSTAT_INC(igps_rcv_nora);
		if (igmp_input_v2_report(ifp, ip, igmp) != 0) {
			m_freem(m);
			return (IPPROTO_DONE);
		}
		break;

	case IGMP_v3_HOST_MEMBERSHIP_REPORT:
		/*
		 * Hosts do not need to process IGMPv3 membership reports,
		 * as report suppression is no longer required.
		 */
		if (!ip_checkrouteralert(m))
			IGMPSTAT_INC(igps_rcv_nora);
		break;

	default:
		break;
	}

	/*
	 * Pass all valid IGMP packets up to any process(es) listening on a
	 * raw IGMP socket.
	 */
	*mp = m;
	return (rip_input(mp, offp, proto));
}


/*
 * Fast timeout handler (global).
 * VIMAGE: Timeout handlers are expected to service all vimages.
 */
void
igmp_fasttimo(void)
{
	VNET_ITERATOR_DECL(vnet_iter);

	VNET_LIST_RLOCK_NOSLEEP();
	VNET_FOREACH(vnet_iter) {
		CURVNET_SET(vnet_iter);
		igmp_fasttimo_vnet();
		CURVNET_RESTORE();
	}
	VNET_LIST_RUNLOCK_NOSLEEP();
}

/*
 * Fast timeout handler (per-vnet).
 * Sends are shuffled off to a netisr to deal with Giant.
 *
 * VIMAGE: Assume caller has set up our curvnet.
 */
static void
igmp_fasttimo_vnet(void)
{
	struct mbufq		 scq;	/* State-change packets */
	struct mbufq		 qrq;	/* Query response packets */
	struct ifnet		*ifp;
	struct igmp_ifinfo	*igi;
	struct ifmultiaddr	*ifma;
	struct in_multi		*inm;
	int			 loop, uri_fasthz;

	loop = 0;
	uri_fasthz = 0;

	/*
	 * Quick check to see if any work needs to be done, in order to
	 * minimize the overhead of fasttimo processing.
	 * SMPng: XXX Unlocked reads.
	 */
	if (!V_current_state_timers_running &&
	    !V_interface_timers_running &&
	    !V_state_change_timers_running)
		return;

	IN_MULTI_LOCK();
	IGMP_LOCK();

	/*
	 * IGMPv3 General Query response timer processing.
	 */
	if (V_interface_timers_running) {
		CTR1(KTR_IGMPV3, "%s: interface timers running", __func__);

		V_interface_timers_running = 0;
		LIST_FOREACH(igi, &V_igi_head, igi_link) {
			if (igi->igi_v3_timer == 0) {
				/* Do nothing. */
			} else if (--igi->igi_v3_timer == 0) {
				igmp_v3_dispatch_general_query(igi);
			} else {
				V_interface_timers_running = 1;
			}
		}
	}

	if (!V_current_state_timers_running &&
	    !V_state_change_timers_running)
		goto out_locked;

	V_current_state_timers_running = 0;
	V_state_change_timers_running = 0;

	CTR1(KTR_IGMPV3, "%s: state change timers running", __func__);

	/*
	 * IGMPv1/v2/v3 host report and state-change timer processing.
	 * Note: Processing a v3 group timer may remove a node.
	 */
	LIST_FOREACH(igi, &V_igi_head, igi_link) {
		ifp = igi->igi_ifp;

		if (igi->igi_version == IGMP_VERSION_3) {
			loop = (igi->igi_flags & IGIF_LOOPBACK) ? 1 : 0;
			uri_fasthz = IGMP_RANDOM_DELAY(igi->igi_uri *
			    PR_FASTHZ);
			mbufq_init(&qrq, IGMP_MAX_G_GS_PACKETS);
			mbufq_init(&scq, IGMP_MAX_STATE_CHANGE_PACKETS);
		}

		IF_ADDR_RLOCK(ifp);
		TAILQ_FOREACH(ifma, &ifp->if_multiaddrs, ifma_link) {
			if (ifma->ifma_addr->sa_family != AF_INET ||
			    ifma->ifma_protospec == NULL)
				continue;
			inm = (struct in_multi *)ifma->ifma_protospec;
			switch (igi->igi_version) {
			case IGMP_VERSION_1:
			case IGMP_VERSION_2:
				igmp_v1v2_process_group_timer(inm,
				    igi->igi_version);
				break;
			case IGMP_VERSION_3:
				igmp_v3_process_group_timers(igi, &qrq,
				    &scq, inm, uri_fasthz);
				break;
			}
		}
		IF_ADDR_RUNLOCK(ifp);

		if (igi->igi_version == IGMP_VERSION_3) {
			struct in_multi		*tinm;

			igmp_dispatch_queue(&qrq, 0, loop);
			igmp_dispatch_queue(&scq, 0, loop);

			/*
			 * Free the in_multi reference(s) for this
			 * IGMP lifecycle.
			 */
			SLIST_FOREACH_SAFE(inm, &igi->igi_relinmhead,
			    inm_nrele, tinm) {
				SLIST_REMOVE_HEAD(&igi->igi_relinmhead,
				    inm_nrele);
				inm_release_locked(inm);
			}
		}
	}

out_locked:
	IGMP_UNLOCK();
	IN_MULTI_UNLOCK();
}

/*
 * Update host report group timer for IGMPv1/v2.
 * Will update the global pending timer flags.
 */
static void
igmp_v1v2_process_group_timer(struct in_multi *inm, const int version)
{
	int report_timer_expired;

	IN_MULTI_LOCK_ASSERT();
	IGMP_LOCK_ASSERT();

	if (inm->inm_timer == 0) {
		report_timer_expired = 0;
	} else if (--inm->inm_timer == 0) {
		report_timer_expired = 1;
	} else {
		V_current_state_timers_running = 1;
		return;
	}

	switch (inm->inm_state) {
	case IGMP_NOT_MEMBER:
	case IGMP_SILENT_MEMBER:
	case IGMP_IDLE_MEMBER:
	case IGMP_LAZY_MEMBER:
	case IGMP_SLEEPING_MEMBER:
	case IGMP_AWAKENING_MEMBER:
		break;
	case IGMP_REPORTING_MEMBER:
		if (report_timer_expired) {
			inm->inm_state = IGMP_IDLE_MEMBER;
			(void)igmp_v1v2_queue_report(inm,
			    (version == IGMP_VERSION_2) ?
			     IGMP_v2_HOST_MEMBERSHIP_REPORT :
			     IGMP_v1_HOST_MEMBERSHIP_REPORT);
		}
		break;
	case IGMP_G_QUERY_PENDING_MEMBER:
	case IGMP_SG_QUERY_PENDING_MEMBER:
	case IGMP_LEAVING_MEMBER:
		break;
	}
}

/*
 * Update a group's timers for IGMPv3.
 * Will update the global pending timer flags.
 * Note: Unlocked read from igi.
 */
static void
igmp_v3_process_group_timers(struct igmp_ifinfo *igi,
    struct mbufq *qrq, struct mbufq *scq,
    struct in_multi *inm, const int uri_fasthz)
{
	int query_response_timer_expired;
	int state_change_retransmit_timer_expired;

	IN_MULTI_LOCK_ASSERT();
	IGMP_LOCK_ASSERT();

	query_response_timer_expired = 0;
	state_change_retransmit_timer_expired = 0;

	/*
	 * During a transition from v1/v2 compatibility mode back to v3,
	 * a group record in REPORTING state may still have its group
	 * timer active. This is a no-op in this function; it is easier
	 * to deal with it here than to complicate the slow-timeout path.
	 */
	if (inm->inm_timer == 0) {
		query_response_timer_expired = 0;
	} else if (--inm->inm_timer == 0) {
		query_response_timer_expired = 1;
	} else {
		V_current_state_timers_running = 1;
	}

	if (inm->inm_sctimer == 0) {
		state_change_retransmit_timer_expired = 0;
	} else if (--inm->inm_sctimer == 0) {
		state_change_retransmit_timer_expired = 1;
	} else {
		V_state_change_timers_running = 1;
	}

	/* We are in fasttimo, so be quick about it. */
	if (!state_change_retransmit_timer_expired &&
	    !query_response_timer_expired)
		return;

	switch (inm->inm_state) {
	case IGMP_NOT_MEMBER:
	case IGMP_SILENT_MEMBER:
	case IGMP_SLEEPING_MEMBER:
	case IGMP_LAZY_MEMBER:
	case IGMP_AWAKENING_MEMBER:
	case IGMP_IDLE_MEMBER:
		break;
	case IGMP_G_QUERY_PENDING_MEMBER:
	case IGMP_SG_QUERY_PENDING_MEMBER:
		/*
		 * Respond to a previously pending Group-Specific
		 * or Group-and-Source-Specific query by enqueueing
		 * the appropriate Current-State report for
		 * immediate transmission.
		 */
		if (query_response_timer_expired) {
			int retval;

			retval = igmp_v3_enqueue_group_record(qrq, inm, 0, 1,
			    (inm->inm_state == IGMP_SG_QUERY_PENDING_MEMBER));
			CTR2(KTR_IGMPV3, "%s: enqueue record = %d",
			    __func__, retval);
			inm->inm_state = IGMP_REPORTING_MEMBER;
			/* XXX Clear recorded sources for next time. */
			inm_clear_recorded(inm);
		}
		/* FALLTHROUGH */
	case IGMP_REPORTING_MEMBER:
	case IGMP_LEAVING_MEMBER:
		if (state_change_retransmit_timer_expired) {
			/*
			 * State-change retransmission timer fired.
			 * If there are any further pending retransmissions,
			 * set the global pending state-change flag, and
			 * reset the timer.
			 */
			if (--inm->inm_scrv > 0) {
				inm->inm_sctimer = uri_fasthz;
				V_state_change_timers_running = 1;
			}
			/*
			 * Retransmit the previously computed state-change
			 * report. If there are no further pending
			 * retransmissions, the mbuf queue will be consumed.
			 * Update T0 state to T1 as we have now sent
			 * a state-change.
			 */
			(void)igmp_v3_merge_state_changes(inm, scq);

			inm_commit(inm);
			CTR3(KTR_IGMPV3, "%s: T1 -> T0 for %s/%s", __func__,
			    inet_ntoa(inm->inm_addr), inm->inm_ifp->if_xname);

			/*
			 * If we are leaving the group for good, make sure
			 * we release IGMP's reference to it.
			 * This release must be deferred using a SLIST,
			 * as we are called from a loop which traverses
			 * the in_ifmultiaddr TAILQ.
			 */
			if (inm->inm_state == IGMP_LEAVING_MEMBER &&
			    inm->inm_scrv == 0) {
				inm->inm_state = IGMP_NOT_MEMBER;
				SLIST_INSERT_HEAD(&igi->igi_relinmhead,
				    inm, inm_nrele);
			}
		}
		break;
	}
}


/*
 * Suppress a group's pending response to a group or source/group query.
 *
 * Do NOT suppress state changes. This leads to IGMPv3 inconsistency.
 * Do NOT update ST1/ST0 as this operation merely suppresses
 * the currently pending group record.
 * Do NOT suppress the response to a general query. It is possible but
 * it would require adding another state or flag.
 */
static void
igmp_v3_suppress_group_record(struct in_multi *inm)
{

	IN_MULTI_LOCK_ASSERT();

	KASSERT(inm->inm_igi->igi_version == IGMP_VERSION_3,
		("%s: not IGMPv3 mode on link", __func__));

	if (inm->inm_state != IGMP_G_QUERY_PENDING_MEMBER ||
	    inm->inm_state != IGMP_SG_QUERY_PENDING_MEMBER)
		return;

	if (inm->inm_state == IGMP_SG_QUERY_PENDING_MEMBER)
		inm_clear_recorded(inm);

	inm->inm_timer = 0;
	inm->inm_state = IGMP_REPORTING_MEMBER;
}

/*
 * Switch to a different IGMP version on the given interface,
 * as per Section 7.2.1.
 */
static void
igmp_set_version(struct igmp_ifinfo *igi, const int version)
{
	int old_version_timer;

	IGMP_LOCK_ASSERT();

	CTR4(KTR_IGMPV3, "%s: switching to v%d on ifp %p(%s)", __func__,
	    version, igi->igi_ifp, igi->igi_ifp->if_xname);

	if (version == IGMP_VERSION_1 || version == IGMP_VERSION_2) {
		/*
		 * Compute the "Older Version Querier Present" timer as per
		 * Section 8.12.
		 */
		old_version_timer = igi->igi_rv * igi->igi_qi + igi->igi_qri;
		old_version_timer *= PR_SLOWHZ;

		if (version == IGMP_VERSION_1) {
			igi->igi_v1_timer = old_version_timer;
			igi->igi_v2_timer = 0;
		} else if (version == IGMP_VERSION_2) {
			igi->igi_v1_timer = 0;
			igi->igi_v2_timer = old_version_timer;
		}
	}

	if (igi->igi_v1_timer == 0 && igi->igi_v2_timer > 0) {
		if (igi->igi_version != IGMP_VERSION_2) {
			igi->igi_version = IGMP_VERSION_2;
			igmp_v3_cancel_link_timers(igi);
		}
	} else if (igi->igi_v1_timer > 0) {
		if (igi->igi_version != IGMP_VERSION_1) {
			igi->igi_version = IGMP_VERSION_1;
			igmp_v3_cancel_link_timers(igi);
		}
	}
}

/*
 * Cancel pending IGMPv3 timers for the given link and all groups
 * joined on it; state-change, general-query, and group-query timers.
 *
 * Only ever called on a transition from v3 to Compatibility mode. Kill
 * the timers stone dead (this may be expensive for large N groups), they
 * will be restarted if Compatibility Mode deems that they must be due to
 * query processing.
 */
static void
igmp_v3_cancel_link_timers(struct igmp_ifinfo *igi)
{
	struct ifmultiaddr	*ifma;
	struct ifnet		*ifp;
	struct in_multi		*inm, *tinm;

	CTR3(KTR_IGMPV3, "%s: cancel v3 timers on ifp %p(%s)", __func__,
	    igi->igi_ifp, igi->igi_ifp->if_xname);

	IN_MULTI_LOCK_ASSERT();
	IGMP_LOCK_ASSERT();

	/*
	 * Stop the v3 General Query Response on this link stone dead.
	 * If fasttimo is woken up due to V_interface_timers_running,
	 * the flag will be cleared if there are no pending link timers.
	 */
	igi->igi_v3_timer = 0;

	/*
	 * Now clear the current-state and state-change report timers
	 * for all memberships scoped to this link.
	 */
	ifp = igi->igi_ifp;
	IF_ADDR_RLOCK(ifp);
	TAILQ_FOREACH(ifma, &ifp->if_multiaddrs, ifma_link) {
		if (ifma->ifma_addr->sa_family != AF_INET ||
		    ifma->ifma_protospec == NULL)
			continue;
		inm = (struct in_multi *)ifma->ifma_protospec;
		switch (inm->inm_state) {
		case IGMP_NOT_MEMBER:
		case IGMP_SILENT_MEMBER:
		case IGMP_IDLE_MEMBER:
		case IGMP_LAZY_MEMBER:
		case IGMP_SLEEPING_MEMBER:
		case IGMP_AWAKENING_MEMBER:
			/*
			 * These states are either not relevant in v3 mode,
			 * or are unreported. Do nothing.
			 */
			break;
		case IGMP_LEAVING_MEMBER:
			/*
			 * If we are leaving the group and switching to
			 * compatibility mode, we need to release the final
			 * reference held for issuing the INCLUDE {}, and
			 * transition to REPORTING to ensure the host leave
			 * message is sent upstream to the old querier --
			 * transition to NOT would lose the leave and race.
			 */
			SLIST_INSERT_HEAD(&igi->igi_relinmhead, inm, inm_nrele);
			/* FALLTHROUGH */
		case IGMP_G_QUERY_PENDING_MEMBER:
		case IGMP_SG_QUERY_PENDING_MEMBER:
			inm_clear_recorded(inm);
			/* FALLTHROUGH */
		case IGMP_REPORTING_MEMBER:
			inm->inm_state = IGMP_REPORTING_MEMBER;
			break;
		}
		/*
		 * Always clear state-change and group report timers.
		 * Free any pending IGMPv3 state-change records.
		 */
		inm->inm_sctimer = 0;
		inm->inm_timer = 0;
		mbufq_drain(&inm->inm_scq);
	}
	IF_ADDR_RUNLOCK(ifp);
	SLIST_FOREACH_SAFE(inm, &igi->igi_relinmhead, inm_nrele, tinm) {
		SLIST_REMOVE_HEAD(&igi->igi_relinmhead, inm_nrele);
		inm_release_locked(inm);
	}
}

/*
 * Update the Older Version Querier Present timers for a link.
 * See Section 7.2.1 of RFC 3376.
 */
static void
igmp_v1v2_process_querier_timers(struct igmp_ifinfo *igi)
{

	IGMP_LOCK_ASSERT();

	if (igi->igi_v1_timer == 0 && igi->igi_v2_timer == 0) {
		/*
		 * IGMPv1 and IGMPv2 Querier Present timers expired.
		 *
		 * Revert to IGMPv3.
		 */
		if (igi->igi_version != IGMP_VERSION_3) {
			CTR5(KTR_IGMPV3,
			    "%s: transition from v%d -> v%d on %p(%s)",
			    __func__, igi->igi_version, IGMP_VERSION_3,
			    igi->igi_ifp, igi->igi_ifp->if_xname);
			igi->igi_version = IGMP_VERSION_3;
		}
	} else if (igi->igi_v1_timer == 0 && igi->igi_v2_timer > 0) {
		/*
		 * IGMPv1 Querier Present timer expired,
		 * IGMPv2 Querier Present timer running.
		 * If IGMPv2 was disabled since last timeout,
		 * revert to IGMPv3.
		 * If IGMPv2 is enabled, revert to IGMPv2.
		 */
		if (!V_igmp_v2enable) {
			CTR5(KTR_IGMPV3,
			    "%s: transition from v%d -> v%d on %p(%s)",
			    __func__, igi->igi_version, IGMP_VERSION_3,
			    igi->igi_ifp, igi->igi_ifp->if_xname);
			igi->igi_v2_timer = 0;
			igi->igi_version = IGMP_VERSION_3;
		} else {
			--igi->igi_v2_timer;
			if (igi->igi_version != IGMP_VERSION_2) {
				CTR5(KTR_IGMPV3,
				    "%s: transition from v%d -> v%d on %p(%s)",
				    __func__, igi->igi_version, IGMP_VERSION_2,
				    igi->igi_ifp, igi->igi_ifp->if_xname);
				igi->igi_version = IGMP_VERSION_2;
				igmp_v3_cancel_link_timers(igi);
			}
		}
	} else if (igi->igi_v1_timer > 0) {
		/*
		 * IGMPv1 Querier Present timer running.
		 * Stop IGMPv2 timer if running.
		 *
		 * If IGMPv1 was disabled since last timeout,
		 * revert to IGMPv3.
		 * If IGMPv1 is enabled, reset IGMPv2 timer if running.
		 */
		if (!V_igmp_v1enable) {
			CTR5(KTR_IGMPV3,
			    "%s: transition from v%d -> v%d on %p(%s)",
			    __func__, igi->igi_version, IGMP_VERSION_3,
			    igi->igi_ifp, igi->igi_ifp->if_xname);
			igi->igi_v1_timer = 0;
			igi->igi_version = IGMP_VERSION_3;
		} else {
			--igi->igi_v1_timer;
		}
		if (igi->igi_v2_timer > 0) {
			CTR3(KTR_IGMPV3,
			    "%s: cancel v2 timer on %p(%s)",
			    __func__, igi->igi_ifp, igi->igi_ifp->if_xname);
			igi->igi_v2_timer = 0;
		}
	}
}

/*
 * Global slowtimo handler.
 * VIMAGE: Timeout handlers are expected to service all vimages.
 */
void
igmp_slowtimo(void)
{
	VNET_ITERATOR_DECL(vnet_iter);

	VNET_LIST_RLOCK_NOSLEEP();
	VNET_FOREACH(vnet_iter) {
		CURVNET_SET(vnet_iter);
		igmp_slowtimo_vnet();
		CURVNET_RESTORE();
	}
	VNET_LIST_RUNLOCK_NOSLEEP();
}

/*
 * Per-vnet slowtimo handler.
 */
static void
igmp_slowtimo_vnet(void)
{
	struct igmp_ifinfo *igi;

	IGMP_LOCK();

	LIST_FOREACH(igi, &V_igi_head, igi_link) {
		igmp_v1v2_process_querier_timers(igi);
	}

	IGMP_UNLOCK();
}

/*
 * Dispatch an IGMPv1/v2 host report or leave message.
 * These are always small enough to fit inside a single mbuf.
 */
static int
igmp_v1v2_queue_report(struct in_multi *inm, const int type)
{
	struct ifnet		*ifp;
	struct igmp		*igmp;
	struct ip		*ip;
	struct mbuf		*m;

	IN_MULTI_LOCK_ASSERT();
	IGMP_LOCK_ASSERT();

	ifp = inm->inm_ifp;

	m = m_gethdr(M_NOWAIT, MT_DATA);
	if (m == NULL)
		return (ENOMEM);
	M_ALIGN(m, sizeof(struct ip) + sizeof(struct igmp));

	m->m_pkthdr.len = sizeof(struct ip) + sizeof(struct igmp);

	m->m_data += sizeof(struct ip);
	m->m_len = sizeof(struct igmp);

	igmp = mtod(m, struct igmp *);
	igmp->igmp_type = type;
	igmp->igmp_code = 0;
	igmp->igmp_group = inm->inm_addr;
	igmp->igmp_cksum = 0;
	igmp->igmp_cksum = in_cksum(m, sizeof(struct igmp));

	m->m_data -= sizeof(struct ip);
	m->m_len += sizeof(struct ip);

	ip = mtod(m, struct ip *);
	ip->ip_tos = 0;
	ip->ip_len = htons(sizeof(struct ip) + sizeof(struct igmp));
	ip->ip_off = 0;
	ip->ip_p = IPPROTO_IGMP;
	ip->ip_src.s_addr = INADDR_ANY;

	if (type == IGMP_HOST_LEAVE_MESSAGE)
		ip->ip_dst.s_addr = htonl(INADDR_ALLRTRS_GROUP);
	else
		ip->ip_dst = inm->inm_addr;

	igmp_save_context(m, ifp);

	m->m_flags |= M_IGMPV2;
	if (inm->inm_igi->igi_flags & IGIF_LOOPBACK)
		m->m_flags |= M_IGMP_LOOP;

	CTR2(KTR_IGMPV3, "%s: netisr_dispatch(NETISR_IGMP, %p)", __func__, m);
	netisr_dispatch(NETISR_IGMP, m);

	return (0);
}

/*
 * Process a state change from the upper layer for the given IPv4 group.
 *
 * Each socket holds a reference on the in_multi in its own ip_moptions.
 * The socket layer will have made the necessary updates to.the group
 * state, it is now up to IGMP to issue a state change report if there
 * has been any change between T0 (when the last state-change was issued)
 * and T1 (now).
 *
 * We use the IGMPv3 state machine at group level. The IGMP module
 * however makes the decision as to which IGMP protocol version to speak.
 * A state change *from* INCLUDE {} always means an initial join.
 * A state change *to* INCLUDE {} always means a final leave.
 *
 * FUTURE: If IGIF_V3LITE is enabled for this interface, then we can
 * save ourselves a bunch of work; any exclusive mode groups need not
 * compute source filter lists.
 *
 * VIMAGE: curvnet should have been set by caller, as this routine
 * is called from the socket option handlers.
 */
int
igmp_change_state(struct in_multi *inm)
{
	struct igmp_ifinfo *igi;
	struct ifnet *ifp;
	int error;

	IN_MULTI_LOCK_ASSERT();

	error = 0;

	/*
	 * Try to detect if the upper layer just asked us to change state
	 * for an interface which has now gone away.
	 */
	KASSERT(inm->inm_ifma != NULL, ("%s: no ifma", __func__));
	ifp = inm->inm_ifma->ifma_ifp;
	/*
	 * Sanity check that netinet's notion of ifp is the
	 * same as net's.
	 */
	KASSERT(inm->inm_ifp == ifp, ("%s: bad ifp", __func__));

	IGMP_LOCK();

	igi = ((struct in_ifinfo *)ifp->if_afdata[AF_INET])->ii_igmp;
	KASSERT(igi != NULL, ("%s: no igmp_ifinfo for ifp %p", __func__, ifp));

	/*
	 * If we detect a state transition to or from MCAST_UNDEFINED
	 * for this group, then we are starting or finishing an IGMP
	 * life cycle for this group.
	 */
	if (inm->inm_st[1].iss_fmode != inm->inm_st[0].iss_fmode) {
		CTR3(KTR_IGMPV3, "%s: inm transition %d -> %d", __func__,
		    inm->inm_st[0].iss_fmode, inm->inm_st[1].iss_fmode);
		if (inm->inm_st[0].iss_fmode == MCAST_UNDEFINED) {
			CTR1(KTR_IGMPV3, "%s: initial join", __func__);
			error = igmp_initial_join(inm, igi);
			goto out_locked;
		} else if (inm->inm_st[1].iss_fmode == MCAST_UNDEFINED) {
			CTR1(KTR_IGMPV3, "%s: final leave", __func__);
			igmp_final_leave(inm, igi);
			goto out_locked;
		}
	} else {
		CTR1(KTR_IGMPV3, "%s: filter set change", __func__);
	}

	error = igmp_handle_state_change(inm, igi);

out_locked:
	IGMP_UNLOCK();
	return (error);
}

/*
 * Perform the initial join for an IGMP group.
 *
 * When joining a group:
 *  If the group should have its IGMP traffic suppressed, do nothing.
 *  IGMPv1 starts sending IGMPv1 host membership reports.
 *  IGMPv2 starts sending IGMPv2 host membership reports.
 *  IGMPv3 will schedule an IGMPv3 state-change report containing the
 *  initial state of the membership.
 */
static int
igmp_initial_join(struct in_multi *inm, struct igmp_ifinfo *igi)
{
	struct ifnet		*ifp;
	struct mbufq		*mq;
	int			 error, retval, syncstates;

	CTR4(KTR_IGMPV3, "%s: initial join %s on ifp %p(%s)",
	    __func__, inet_ntoa(inm->inm_addr), inm->inm_ifp,
	    inm->inm_ifp->if_xname);

	error = 0;
	syncstates = 1;

	ifp = inm->inm_ifp;

	IN_MULTI_LOCK_ASSERT();
	IGMP_LOCK_ASSERT();

	KASSERT(igi && igi->igi_ifp == ifp, ("%s: inconsistent ifp", __func__));

	/*
	 * Groups joined on loopback or marked as 'not reported',
	 * e.g. 224.0.0.1, enter the IGMP_SILENT_MEMBER state and
	 * are never reported in any IGMP protocol exchanges.
	 * All other groups enter the appropriate IGMP state machine
	 * for the version in use on this link.
	 * A link marked as IGIF_SILENT causes IGMP to be completely
	 * disabled for the link.
	 */
	if ((ifp->if_flags & IFF_LOOPBACK) ||
	    (igi->igi_flags & IGIF_SILENT) ||
	    !igmp_isgroupreported(inm->inm_addr)) {
		CTR1(KTR_IGMPV3,
"%s: not kicking state machine for silent group", __func__);
		inm->inm_state = IGMP_SILENT_MEMBER;
		inm->inm_timer = 0;
	} else {
		/*
		 * Deal with overlapping in_multi lifecycle.
		 * If this group was LEAVING, then make sure
		 * we drop the reference we picked up to keep the
		 * group around for the final INCLUDE {} enqueue.
		 */
		if (igi->igi_version == IGMP_VERSION_3 &&
		    inm->inm_state == IGMP_LEAVING_MEMBER)
			inm_release_locked(inm);

		inm->inm_state = IGMP_REPORTING_MEMBER;

		switch (igi->igi_version) {
		case IGMP_VERSION_1:
		case IGMP_VERSION_2:
			inm->inm_state = IGMP_IDLE_MEMBER;
			error = igmp_v1v2_queue_report(inm,
			    (igi->igi_version == IGMP_VERSION_2) ?
			     IGMP_v2_HOST_MEMBERSHIP_REPORT :
			     IGMP_v1_HOST_MEMBERSHIP_REPORT);
			if (error == 0) {
				inm->inm_timer = IGMP_RANDOM_DELAY(
				    IGMP_V1V2_MAX_RI * PR_FASTHZ);
				V_current_state_timers_running = 1;
			}
			break;

		case IGMP_VERSION_3:
			/*
			 * Defer update of T0 to T1, until the first copy
			 * of the state change has been transmitted.
			 */
			syncstates = 0;

			/*
			 * Immediately enqueue a State-Change Report for
			 * this interface, freeing any previous reports.
			 * Don't kick the timers if there is nothing to do,
			 * or if an error occurred.
			 */
			mq = &inm->inm_scq;
			mbufq_drain(mq);
			retval = igmp_v3_enqueue_group_record(mq, inm, 1,
			    0, 0);
			CTR2(KTR_IGMPV3, "%s: enqueue record = %d",
			    __func__, retval);
			if (retval <= 0) {
				error = retval * -1;
				break;
			}

			/*
			 * Schedule transmission of pending state-change
			 * report up to RV times for this link. The timer
			 * will fire at the next igmp_fasttimo (~200ms),
			 * giving us an opportunity to merge the reports.
			 */
			if (igi->igi_flags & IGIF_LOOPBACK) {
				inm->inm_scrv = 1;
			} else {
				KASSERT(igi->igi_rv > 1,
				   ("%s: invalid robustness %d", __func__,
				    igi->igi_rv));
				inm->inm_scrv = igi->igi_rv;
			}
			inm->inm_sctimer = 1;
			V_state_change_timers_running = 1;

			error = 0;
			break;
		}
	}

	/*
	 * Only update the T0 state if state change is atomic,
	 * i.e. we don't need to wait for a timer to fire before we
	 * can consider the state change to have been communicated.
	 */
	if (syncstates) {
		inm_commit(inm);
		CTR3(KTR_IGMPV3, "%s: T1 -> T0 for %s/%s", __func__,
		    inet_ntoa(inm->inm_addr), inm->inm_ifp->if_xname);
	}

	return (error);
}

/*
 * Issue an intermediate state change during the IGMP life-cycle.
 */
static int
igmp_handle_state_change(struct in_multi *inm, struct igmp_ifinfo *igi)
{
	struct ifnet		*ifp;
	int			 retval;

	CTR4(KTR_IGMPV3, "%s: state change for %s on ifp %p(%s)",
	    __func__, inet_ntoa(inm->inm_addr), inm->inm_ifp,
	    inm->inm_ifp->if_xname);

	ifp = inm->inm_ifp;

	IN_MULTI_LOCK_ASSERT();
	IGMP_LOCK_ASSERT();

	KASSERT(igi && igi->igi_ifp == ifp, ("%s: inconsistent ifp", __func__));

	if ((ifp->if_flags & IFF_LOOPBACK) ||
	    (igi->igi_flags & IGIF_SILENT) ||
	    !igmp_isgroupreported(inm->inm_addr) ||
	    (igi->igi_version != IGMP_VERSION_3)) {
		if (!igmp_isgroupreported(inm->inm_addr)) {
			CTR1(KTR_IGMPV3,
"%s: not kicking state machine for silent group", __func__);
		}
		CTR1(KTR_IGMPV3, "%s: nothing to do", __func__);
		inm_commit(inm);
		CTR3(KTR_IGMPV3, "%s: T1 -> T0 for %s/%s", __func__,
		    inet_ntoa(inm->inm_addr), inm->inm_ifp->if_xname);
		return (0);
	}

	mbufq_drain(&inm->inm_scq);

	retval = igmp_v3_enqueue_group_record(&inm->inm_scq, inm, 1, 0, 0);
	CTR2(KTR_IGMPV3, "%s: enqueue record = %d", __func__, retval);
	if (retval <= 0)
		return (-retval);

	/*
	 * If record(s) were enqueued, start the state-change
	 * report timer for this group.
	 */
	inm->inm_scrv = ((igi->igi_flags & IGIF_LOOPBACK) ? 1 : igi->igi_rv);
	inm->inm_sctimer = 1;
	V_state_change_timers_running = 1;

	return (0);
}

/*
 * Perform the final leave for an IGMP group.
 *
 * When leaving a group:
 *  IGMPv1 does nothing.
 *  IGMPv2 sends a host leave message, if and only if we are the reporter.
 *  IGMPv3 enqueues a state-change report containing a transition
 *  to INCLUDE {} for immediate transmission.
 */
static void
igmp_final_leave(struct in_multi *inm, struct igmp_ifinfo *igi)
{
	int syncstates;

	syncstates = 1;

	CTR4(KTR_IGMPV3, "%s: final leave %s on ifp %p(%s)",
	    __func__, inet_ntoa(inm->inm_addr), inm->inm_ifp,
	    inm->inm_ifp->if_xname);

	IN_MULTI_LOCK_ASSERT();
	IGMP_LOCK_ASSERT();

	switch (inm->inm_state) {
	case IGMP_NOT_MEMBER:
	case IGMP_SILENT_MEMBER:
	case IGMP_LEAVING_MEMBER:
		/* Already leaving or left; do nothing. */
		CTR1(KTR_IGMPV3,
"%s: not kicking state machine for silent group", __func__);
		break;
	case IGMP_REPORTING_MEMBER:
	case IGMP_IDLE_MEMBER:
	case IGMP_G_QUERY_PENDING_MEMBER:
	case IGMP_SG_QUERY_PENDING_MEMBER:
		if (igi->igi_version == IGMP_VERSION_2) {
#ifdef INVARIANTS
			if (inm->inm_state == IGMP_G_QUERY_PENDING_MEMBER ||
			    inm->inm_state == IGMP_SG_QUERY_PENDING_MEMBER)
			panic("%s: IGMPv3 state reached, not IGMPv3 mode",
			     __func__);
#endif
			igmp_v1v2_queue_report(inm, IGMP_HOST_LEAVE_MESSAGE);
			inm->inm_state = IGMP_NOT_MEMBER;
		} else if (igi->igi_version == IGMP_VERSION_3) {
			/*
			 * Stop group timer and all pending reports.
			 * Immediately enqueue a state-change report
			 * TO_IN {} to be sent on the next fast timeout,
			 * giving us an opportunity to merge reports.
			 */
			mbufq_drain(&inm->inm_scq);
			inm->inm_timer = 0;
			if (igi->igi_flags & IGIF_LOOPBACK) {
				inm->inm_scrv = 1;
			} else {
				inm->inm_scrv = igi->igi_rv;
			}
			CTR4(KTR_IGMPV3, "%s: Leaving %s/%s with %d "
			    "pending retransmissions.", __func__,
			    inet_ntoa(inm->inm_addr),
			    inm->inm_ifp->if_xname, inm->inm_scrv);
			if (inm->inm_scrv == 0) {
				inm->inm_state = IGMP_NOT_MEMBER;
				inm->inm_sctimer = 0;
			} else {
				int retval;

				inm_acquire_locked(inm);

				retval = igmp_v3_enqueue_group_record(
				    &inm->inm_scq, inm, 1, 0, 0);
				KASSERT(retval != 0,
				    ("%s: enqueue record = %d", __func__,
				     retval));

				inm->inm_state = IGMP_LEAVING_MEMBER;
				inm->inm_sctimer = 1;
				V_state_change_timers_running = 1;
				syncstates = 0;
			}
			break;
		}
		break;
	case IGMP_LAZY_MEMBER:
	case IGMP_SLEEPING_MEMBER:
	case IGMP_AWAKENING_MEMBER:
		/* Our reports are suppressed; do nothing. */
		break;
	}

	if (syncstates) {
		inm_commit(inm);
		CTR3(KTR_IGMPV3, "%s: T1 -> T0 for %s/%s", __func__,
		    inet_ntoa(inm->inm_addr), inm->inm_ifp->if_xname);
		inm->inm_st[1].iss_fmode = MCAST_UNDEFINED;
		CTR3(KTR_IGMPV3, "%s: T1 now MCAST_UNDEFINED for %s/%s",
		    __func__, inet_ntoa(inm->inm_addr), inm->inm_ifp->if_xname);
	}
}

/*
 * Enqueue an IGMPv3 group record to the given output queue.
 *
 * XXX This function could do with having the allocation code
 * split out, and the multiple-tree-walks coalesced into a single
 * routine as has been done in igmp_v3_enqueue_filter_change().
 *
 * If is_state_change is zero, a current-state record is appended.
 * If is_state_change is non-zero, a state-change report is appended.
 *
 * If is_group_query is non-zero, an mbuf packet chain is allocated.
 * If is_group_query is zero, and if there is a packet with free space
 * at the tail of the queue, it will be appended to providing there
 * is enough free space.
 * Otherwise a new mbuf packet chain is allocated.
 *
 * If is_source_query is non-zero, each source is checked to see if
 * it was recorded for a Group-Source query, and will be omitted if
 * it is not both in-mode and recorded.
 *
 * The function will attempt to allocate leading space in the packet
 * for the IP/IGMP header to be prepended without fragmenting the chain.
 *
 * If successful the size of all data appended to the queue is returned,
 * otherwise an error code less than zero is returned, or zero if
 * no record(s) were appended.
 */
static int
igmp_v3_enqueue_group_record(struct mbufq *mq, struct in_multi *inm,
    const int is_state_change, const int is_group_query,
    const int is_source_query)
{
	struct igmp_grouprec	 ig;
	struct igmp_grouprec	*pig;
	struct ifnet		*ifp;
	struct ip_msource	*ims, *nims;
	struct mbuf		*m0, *m, *md;
	int			 error, is_filter_list_change;
	int			 minrec0len, m0srcs, msrcs, nbytes, off;
	int			 record_has_sources;
	int			 now;
	int			 type;
	in_addr_t		 naddr;
	uint8_t			 mode;

	IN_MULTI_LOCK_ASSERT();

	error = 0;
	ifp = inm->inm_ifp;
	is_filter_list_change = 0;
	m = NULL;
	m0 = NULL;
	m0srcs = 0;
	msrcs = 0;
	nbytes = 0;
	nims = NULL;
	record_has_sources = 1;
	pig = NULL;
	type = IGMP_DO_NOTHING;
	mode = inm->inm_st[1].iss_fmode;

	/*
	 * If we did not transition out of ASM mode during t0->t1,
	 * and there are no source nodes to process, we can skip
	 * the generation of source records.
	 */
	if (inm->inm_st[0].iss_asm > 0 && inm->inm_st[1].iss_asm > 0 &&
	    inm->inm_nsrc == 0)
		record_has_sources = 0;

	if (is_state_change) {
		/*
		 * Queue a state change record.
		 * If the mode did not change, and there are non-ASM
		 * listeners or source filters present,
		 * we potentially need to issue two records for the group.
		 * If we are transitioning to MCAST_UNDEFINED, we need
		 * not send any sources.
		 * If there are ASM listeners, and there was no filter
		 * mode transition of any kind, do nothing.
		 */
		if (mode != inm->inm_st[0].iss_fmode) {
			if (mode == MCAST_EXCLUDE) {
				CTR1(KTR_IGMPV3, "%s: change to EXCLUDE",
				    __func__);
				type = IGMP_CHANGE_TO_EXCLUDE_MODE;
			} else {
				CTR1(KTR_IGMPV3, "%s: change to INCLUDE",
				    __func__);
				type = IGMP_CHANGE_TO_INCLUDE_MODE;
				if (mode == MCAST_UNDEFINED)
					record_has_sources = 0;
			}
		} else {
			if (record_has_sources) {
				is_filter_list_change = 1;
			} else {
				type = IGMP_DO_NOTHING;
			}
		}
	} else {
		/*
		 * Queue a current state record.
		 */
		if (mode == MCAST_EXCLUDE) {
			type = IGMP_MODE_IS_EXCLUDE;
		} else if (mode == MCAST_INCLUDE) {
			type = IGMP_MODE_IS_INCLUDE;
			KASSERT(inm->inm_st[1].iss_asm == 0,
			    ("%s: inm %p is INCLUDE but ASM count is %d",
			     __func__, inm, inm->inm_st[1].iss_asm));
		}
	}

	/*
	 * Generate the filter list changes using a separate function.
	 */
	if (is_filter_list_change)
		return (igmp_v3_enqueue_filter_change(mq, inm));

	if (type == IGMP_DO_NOTHING) {
		CTR3(KTR_IGMPV3, "%s: nothing to do for %s/%s",
		    __func__, inet_ntoa(inm->inm_addr),
		    inm->inm_ifp->if_xname);
		return (0);
	}

	/*
	 * If any sources are present, we must be able to fit at least
	 * one in the trailing space of the tail packet's mbuf,
	 * ideally more.
	 */
	minrec0len = sizeof(struct igmp_grouprec);
	if (record_has_sources)
		minrec0len += sizeof(in_addr_t);

	CTR4(KTR_IGMPV3, "%s: queueing %s for %s/%s", __func__,
	    igmp_rec_type_to_str(type), inet_ntoa(inm->inm_addr),
	    inm->inm_ifp->if_xname);

	/*
	 * Check if we have a packet in the tail of the queue for this
	 * group into which the first group record for this group will fit.
	 * Otherwise allocate a new packet.
	 * Always allocate leading space for IP+RA_OPT+IGMP+REPORT.
	 * Note: Group records for G/GSR query responses MUST be sent
	 * in their own packet.
	 */
	m0 = mbufq_last(mq);
	if (!is_group_query &&
	    m0 != NULL &&
	    (m0->m_pkthdr.PH_vt.vt_nrecs + 1 <= IGMP_V3_REPORT_MAXRECS) &&
	    (m0->m_pkthdr.len + minrec0len) <
	     (ifp->if_mtu - IGMP_LEADINGSPACE)) {
		m0srcs = (ifp->if_mtu - m0->m_pkthdr.len -
			    sizeof(struct igmp_grouprec)) / sizeof(in_addr_t);
		m = m0;
		CTR1(KTR_IGMPV3, "%s: use existing packet", __func__);
	} else {
		if (mbufq_full(mq)) {
			CTR1(KTR_IGMPV3, "%s: outbound queue full", __func__);
			return (-ENOMEM);
		}
		m = NULL;
		m0srcs = (ifp->if_mtu - IGMP_LEADINGSPACE -
		    sizeof(struct igmp_grouprec)) / sizeof(in_addr_t);
		if (!is_state_change && !is_group_query) {
			m = m_getcl(M_NOWAIT, MT_DATA, M_PKTHDR);
			if (m)
				m->m_data += IGMP_LEADINGSPACE;
		}
		if (m == NULL) {
			m = m_gethdr(M_NOWAIT, MT_DATA);
			if (m)
				M_ALIGN(m, IGMP_LEADINGSPACE);
		}
		if (m == NULL)
			return (-ENOMEM);

		igmp_save_context(m, ifp);

		CTR1(KTR_IGMPV3, "%s: allocated first packet", __func__);
	}

	/*
	 * Append group record.
	 * If we have sources, we don't know how many yet.
	 */
	ig.ig_type = type;
	ig.ig_datalen = 0;
	ig.ig_numsrc = 0;
	ig.ig_group = inm->inm_addr;
	if (!m_append(m, sizeof(struct igmp_grouprec), (void *)&ig)) {
		if (m != m0)
			m_freem(m);
		CTR1(KTR_IGMPV3, "%s: m_append() failed.", __func__);
		return (-ENOMEM);
	}
	nbytes += sizeof(struct igmp_grouprec);

	/*
	 * Append as many sources as will fit in the first packet.
	 * If we are appending to a new packet, the chain allocation
	 * may potentially use clusters; use m_getptr() in this case.
	 * If we are appending to an existing packet, we need to obtain
	 * a pointer to the group record after m_append(), in case a new
	 * mbuf was allocated.
	 * Only append sources which are in-mode at t1. If we are
	 * transitioning to MCAST_UNDEFINED state on the group, do not
	 * include source entries.
	 * Only report recorded sources in our filter set when responding
	 * to a group-source query.
	 */
	if (record_has_sources) {
		if (m == m0) {
			md = m_last(m);
			pig = (struct igmp_grouprec *)(mtod(md, uint8_t *) +
			    md->m_len - nbytes);
		} else {
			md = m_getptr(m, 0, &off);
			pig = (struct igmp_grouprec *)(mtod(md, uint8_t *) +
			    off);
		}
		msrcs = 0;
		RB_FOREACH_SAFE(ims, ip_msource_tree, &inm->inm_srcs, nims) {
			CTR2(KTR_IGMPV3, "%s: visit node %s", __func__,
			    inet_ntoa_haddr(ims->ims_haddr));
			now = ims_get_mode(inm, ims, 1);
			CTR2(KTR_IGMPV3, "%s: node is %d", __func__, now);
			if ((now != mode) ||
			    (now == mode && mode == MCAST_UNDEFINED)) {
				CTR1(KTR_IGMPV3, "%s: skip node", __func__);
				continue;
			}
			if (is_source_query && ims->ims_stp == 0) {
				CTR1(KTR_IGMPV3, "%s: skip unrecorded node",
				    __func__);
				continue;
			}
			CTR1(KTR_IGMPV3, "%s: append node", __func__);
			naddr = htonl(ims->ims_haddr);
			if (!m_append(m, sizeof(in_addr_t), (void *)&naddr)) {
				if (m != m0)
					m_freem(m);
				CTR1(KTR_IGMPV3, "%s: m_append() failed.",
				    __func__);
				return (-ENOMEM);
			}
			nbytes += sizeof(in_addr_t);
			++msrcs;
			if (msrcs == m0srcs)
				break;
		}
		CTR2(KTR_IGMPV3, "%s: msrcs is %d this packet", __func__,
		    msrcs);
		pig->ig_numsrc = htons(msrcs);
		nbytes += (msrcs * sizeof(in_addr_t));
	}

	if (is_source_query && msrcs == 0) {
		CTR1(KTR_IGMPV3, "%s: no recorded sources to report", __func__);
		if (m != m0)
			m_freem(m);
		return (0);
	}

	/*
	 * We are good to go with first packet.
	 */
	if (m != m0) {
		CTR1(KTR_IGMPV3, "%s: enqueueing first packet", __func__);
		m->m_pkthdr.PH_vt.vt_nrecs = 1;
		mbufq_enqueue(mq, m);
	} else
		m->m_pkthdr.PH_vt.vt_nrecs++;

	/*
	 * No further work needed if no source list in packet(s).
	 */
	if (!record_has_sources)
		return (nbytes);

	/*
	 * Whilst sources remain to be announced, we need to allocate
	 * a new packet and fill out as many sources as will fit.
	 * Always try for a cluster first.
	 */
	while (nims != NULL) {
		if (mbufq_full(mq)) {
			CTR1(KTR_IGMPV3, "%s: outbound queue full", __func__);
			return (-ENOMEM);
		}
		m = m_getcl(M_NOWAIT, MT_DATA, M_PKTHDR);
		if (m)
			m->m_data += IGMP_LEADINGSPACE;
		if (m == NULL) {
			m = m_gethdr(M_NOWAIT, MT_DATA);
			if (m)
				M_ALIGN(m, IGMP_LEADINGSPACE);
		}
		if (m == NULL)
			return (-ENOMEM);
		igmp_save_context(m, ifp);
		md = m_getptr(m, 0, &off);
		pig = (struct igmp_grouprec *)(mtod(md, uint8_t *) + off);
		CTR1(KTR_IGMPV3, "%s: allocated next packet", __func__);

		if (!m_append(m, sizeof(struct igmp_grouprec), (void *)&ig)) {
			if (m != m0)
				m_freem(m);
			CTR1(KTR_IGMPV3, "%s: m_append() failed.", __func__);
			return (-ENOMEM);
		}
		m->m_pkthdr.PH_vt.vt_nrecs = 1;
		nbytes += sizeof(struct igmp_grouprec);

		m0srcs = (ifp->if_mtu - IGMP_LEADINGSPACE -
		    sizeof(struct igmp_grouprec)) / sizeof(in_addr_t);

		msrcs = 0;
		RB_FOREACH_FROM(ims, ip_msource_tree, nims) {
			CTR2(KTR_IGMPV3, "%s: visit node %s", __func__,
			    inet_ntoa_haddr(ims->ims_haddr));
			now = ims_get_mode(inm, ims, 1);
			if ((now != mode) ||
			    (now == mode && mode == MCAST_UNDEFINED)) {
				CTR1(KTR_IGMPV3, "%s: skip node", __func__);
				continue;
			}
			if (is_source_query && ims->ims_stp == 0) {
				CTR1(KTR_IGMPV3, "%s: skip unrecorded node",
				    __func__);
				continue;
			}
			CTR1(KTR_IGMPV3, "%s: append node", __func__);
			naddr = htonl(ims->ims_haddr);
			if (!m_append(m, sizeof(in_addr_t), (void *)&naddr)) {
				if (m != m0)
					m_freem(m);
				CTR1(KTR_IGMPV3, "%s: m_append() failed.",
				    __func__);
				return (-ENOMEM);
			}
			++msrcs;
			if (msrcs == m0srcs)
				break;
		}
		pig->ig_numsrc = htons(msrcs);
		nbytes += (msrcs * sizeof(in_addr_t));

		CTR1(KTR_IGMPV3, "%s: enqueueing next packet", __func__);
		mbufq_enqueue(mq, m);
	}

	return (nbytes);
}

/*
 * Type used to mark record pass completion.
 * We exploit the fact we can cast to this easily from the
 * current filter modes on each ip_msource node.
 */
typedef enum {
	REC_NONE = 0x00,	/* MCAST_UNDEFINED */
	REC_ALLOW = 0x01,	/* MCAST_INCLUDE */
	REC_BLOCK = 0x02,	/* MCAST_EXCLUDE */
	REC_FULL = REC_ALLOW | REC_BLOCK
} rectype_t;

/*
 * Enqueue an IGMPv3 filter list change to the given output queue.
 *
 * Source list filter state is held in an RB-tree. When the filter list
 * for a group is changed without changing its mode, we need to compute
 * the deltas between T0 and T1 for each source in the filter set,
 * and enqueue the appropriate ALLOW_NEW/BLOCK_OLD records.
 *
 * As we may potentially queue two record types, and the entire R-B tree
 * needs to be walked at once, we break this out into its own function
 * so we can generate a tightly packed queue of packets.
 *
 * XXX This could be written to only use one tree walk, although that makes
 * serializing into the mbuf chains a bit harder. For now we do two walks
 * which makes things easier on us, and it may or may not be harder on
 * the L2 cache.
 *
 * If successful the size of all data appended to the queue is returned,
 * otherwise an error code less than zero is returned, or zero if
 * no record(s) were appended.
 */
static int
igmp_v3_enqueue_filter_change(struct mbufq *mq, struct in_multi *inm)
{
	static const int MINRECLEN =
	    sizeof(struct igmp_grouprec) + sizeof(in_addr_t);
	struct ifnet		*ifp;
	struct igmp_grouprec	 ig;
	struct igmp_grouprec	*pig;
	struct ip_msource	*ims, *nims;
	struct mbuf		*m, *m0, *md;
	in_addr_t		 naddr;
	int			 m0srcs, nbytes, npbytes, off, rsrcs, schanged;
	int			 nallow, nblock;
	uint8_t			 mode, now, then;
	rectype_t		 crt, drt, nrt;

	IN_MULTI_LOCK_ASSERT();

	if (inm->inm_nsrc == 0 ||
	    (inm->inm_st[0].iss_asm > 0 && inm->inm_st[1].iss_asm > 0))
		return (0);

	ifp = inm->inm_ifp;			/* interface */
	mode = inm->inm_st[1].iss_fmode;	/* filter mode at t1 */
	crt = REC_NONE;	/* current group record type */
	drt = REC_NONE;	/* mask of completed group record types */
	nrt = REC_NONE;	/* record type for current node */
	m0srcs = 0;	/* # source which will fit in current mbuf chain */
	nbytes = 0;	/* # of bytes appended to group's state-change queue */
	npbytes = 0;	/* # of bytes appended this packet */
	rsrcs = 0;	/* # sources encoded in current record */
	schanged = 0;	/* # nodes encoded in overall filter change */
	nallow = 0;	/* # of source entries in ALLOW_NEW */
	nblock = 0;	/* # of source entries in BLOCK_OLD */
	nims = NULL;	/* next tree node pointer */

	/*
	 * For each possible filter record mode.
	 * The first kind of source we encounter tells us which
	 * is the first kind of record we start appending.
	 * If a node transitioned to UNDEFINED at t1, its mode is treated
	 * as the inverse of the group's filter mode.
	 */
	while (drt != REC_FULL) {
		do {
			m0 = mbufq_last(mq);
			if (m0 != NULL &&
			    (m0->m_pkthdr.PH_vt.vt_nrecs + 1 <=
			     IGMP_V3_REPORT_MAXRECS) &&
			    (m0->m_pkthdr.len + MINRECLEN) <
			     (ifp->if_mtu - IGMP_LEADINGSPACE)) {
				m = m0;
				m0srcs = (ifp->if_mtu - m0->m_pkthdr.len -
					    sizeof(struct igmp_grouprec)) /
				    sizeof(in_addr_t);
				CTR1(KTR_IGMPV3,
				    "%s: use previous packet", __func__);
			} else {
				m = m_getcl(M_NOWAIT, MT_DATA, M_PKTHDR);
				if (m)
					m->m_data += IGMP_LEADINGSPACE;
				if (m == NULL) {
					m = m_gethdr(M_NOWAIT, MT_DATA);
					if (m)
						M_ALIGN(m, IGMP_LEADINGSPACE);
				}
				if (m == NULL) {
					CTR1(KTR_IGMPV3,
					    "%s: m_get*() failed", __func__);
					return (-ENOMEM);
				}
				m->m_pkthdr.PH_vt.vt_nrecs = 0;
				igmp_save_context(m, ifp);
				m0srcs = (ifp->if_mtu - IGMP_LEADINGSPACE -
				    sizeof(struct igmp_grouprec)) /
				    sizeof(in_addr_t);
				npbytes = 0;
				CTR1(KTR_IGMPV3,
				    "%s: allocated new packet", __func__);
			}
			/*
			 * Append the IGMP group record header to the
			 * current packet's data area.
			 * Recalculate pointer to free space for next
			 * group record, in case m_append() allocated
			 * a new mbuf or cluster.
			 */
			memset(&ig, 0, sizeof(ig));
			ig.ig_group = inm->inm_addr;
			if (!m_append(m, sizeof(ig), (void *)&ig)) {
				if (m != m0)
					m_freem(m);
				CTR1(KTR_IGMPV3,
				    "%s: m_append() failed", __func__);
				return (-ENOMEM);
			}
			npbytes += sizeof(struct igmp_grouprec);
			if (m != m0) {
				/* new packet; offset in c hain */
				md = m_getptr(m, npbytes -
				    sizeof(struct igmp_grouprec), &off);
				pig = (struct igmp_grouprec *)(mtod(md,
				    uint8_t *) + off);
			} else {
				/* current packet; offset from last append */
				md = m_last(m);
				pig = (struct igmp_grouprec *)(mtod(md,
				    uint8_t *) + md->m_len -
				    sizeof(struct igmp_grouprec));
			}
			/*
			 * Begin walking the tree for this record type
			 * pass, or continue from where we left off
			 * previously if we had to allocate a new packet.
			 * Only report deltas in-mode at t1.
			 * We need not report included sources as allowed
			 * if we are in inclusive mode on the group,
			 * however the converse is not true.
			 */
			rsrcs = 0;
			if (nims == NULL)
				nims = RB_MIN(ip_msource_tree, &inm->inm_srcs);
			RB_FOREACH_FROM(ims, ip_msource_tree, nims) {
				CTR2(KTR_IGMPV3, "%s: visit node %s",
				    __func__, inet_ntoa_haddr(ims->ims_haddr));
				now = ims_get_mode(inm, ims, 1);
				then = ims_get_mode(inm, ims, 0);
				CTR3(KTR_IGMPV3, "%s: mode: t0 %d, t1 %d",
				    __func__, then, now);
				if (now == then) {
					CTR1(KTR_IGMPV3,
					    "%s: skip unchanged", __func__);
					continue;
				}
				if (mode == MCAST_EXCLUDE &&
				    now == MCAST_INCLUDE) {
					CTR1(KTR_IGMPV3,
					    "%s: skip IN src on EX group",
					    __func__);
					continue;
				}
				nrt = (rectype_t)now;
				if (nrt == REC_NONE)
					nrt = (rectype_t)(~mode & REC_FULL);
				if (schanged++ == 0) {
					crt = nrt;
				} else if (crt != nrt)
					continue;
				naddr = htonl(ims->ims_haddr);
				if (!m_append(m, sizeof(in_addr_t),
				    (void *)&naddr)) {
					if (m != m0)
						m_freem(m);
					CTR1(KTR_IGMPV3,
					    "%s: m_append() failed", __func__);
					return (-ENOMEM);
				}
				nallow += !!(crt == REC_ALLOW);
				nblock += !!(crt == REC_BLOCK);
				if (++rsrcs == m0srcs)
					break;
			}
			/*
			 * If we did not append any tree nodes on this
			 * pass, back out of allocations.
			 */
			if (rsrcs == 0) {
				npbytes -= sizeof(struct igmp_grouprec);
				if (m != m0) {
					CTR1(KTR_IGMPV3,
					    "%s: m_free(m)", __func__);
					m_freem(m);
				} else {
					CTR1(KTR_IGMPV3,
					    "%s: m_adj(m, -ig)", __func__);
					m_adj(m, -((int)sizeof(
					    struct igmp_grouprec)));
				}
				continue;
			}
			npbytes += (rsrcs * sizeof(in_addr_t));
			if (crt == REC_ALLOW)
				pig->ig_type = IGMP_ALLOW_NEW_SOURCES;
			else if (crt == REC_BLOCK)
				pig->ig_type = IGMP_BLOCK_OLD_SOURCES;
			pig->ig_numsrc = htons(rsrcs);
			/*
			 * Count the new group record, and enqueue this
			 * packet if it wasn't already queued.
			 */
			m->m_pkthdr.PH_vt.vt_nrecs++;
			if (m != m0)
				mbufq_enqueue(mq, m);
			nbytes += npbytes;
		} while (nims != NULL);
		drt |= crt;
		crt = (~crt & REC_FULL);
	}

	CTR3(KTR_IGMPV3, "%s: queued %d ALLOW_NEW, %d BLOCK_OLD", __func__,
	    nallow, nblock);

	return (nbytes);
}

static int
igmp_v3_merge_state_changes(struct in_multi *inm, struct mbufq *scq)
{
	struct mbufq	*gq;
	struct mbuf	*m;		/* pending state-change */
	struct mbuf	*m0;		/* copy of pending state-change */
	struct mbuf	*mt;		/* last state-change in packet */
	int		 docopy, domerge;
	u_int		 recslen;

	docopy = 0;
	domerge = 0;
	recslen = 0;

	IN_MULTI_LOCK_ASSERT();
	IGMP_LOCK_ASSERT();

	/*
	 * If there are further pending retransmissions, make a writable
	 * copy of each queued state-change message before merging.
	 */
	if (inm->inm_scrv > 0)
		docopy = 1;

	gq = &inm->inm_scq;
#ifdef KTR
	if (mbufq_first(gq) == NULL) {
		CTR2(KTR_IGMPV3, "%s: WARNING: queue for inm %p is empty",
		    __func__, inm);
	}
#endif

	m = mbufq_first(gq);
	while (m != NULL) {
		/*
		 * Only merge the report into the current packet if
		 * there is sufficient space to do so; an IGMPv3 report
		 * packet may only contain 65,535 group records.
		 * Always use a simple mbuf chain concatentation to do this,
		 * as large state changes for single groups may have
		 * allocated clusters.
		 */
		domerge = 0;
		mt = mbufq_last(scq);
		if (mt != NULL) {
			recslen = m_length(m, NULL);

			if ((mt->m_pkthdr.PH_vt.vt_nrecs +
			    m->m_pkthdr.PH_vt.vt_nrecs <=
			    IGMP_V3_REPORT_MAXRECS) &&
			    (mt->m_pkthdr.len + recslen <=
			    (inm->inm_ifp->if_mtu - IGMP_LEADINGSPACE)))
				domerge = 1;
		}

		if (!domerge && mbufq_full(gq)) {
			CTR2(KTR_IGMPV3,
			    "%s: outbound queue full, skipping whole packet %p",
			    __func__, m);
			mt = m->m_nextpkt;
			if (!docopy)
				m_freem(m);
			m = mt;
			continue;
		}

		if (!docopy) {
			CTR2(KTR_IGMPV3, "%s: dequeueing %p", __func__, m);
			m0 = mbufq_dequeue(gq);
			m = m0->m_nextpkt;
		} else {
			CTR2(KTR_IGMPV3, "%s: copying %p", __func__, m);
			m0 = m_dup(m, M_NOWAIT);
			if (m0 == NULL)
				return (ENOMEM);
			m0->m_nextpkt = NULL;
			m = m->m_nextpkt;
		}

		if (!domerge) {
			CTR3(KTR_IGMPV3, "%s: queueing %p to scq %p)",
<<<<<<< HEAD
			    __func__, m0, ifscq);
=======
			    __func__, m0, scq);
>>>>>>> 4a529a64
			mbufq_enqueue(scq, m0);
		} else {
			struct mbuf *mtl;	/* last mbuf of packet mt */

			CTR3(KTR_IGMPV3, "%s: merging %p with scq tail %p)",
			    __func__, m0, mt);

			mtl = m_last(mt);
			m0->m_flags &= ~M_PKTHDR;
			mt->m_pkthdr.len += recslen;
			mt->m_pkthdr.PH_vt.vt_nrecs +=
			    m0->m_pkthdr.PH_vt.vt_nrecs;

			mtl->m_next = m0;
		}
	}

	return (0);
}

/*
 * Respond to a pending IGMPv3 General Query.
 */
static void
igmp_v3_dispatch_general_query(struct igmp_ifinfo *igi)
{
	struct ifmultiaddr	*ifma;
	struct ifnet		*ifp;
	struct in_multi		*inm;
	int			 retval, loop;

	IN_MULTI_LOCK_ASSERT();
	IGMP_LOCK_ASSERT();

	KASSERT(igi->igi_version == IGMP_VERSION_3,
	    ("%s: called when version %d", __func__, igi->igi_version));

	ifp = igi->igi_ifp;

	IF_ADDR_RLOCK(ifp);
	TAILQ_FOREACH(ifma, &ifp->if_multiaddrs, ifma_link) {
		if (ifma->ifma_addr->sa_family != AF_INET ||
		    ifma->ifma_protospec == NULL)
			continue;

		inm = (struct in_multi *)ifma->ifma_protospec;
		KASSERT(ifp == inm->inm_ifp,
		    ("%s: inconsistent ifp", __func__));

		switch (inm->inm_state) {
		case IGMP_NOT_MEMBER:
		case IGMP_SILENT_MEMBER:
			break;
		case IGMP_REPORTING_MEMBER:
		case IGMP_IDLE_MEMBER:
		case IGMP_LAZY_MEMBER:
		case IGMP_SLEEPING_MEMBER:
		case IGMP_AWAKENING_MEMBER:
			inm->inm_state = IGMP_REPORTING_MEMBER;
			retval = igmp_v3_enqueue_group_record(&igi->igi_gq,
			    inm, 0, 0, 0);
			CTR2(KTR_IGMPV3, "%s: enqueue record = %d",
			    __func__, retval);
			break;
		case IGMP_G_QUERY_PENDING_MEMBER:
		case IGMP_SG_QUERY_PENDING_MEMBER:
		case IGMP_LEAVING_MEMBER:
			break;
		}
	}
	IF_ADDR_RUNLOCK(ifp);

	loop = (igi->igi_flags & IGIF_LOOPBACK) ? 1 : 0;
	igmp_dispatch_queue(&igi->igi_gq, IGMP_MAX_RESPONSE_BURST, loop);

	/*
	 * Slew transmission of bursts over 500ms intervals.
	 */
	if (mbufq_first(&igi->igi_gq) != NULL) {
		igi->igi_v3_timer = 1 + IGMP_RANDOM_DELAY(
		    IGMP_RESPONSE_BURST_INTERVAL);
		V_interface_timers_running = 1;
	}
}

/*
 * Transmit the next pending IGMP message in the output queue.
 *
 * We get called from netisr_processqueue(). A mutex private to igmpoq
 * will be acquired and released around this routine.
 *
 * VIMAGE: Needs to store/restore vnet pointer on a per-mbuf-chain basis.
 * MRT: Nothing needs to be done, as IGMP traffic is always local to
 * a link and uses a link-scope multicast address.
 */
static void
igmp_intr(struct mbuf *m)
{
	struct ip_moptions	 imo;
	struct ifnet		*ifp;
	struct mbuf		*ipopts, *m0;
	int			 error;
	uint32_t		 ifindex;

	CTR2(KTR_IGMPV3, "%s: transmit %p", __func__, m);

	/*
	 * Set VNET image pointer from enqueued mbuf chain
	 * before doing anything else. Whilst we use interface
	 * indexes to guard against interface detach, they are
	 * unique to each VIMAGE and must be retrieved.
	 */
	CURVNET_SET((struct vnet *)(m->m_pkthdr.PH_loc.ptr));
	ifindex = igmp_restore_context(m);

	/*
	 * Check if the ifnet still exists. This limits the scope of
	 * any race in the absence of a global ifp lock for low cost
	 * (an array lookup).
	 */
	ifp = ifnet_byindex(ifindex);
	if (ifp == NULL) {
		CTR3(KTR_IGMPV3, "%s: dropped %p as ifindex %u went away.",
		    __func__, m, ifindex);
		m_freem(m);
		IPSTAT_INC(ips_noroute);
		goto out;
	}

	ipopts = V_igmp_sendra ? m_raopt : NULL;

	imo.imo_multicast_ttl  = 1;
	imo.imo_multicast_vif  = -1;
	imo.imo_multicast_loop = (V_ip_mrouter != NULL);

	/*
	 * If the user requested that IGMP traffic be explicitly
	 * redirected to the loopback interface (e.g. they are running a
	 * MANET interface and the routing protocol needs to see the
	 * updates), handle this now.
	 */
	if (m->m_flags & M_IGMP_LOOP)
		imo.imo_multicast_ifp = V_loif;
	else
		imo.imo_multicast_ifp = ifp;

	if (m->m_flags & M_IGMPV2) {
		m0 = m;
	} else {
		m0 = igmp_v3_encap_report(ifp, m);
		if (m0 == NULL) {
			CTR2(KTR_IGMPV3, "%s: dropped %p", __func__, m);
			m_freem(m);
			IPSTAT_INC(ips_odropped);
			goto out;
		}
	}

	igmp_scrub_context(m0);
	m_clrprotoflags(m);
	m0->m_pkthdr.rcvif = V_loif;
#ifdef MAC
	mac_netinet_igmp_send(ifp, m0);
#endif
	error = ip_output(m0, ipopts, NULL, 0, &imo, NULL);
	if (error) {
		CTR3(KTR_IGMPV3, "%s: ip_output(%p) = %d", __func__, m0, error);
		goto out;
	}

	IGMPSTAT_INC(igps_snd_reports);

out:
	/*
	 * We must restore the existing vnet pointer before
	 * continuing as we are run from netisr context.
	 */
	CURVNET_RESTORE();
}

/*
 * Encapsulate an IGMPv3 report.
 *
 * The internal mbuf flag M_IGMPV3_HDR is used to indicate that the mbuf
 * chain has already had its IP/IGMPv3 header prepended. In this case
 * the function will not attempt to prepend; the lengths and checksums
 * will however be re-computed.
 *
 * Returns a pointer to the new mbuf chain head, or NULL if the
 * allocation failed.
 */
static struct mbuf *
igmp_v3_encap_report(struct ifnet *ifp, struct mbuf *m)
{
	struct igmp_report	*igmp;
	struct ip		*ip;
	int			 hdrlen, igmpreclen;

	KASSERT((m->m_flags & M_PKTHDR),
	    ("%s: mbuf chain %p is !M_PKTHDR", __func__, m));

	igmpreclen = m_length(m, NULL);
	hdrlen = sizeof(struct ip) + sizeof(struct igmp_report);

	if (m->m_flags & M_IGMPV3_HDR) {
		igmpreclen -= hdrlen;
	} else {
		M_PREPEND(m, hdrlen, M_NOWAIT);
		if (m == NULL)
			return (NULL);
		m->m_flags |= M_IGMPV3_HDR;
	}

	CTR2(KTR_IGMPV3, "%s: igmpreclen is %d", __func__, igmpreclen);

	m->m_data += sizeof(struct ip);
	m->m_len -= sizeof(struct ip);

	igmp = mtod(m, struct igmp_report *);
	igmp->ir_type = IGMP_v3_HOST_MEMBERSHIP_REPORT;
	igmp->ir_rsv1 = 0;
	igmp->ir_rsv2 = 0;
	igmp->ir_numgrps = htons(m->m_pkthdr.PH_vt.vt_nrecs);
	igmp->ir_cksum = 0;
	igmp->ir_cksum = in_cksum(m, sizeof(struct igmp_report) + igmpreclen);
	m->m_pkthdr.PH_vt.vt_nrecs = 0;

	m->m_data -= sizeof(struct ip);
	m->m_len += sizeof(struct ip);

	ip = mtod(m, struct ip *);
	ip->ip_tos = IPTOS_PREC_INTERNETCONTROL;
	ip->ip_len = htons(hdrlen + igmpreclen);
	ip->ip_off = htons(IP_DF);
	ip->ip_p = IPPROTO_IGMP;
	ip->ip_sum = 0;

	ip->ip_src.s_addr = INADDR_ANY;

	if (m->m_flags & M_IGMP_LOOP) {
		struct in_ifaddr *ia;

		IFP_TO_IA(ifp, ia);
		if (ia != NULL) {
			ip->ip_src = ia->ia_addr.sin_addr;
			ifa_free(&ia->ia_ifa);
		}
	}

	ip->ip_dst.s_addr = htonl(INADDR_ALLRPTS_GROUP);

	return (m);
}

#ifdef KTR
static char *
igmp_rec_type_to_str(const int type)
{

	switch (type) {
		case IGMP_CHANGE_TO_EXCLUDE_MODE:
			return "TO_EX";
			break;
		case IGMP_CHANGE_TO_INCLUDE_MODE:
			return "TO_IN";
			break;
		case IGMP_MODE_IS_EXCLUDE:
			return "MODE_EX";
			break;
		case IGMP_MODE_IS_INCLUDE:
			return "MODE_IN";
			break;
		case IGMP_ALLOW_NEW_SOURCES:
			return "ALLOW_NEW";
			break;
		case IGMP_BLOCK_OLD_SOURCES:
			return "BLOCK_OLD";
			break;
		default:
			break;
	}
	return "unknown";
}
#endif

static void
igmp_init(void *unused __unused)
{

	CTR1(KTR_IGMPV3, "%s: initializing", __func__);

	IGMP_LOCK_INIT();

	m_raopt = igmp_ra_alloc();

	netisr_register(&igmp_nh);
}
SYSINIT(igmp_init, SI_SUB_PSEUDO, SI_ORDER_MIDDLE, igmp_init, NULL);

static void
igmp_uninit(void *unused __unused)
{

	CTR1(KTR_IGMPV3, "%s: tearing down", __func__);

	netisr_unregister(&igmp_nh);

	m_free(m_raopt);
	m_raopt = NULL;

	IGMP_LOCK_DESTROY();
}
SYSUNINIT(igmp_uninit, SI_SUB_PSEUDO, SI_ORDER_MIDDLE, igmp_uninit, NULL);

static void
vnet_igmp_init(const void *unused __unused)
{

	CTR1(KTR_IGMPV3, "%s: initializing", __func__);

	LIST_INIT(&V_igi_head);
}
VNET_SYSINIT(vnet_igmp_init, SI_SUB_PSEUDO, SI_ORDER_ANY, vnet_igmp_init,
    NULL);

static void
vnet_igmp_uninit(const void *unused __unused)
{

	CTR1(KTR_IGMPV3, "%s: tearing down", __func__);

	KASSERT(LIST_EMPTY(&V_igi_head),
	    ("%s: igi list not empty; ifnets not detached?", __func__));
}
VNET_SYSUNINIT(vnet_igmp_uninit, SI_SUB_PSEUDO, SI_ORDER_ANY,
    vnet_igmp_uninit, NULL);

static int
igmp_modevent(module_t mod, int type, void *unused __unused)
{

    switch (type) {
    case MOD_LOAD:
    case MOD_UNLOAD:
	break;
    default:
	return (EOPNOTSUPP);
    }
    return (0);
}

static moduledata_t igmp_mod = {
    "igmp",
    igmp_modevent,
    0
};
DECLARE_MODULE(igmp, igmp_mod, SI_SUB_PSEUDO, SI_ORDER_ANY);<|MERGE_RESOLUTION|>--- conflicted
+++ resolved
@@ -480,11 +480,7 @@
 	struct mbuf *m;
 
 	while ((m = mbufq_dequeue(mq)) != NULL) {
-<<<<<<< HEAD
-		CTR3(KTR_IGMPV3, "%s: dispatch %p from %p", __func__, ifq, m);
-=======
 		CTR3(KTR_IGMPV3, "%s: dispatch %p from %p", __func__, mq, m);
->>>>>>> 4a529a64
 		if (loop)
 			m->m_flags |= M_IGMP_LOOP;
 		netisr_dispatch(NETISR_IGMP, m);
@@ -3287,11 +3283,7 @@
 
 		if (!domerge) {
 			CTR3(KTR_IGMPV3, "%s: queueing %p to scq %p)",
-<<<<<<< HEAD
-			    __func__, m0, ifscq);
-=======
 			    __func__, m0, scq);
->>>>>>> 4a529a64
 			mbufq_enqueue(scq, m0);
 		} else {
 			struct mbuf *mtl;	/* last mbuf of packet mt */
