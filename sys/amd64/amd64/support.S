--- conflicted
+++ resolved
@@ -1807,11 +1807,7 @@
 1:	movq	PCPU(MDS_BUF), %rdi
 	movq	PCPU(MDS_BUF64), %rdx
 	vmovdqa64	%zmm0, PCPU(MDS_TMP)
-<<<<<<< HEAD
-	vpxor	%zmm0, %zmm0, %zmm0
-=======
 	vpxord	%zmm0, %zmm0, %zmm0
->>>>>>> ccee57c1
 
 	lfence
 	vorpd	(%rdx), %zmm0, %zmm0
