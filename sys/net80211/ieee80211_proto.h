--- conflicted
+++ resolved
@@ -1,6 +1,6 @@
 /*-
  * Copyright (c) 2001 Atsushi Onoe
- * Copyright (c) 2002-2008 Sam Leffler, Errno Consulting
+ * Copyright (c) 2002-2009 Sam Leffler, Errno Consulting
  * All rights reserved.
  *
  * Redistribution and use in source and binary forms, with or without
@@ -47,38 +47,15 @@
 #define	IEEE80211_SEND_MGMT(_ni,_type,_arg) \
 	((*(_ni)->ni_ic->ic_send_mgmt)(_ni, _type, _arg))
 
-/*
- * The formation of some management frames requires guidance to
- * deal with legacy clients.  When the client is identified as
- * "legacy 11b" this parameter can be passed in the arg param of a
- * IEEE80211_SEND_MGMT call.
- */
-#define	IEEE80211_SEND_LEGACY_11B	0x1	/* legacy 11b client */
-#define	IEEE80211_SEND_LEGACY_11	0x2	/* other legacy client */
-#define	IEEE80211_SEND_LEGACY		0x3	/* any legacy client */
-
 extern	const char *ieee80211_mgt_subtype_name[];
-extern	const char *ieee80211_phymode_name[];
+extern	const char *ieee80211_phymode_name[IEEE80211_MODE_MAX];
+extern	const int ieee80211_opcap[IEEE80211_OPMODE_MAX];
 
 void	ieee80211_proto_attach(struct ieee80211com *);
 void	ieee80211_proto_detach(struct ieee80211com *);
 void	ieee80211_proto_vattach(struct ieee80211vap *);
 void	ieee80211_proto_vdetach(struct ieee80211vap *);
 
-<<<<<<< HEAD
-struct ieee80211_node;
-int	ieee80211_input(struct ieee80211com *, struct mbuf *,
-		struct ieee80211_node *, int, int, uint32_t);
-void	ieee80211_deliver_data(struct ieee80211com *,
-		struct ieee80211_node *, struct mbuf *);
-struct mbuf *ieee80211_decap1(struct mbuf *, int *);
-int	ieee80211_setup_rates(struct ieee80211_node *ni,
-		const uint8_t *rates, const uint8_t *xrates, int flags);
-void	ieee80211_recv_mgmt(struct ieee80211com *, struct mbuf *,
-		struct ieee80211_node *, int, int, int, uint32_t);
-int	ieee80211_mgmt_output(struct ieee80211com *, struct ieee80211_node *,
-		struct mbuf *, int type);
-=======
 void	ieee80211_syncifflag_locked(struct ieee80211com *, int flag);
 void	ieee80211_syncflag(struct ieee80211vap *, int flag);
 void	ieee80211_syncflag_ext(struct ieee80211vap *, int flag);
@@ -87,9 +64,9 @@
 	((ni)->ni_vap->iv_input(ni, m, rssi, noise, rstamp))
 int	ieee80211_input_all(struct ieee80211com *, struct mbuf *,
 		int, int, uint32_t);
-int	ieee80211_mgmt_output(struct ieee80211_node *, struct mbuf *, int);
->>>>>>> 3569e353
 struct ieee80211_bpf_params;
+int	ieee80211_mgmt_output(struct ieee80211_node *, struct mbuf *, int,
+		struct ieee80211_bpf_params *);
 int	ieee80211_raw_xmit(struct ieee80211_node *, struct mbuf *,
 		const struct ieee80211_bpf_params *);
 int	ieee80211_output(struct ifnet *, struct mbuf *,
@@ -289,6 +266,8 @@
 void	ieee80211_stop_locked(struct ieee80211vap *);
 void	ieee80211_stop(struct ieee80211vap *);
 void	ieee80211_stop_all(struct ieee80211com *);
+void	ieee80211_suspend_all(struct ieee80211com *);
+void	ieee80211_resume_all(struct ieee80211com *);
 void	ieee80211_dturbo_switch(struct ieee80211vap *, int newflags);
 void	ieee80211_swbmiss(void *arg);
 void	ieee80211_beacon_miss(struct ieee80211com *);
@@ -312,6 +291,7 @@
 	uint8_t		*bo_cfp;	/* start of CFParms element */
 	uint8_t		*bo_tim;	/* start of atim/dtim */
 	uint8_t		*bo_wme;	/* start of WME parameters */
+	uint8_t		*bo_tdma;	/* start of TDMA parameters */
 	uint8_t		*bo_tim_trailer;/* start of fixed-size trailer */
 	uint16_t	bo_tim_len;	/* atim/dtim length in bytes */
 	uint16_t	bo_tim_trailer_len;/* tim trailer length in bytes */
@@ -346,6 +326,7 @@
 	IEEE80211_BEACON_APPIE	= 5,	/* Application IE's */
 	IEEE80211_BEACON_CFP	= 6,	/* CFParms */
 	IEEE80211_BEACON_CSA	= 7,	/* Channel Switch Announcement */
+	IEEE80211_BEACON_TDMA	= 9,	/* TDMA Info */
 };
 int	ieee80211_beacon_update(struct ieee80211_node *,
 		struct ieee80211_beacon_offsets *, struct mbuf *, int mcast);
