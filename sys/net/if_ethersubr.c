/*-
 * Copyright (c) 1982, 1989, 1993
 *	The Regents of the University of California.  All rights reserved.
 *
 * Redistribution and use in source and binary forms, with or without
 * modification, are permitted provided that the following conditions
 * are met:
 * 1. Redistributions of source code must retain the above copyright
 *    notice, this list of conditions and the following disclaimer.
 * 2. Redistributions in binary form must reproduce the above copyright
 *    notice, this list of conditions and the following disclaimer in the
 *    documentation and/or other materials provided with the distribution.
 * 4. Neither the name of the University nor the names of its contributors
 *    may be used to endorse or promote products derived from this software
 *    without specific prior written permission.
 *
 * THIS SOFTWARE IS PROVIDED BY THE REGENTS AND CONTRIBUTORS ``AS IS'' AND
 * ANY EXPRESS OR IMPLIED WARRANTIES, INCLUDING, BUT NOT LIMITED TO, THE
 * IMPLIED WARRANTIES OF MERCHANTABILITY AND FITNESS FOR A PARTICULAR PURPOSE
 * ARE DISCLAIMED.  IN NO EVENT SHALL THE REGENTS OR CONTRIBUTORS BE LIABLE
 * FOR ANY DIRECT, INDIRECT, INCIDENTAL, SPECIAL, EXEMPLARY, OR CONSEQUENTIAL
 * DAMAGES (INCLUDING, BUT NOT LIMITED TO, PROCUREMENT OF SUBSTITUTE GOODS
 * OR SERVICES; LOSS OF USE, DATA, OR PROFITS; OR BUSINESS INTERRUPTION)
 * HOWEVER CAUSED AND ON ANY THEORY OF LIABILITY, WHETHER IN CONTRACT, STRICT
 * LIABILITY, OR TORT (INCLUDING NEGLIGENCE OR OTHERWISE) ARISING IN ANY WAY
 * OUT OF THE USE OF THIS SOFTWARE, EVEN IF ADVISED OF THE POSSIBILITY OF
 * SUCH DAMAGE.
 *
 *	@(#)if_ethersubr.c	8.1 (Berkeley) 6/10/93
 * $FreeBSD$
 */

#include "opt_inet.h"
#include "opt_inet6.h"
#include "opt_netgraph.h"
#include "opt_mbuf_profiling.h"
#include "opt_rss.h"

#include <sys/param.h>
#include <sys/systm.h>
#include <sys/kernel.h>
#include <sys/lock.h>
#include <sys/malloc.h>
#include <sys/module.h>
#include <sys/mbuf.h>
#include <sys/random.h>
#include <sys/socket.h>
#include <sys/sockio.h>
#include <sys/sysctl.h>
#include <sys/uuid.h>

#include <net/if.h>
#include <net/if_var.h>
#include <net/if_arp.h>
#include <net/netisr.h>
#include <net/route.h>
#include <net/if_llc.h>
#include <net/if_dl.h>
#include <net/if_types.h>
#include <net/bpf.h>
#include <net/ethernet.h>
#include <net/if_bridgevar.h>
#include <net/if_vlan_var.h>
#include <net/if_llatbl.h>
#include <net/pfil.h>
#include <net/rss_config.h>
#include <net/vnet.h>

#include <netpfil/pf/pf_mtag.h>

#if defined(INET) || defined(INET6)
#include <netinet/in.h>
#include <netinet/in_var.h>
#include <netinet/if_ether.h>
#include <netinet/ip_carp.h>
#include <netinet/ip_var.h>
#endif
#ifdef INET6
#include <netinet6/nd6.h>
#endif
#include <security/mac/mac_framework.h>

#ifdef CTASSERT
CTASSERT(sizeof (struct ether_header) == ETHER_ADDR_LEN * 2 + 2);
CTASSERT(sizeof (struct ether_addr) == ETHER_ADDR_LEN);
#endif

VNET_DEFINE(struct pfil_head, link_pfil_hook);	/* Packet filter hooks */

/* netgraph node hooks for ng_ether(4) */
void	(*ng_ether_input_p)(struct ifnet *ifp, struct mbuf **mp);
void	(*ng_ether_input_orphan_p)(struct ifnet *ifp, struct mbuf *m);
int	(*ng_ether_output_p)(struct ifnet *ifp, struct mbuf **mp);
void	(*ng_ether_attach_p)(struct ifnet *ifp);
void	(*ng_ether_detach_p)(struct ifnet *ifp);

void	(*vlan_input_p)(struct ifnet *, struct mbuf *);

/* if_bridge(4) support */
struct mbuf *(*bridge_input_p)(struct ifnet *, struct mbuf *); 
int	(*bridge_output_p)(struct ifnet *, struct mbuf *, 
		struct sockaddr *, struct rtentry *);
void	(*bridge_dn_p)(struct mbuf *, struct ifnet *);

/* if_lagg(4) support */
struct mbuf *(*lagg_input_p)(struct ifnet *, struct mbuf *); 

static const u_char etherbroadcastaddr[ETHER_ADDR_LEN] =
			{ 0xff, 0xff, 0xff, 0xff, 0xff, 0xff };

static	int ether_resolvemulti(struct ifnet *, struct sockaddr **,
		struct sockaddr *);
#ifdef VIMAGE
static	void ether_reassign(struct ifnet *, struct vnet *, char *);
#endif
static	int ether_requestencap(struct ifnet *, struct if_encap_req *);

#define	ETHER_IS_BROADCAST(addr) \
	(bcmp(etherbroadcastaddr, (addr), ETHER_ADDR_LEN) == 0)

#define senderr(e) do { error = (e); goto bad;} while (0)

static void
update_mbuf_csumflags(struct mbuf *src, struct mbuf *dst)
{
	int csum_flags = 0;

	if (src->m_pkthdr.csum_flags & CSUM_IP)
		csum_flags |= (CSUM_IP_CHECKED|CSUM_IP_VALID);
	if (src->m_pkthdr.csum_flags & CSUM_DELAY_DATA)
		csum_flags |= (CSUM_DATA_VALID|CSUM_PSEUDO_HDR);
	if (src->m_pkthdr.csum_flags & CSUM_SCTP)
		csum_flags |= CSUM_SCTP_VALID;
	dst->m_pkthdr.csum_flags |= csum_flags;
	if (csum_flags & CSUM_DATA_VALID)
		dst->m_pkthdr.csum_data = 0xffff;
}

/*
 * Handle link-layer encapsulation requests.
 */
static int
ether_requestencap(struct ifnet *ifp, struct if_encap_req *req)
{
	struct ether_header *eh;
	struct arphdr *ah;
	uint16_t etype;
	const u_char *lladdr;

	if (req->rtype != IFENCAP_LL)
		return (EOPNOTSUPP);

	if (req->bufsize < ETHER_HDR_LEN)
		return (ENOMEM);

	eh = (struct ether_header *)req->buf;
	lladdr = req->lladdr;
	req->lladdr_off = 0;

	switch (req->family) {
	case AF_INET:
		etype = htons(ETHERTYPE_IP);
		break;
	case AF_INET6:
		etype = htons(ETHERTYPE_IPV6);
		break;
	case AF_ARP:
		ah = (struct arphdr *)req->hdata;
		ah->ar_hrd = htons(ARPHRD_ETHER);

		switch(ntohs(ah->ar_op)) {
		case ARPOP_REVREQUEST:
		case ARPOP_REVREPLY:
			etype = htons(ETHERTYPE_REVARP);
			break;
		case ARPOP_REQUEST:
		case ARPOP_REPLY:
		default:
			etype = htons(ETHERTYPE_ARP);
			break;
		}

		if (req->flags & IFENCAP_FLAG_BROADCAST)
			lladdr = ifp->if_broadcastaddr;
		break;
	default:
		return (EAFNOSUPPORT);
	}

	memcpy(&eh->ether_type, &etype, sizeof(eh->ether_type));
	memcpy(eh->ether_dhost, lladdr, ETHER_ADDR_LEN);
	memcpy(eh->ether_shost, IF_LLADDR(ifp), ETHER_ADDR_LEN);
	req->bufsize = sizeof(struct ether_header);

	return (0);
}


static int
ether_resolve_addr(struct ifnet *ifp, struct mbuf *m,
	const struct sockaddr *dst, struct route *ro, u_char *phdr,
	uint32_t *pflags, struct llentry **plle)
{
	struct ether_header *eh;
	uint32_t lleflags = 0;
	int error = 0;
#if defined(INET) || defined(INET6)
	uint16_t etype;
#endif

	if (plle)
		*plle = NULL;
	eh = (struct ether_header *)phdr;

	switch (dst->sa_family) {
#ifdef INET
	case AF_INET:
		if ((m->m_flags & (M_BCAST | M_MCAST)) == 0)
			error = arpresolve(ifp, 0, m, dst, phdr, &lleflags,
			    plle);
		else {
			if (m->m_flags & M_BCAST)
				memcpy(eh->ether_dhost, ifp->if_broadcastaddr,
				    ETHER_ADDR_LEN);
			else {
				const struct in_addr *a;
				a = &(((const struct sockaddr_in *)dst)->sin_addr);
				ETHER_MAP_IP_MULTICAST(a, eh->ether_dhost);
			}
			etype = htons(ETHERTYPE_IP);
			memcpy(&eh->ether_type, &etype, sizeof(etype));
			memcpy(eh->ether_shost, IF_LLADDR(ifp), ETHER_ADDR_LEN);
		}
		break;
#endif
#ifdef INET6
	case AF_INET6:
		if ((m->m_flags & M_MCAST) == 0)
			error = nd6_resolve(ifp, 0, m, dst, phdr, &lleflags,
			    plle);
		else {
			const struct in6_addr *a6;
			a6 = &(((const struct sockaddr_in6 *)dst)->sin6_addr);
			ETHER_MAP_IPV6_MULTICAST(a6, eh->ether_dhost);
			etype = htons(ETHERTYPE_IPV6);
			memcpy(&eh->ether_type, &etype, sizeof(etype));
			memcpy(eh->ether_shost, IF_LLADDR(ifp), ETHER_ADDR_LEN);
		}
		break;
#endif
	default:
		if_printf(ifp, "can't handle af%d\n", dst->sa_family);
		if (m != NULL)
			m_freem(m);
		return (EAFNOSUPPORT);
	}

	if (error == EHOSTDOWN) {
		if (ro != NULL && (ro->ro_flags & RT_HAS_GW) != 0)
			error = EHOSTUNREACH;
	}

	if (error != 0)
		return (error);

	*pflags = RT_MAY_LOOP;
	if (lleflags & LLE_IFADDR)
		*pflags |= RT_L2_ME;

	return (0);
}

/*
 * Ethernet output routine.
 * Encapsulate a packet of type family for the local net.
 * Use trailer local net encapsulation if enough data in first
 * packet leaves a multiple of 512 bytes of data in remainder.
 */
int
ether_output(struct ifnet *ifp, struct mbuf *m,
	const struct sockaddr *dst, struct route *ro)
{
	int error = 0;
	char linkhdr[ETHER_HDR_LEN], *phdr;
	struct ether_header *eh;
	struct pf_mtag *t;
	int loop_copy = 1;
	int hlen;	/* link layer header length */
	uint32_t pflags;
	struct llentry *lle = NULL;
	struct rtentry *rt0 = NULL;
	int addref = 0;

	phdr = NULL;
	pflags = 0;
	if (ro != NULL) {
		/* XXX BPF uses ro_prepend */
		if (ro->ro_prepend != NULL) {
			phdr = ro->ro_prepend;
			hlen = ro->ro_plen;
		} else if (!(m->m_flags & (M_BCAST | M_MCAST))) {
			if ((ro->ro_flags & RT_LLE_CACHE) != 0) {
				lle = ro->ro_lle;
				if (lle != NULL &&
				    (lle->la_flags & LLE_VALID) == 0) {
					LLE_FREE(lle);
					lle = NULL;	/* redundant */
					ro->ro_lle = NULL;
				}
				if (lle == NULL) {
					/* if we lookup, keep cache */
					addref = 1;
				}
			}
			if (lle != NULL) {
				phdr = lle->r_linkdata;
				hlen = lle->r_hdrlen;
				pflags = lle->r_flags;
			}
		}
		rt0 = ro->ro_rt;
	}

#ifdef MAC
	error = mac_ifnet_check_transmit(ifp, m);
	if (error)
		senderr(error);
#endif

	M_PROFILE(m);
	if (ifp->if_flags & IFF_MONITOR)
		senderr(ENETDOWN);
	if (!((ifp->if_flags & IFF_UP) &&
	    (ifp->if_drv_flags & IFF_DRV_RUNNING)))
		senderr(ENETDOWN);

	if (phdr == NULL) {
		/* No prepend data supplied. Try to calculate ourselves. */
		phdr = linkhdr;
		hlen = ETHER_HDR_LEN;
		error = ether_resolve_addr(ifp, m, dst, ro, phdr, &pflags,
		    addref ? &lle : NULL);
		if (addref && lle != NULL)
			ro->ro_lle = lle;
		if (error != 0)
			return (error == EWOULDBLOCK ? 0 : error);
	}

	if ((pflags & RT_L2_ME) != 0) {
		update_mbuf_csumflags(m, m);
		return (if_simloop(ifp, m, dst->sa_family, 0));
	}
	loop_copy = pflags & RT_MAY_LOOP;

	/*
	 * Add local net header.  If no space in first mbuf,
	 * allocate another.
	 *
	 * Note that we do prepend regardless of RT_HAS_HEADER flag.
	 * This is done because BPF code shifts m_data pointer
	 * to the end of ethernet header prior to calling if_output().
	 */
	M_PREPEND(m, hlen, M_NOWAIT);
	if (m == NULL)
		senderr(ENOBUFS);
	if ((pflags & RT_HAS_HEADER) == 0) {
		eh = mtod(m, struct ether_header *);
		memcpy(eh, phdr, hlen);
	}

	/*
	 * If a simplex interface, and the packet is being sent to our
	 * Ethernet address or a broadcast address, loopback a copy.
	 * XXX To make a simplex device behave exactly like a duplex
	 * device, we should copy in the case of sending to our own
	 * ethernet address (thus letting the original actually appear
	 * on the wire). However, we don't do that here for security
	 * reasons and compatibility with the original behavior.
	 */
	if ((m->m_flags & M_BCAST) && loop_copy && (ifp->if_flags & IFF_SIMPLEX) &&
	    ((t = pf_find_mtag(m)) == NULL || !t->routed)) {
		struct mbuf *n;

		/*
		 * Because if_simloop() modifies the packet, we need a
		 * writable copy through m_dup() instead of a readonly
		 * one as m_copy[m] would give us. The alternative would
		 * be to modify if_simloop() to handle the readonly mbuf,
		 * but performancewise it is mostly equivalent (trading
		 * extra data copying vs. extra locking).
		 *
		 * XXX This is a local workaround.  A number of less
		 * often used kernel parts suffer from the same bug.
		 * See PR kern/105943 for a proposed general solution.
		 */
		if ((n = m_dup(m, M_NOWAIT)) != NULL) {
			update_mbuf_csumflags(m, n);
			(void)if_simloop(ifp, n, dst->sa_family, hlen);
		} else
			if_inc_counter(ifp, IFCOUNTER_IQDROPS, 1);
	}

       /*
	* Bridges require special output handling.
	*/
	if (ifp->if_bridge) {
		BRIDGE_OUTPUT(ifp, m, error);
		return (error);
	}

#if defined(INET) || defined(INET6)
	if (ifp->if_carp &&
	    (error = (*carp_output_p)(ifp, m, dst)))
		goto bad;
#endif

	/* Handle ng_ether(4) processing, if any */
	if (ifp->if_l2com != NULL) {
		KASSERT(ng_ether_output_p != NULL,
		    ("ng_ether_output_p is NULL"));
		if ((error = (*ng_ether_output_p)(ifp, &m)) != 0) {
bad:			if (m != NULL)
				m_freem(m);
			return (error);
		}
		if (m == NULL)
			return (0);
	}

	/* Continue with link-layer output */
	return ether_output_frame(ifp, m);
}

/*
 * Ethernet link layer output routine to send a raw frame to the device.
 *
 * This assumes that the 14 byte Ethernet header is present and contiguous
 * in the first mbuf (if BRIDGE'ing).
 */
int
ether_output_frame(struct ifnet *ifp, struct mbuf *m)
{
	int i;

	if (PFIL_HOOKED(&V_link_pfil_hook)) {
		i = pfil_run_hooks(&V_link_pfil_hook, &m, ifp, PFIL_OUT, NULL);

		if (i != 0)
			return (EACCES);

		if (m == NULL)
			return (0);
	}

	/*
	 * Queue message on interface, update output statistics if
	 * successful, and start output if interface not yet active.
	 */
	return ((ifp->if_transmit)(ifp, m));
}

/*
 * Process a received Ethernet packet; the packet is in the
 * mbuf chain m with the ethernet header at the front.
 */
static void
ether_input_internal(struct ifnet *ifp, struct mbuf *m)
{
	struct ether_header *eh;
	u_short etype;

	if ((ifp->if_flags & IFF_UP) == 0) {
		m_freem(m);
		return;
	}
#ifdef DIAGNOSTIC
	if ((ifp->if_drv_flags & IFF_DRV_RUNNING) == 0) {
		if_printf(ifp, "discard frame at !IFF_DRV_RUNNING\n");
		m_freem(m);
		return;
	}
#endif
	if (m->m_len < ETHER_HDR_LEN) {
		/* XXX maybe should pullup? */
		if_printf(ifp, "discard frame w/o leading ethernet "
				"header (len %u pkt len %u)\n",
				m->m_len, m->m_pkthdr.len);
		if_inc_counter(ifp, IFCOUNTER_IERRORS, 1);
		m_freem(m);
		return;
	}
	eh = mtod(m, struct ether_header *);
	etype = ntohs(eh->ether_type);
	random_harvest_queue(m, sizeof(*m), 2, RANDOM_NET_ETHER);

	CURVNET_SET_QUIET(ifp->if_vnet);

	if (ETHER_IS_MULTICAST(eh->ether_dhost)) {
		if (ETHER_IS_BROADCAST(eh->ether_dhost))
			m->m_flags |= M_BCAST;
		else
			m->m_flags |= M_MCAST;
		if_inc_counter(ifp, IFCOUNTER_IMCASTS, 1);
	}

#ifdef MAC
	/*
	 * Tag the mbuf with an appropriate MAC label before any other
	 * consumers can get to it.
	 */
	mac_ifnet_create_mbuf(ifp, m);
#endif

	/*
	 * Give bpf a chance at the packet.
	 */
	ETHER_BPF_MTAP(ifp, m);

	/*
	 * If the CRC is still on the packet, trim it off. We do this once
	 * and once only in case we are re-entered. Nothing else on the
	 * Ethernet receive path expects to see the FCS.
	 */
	if (m->m_flags & M_HASFCS) {
		m_adj(m, -ETHER_CRC_LEN);
		m->m_flags &= ~M_HASFCS;
	}

	if (!(ifp->if_capenable & IFCAP_HWSTATS))
		if_inc_counter(ifp, IFCOUNTER_IBYTES, m->m_pkthdr.len);

	/* Allow monitor mode to claim this frame, after stats are updated. */
	if (ifp->if_flags & IFF_MONITOR) {
		m_freem(m);
		CURVNET_RESTORE();
		return;
	}

	/* Handle input from a lagg(4) port */
	if (ifp->if_type == IFT_IEEE8023ADLAG) {
		KASSERT(lagg_input_p != NULL,
		    ("%s: if_lagg not loaded!", __func__));
		m = (*lagg_input_p)(ifp, m);
		if (m != NULL)
			ifp = m->m_pkthdr.rcvif;
		else {
			CURVNET_RESTORE();
			return;
		}
	}

	/*
	 * If the hardware did not process an 802.1Q tag, do this now,
	 * to allow 802.1P priority frames to be passed to the main input
	 * path correctly.
	 * TODO: Deal with Q-in-Q frames, but not arbitrary nesting levels.
	 */
	if ((m->m_flags & M_VLANTAG) == 0 && etype == ETHERTYPE_VLAN) {
		struct ether_vlan_header *evl;

		if (m->m_len < sizeof(*evl) &&
		    (m = m_pullup(m, sizeof(*evl))) == NULL) {
#ifdef DIAGNOSTIC
			if_printf(ifp, "cannot pullup VLAN header\n");
#endif
			if_inc_counter(ifp, IFCOUNTER_IERRORS, 1);
			CURVNET_RESTORE();
			return;
		}

		evl = mtod(m, struct ether_vlan_header *);
		m->m_pkthdr.ether_vtag = ntohs(evl->evl_tag);
		m->m_flags |= M_VLANTAG;

		bcopy((char *)evl, (char *)evl + ETHER_VLAN_ENCAP_LEN,
		    ETHER_HDR_LEN - ETHER_TYPE_LEN);
		m_adj(m, ETHER_VLAN_ENCAP_LEN);
		eh = mtod(m, struct ether_header *);
	}

	M_SETFIB(m, ifp->if_fib);

	/* Allow ng_ether(4) to claim this frame. */
	if (ifp->if_l2com != NULL) {
		KASSERT(ng_ether_input_p != NULL,
		    ("%s: ng_ether_input_p is NULL", __func__));
		m->m_flags &= ~M_PROMISC;
		(*ng_ether_input_p)(ifp, &m);
		if (m == NULL) {
			CURVNET_RESTORE();
			return;
		}
		eh = mtod(m, struct ether_header *);
	}

	/*
	 * Allow if_bridge(4) to claim this frame.
	 * The BRIDGE_INPUT() macro will update ifp if the bridge changed it
	 * and the frame should be delivered locally.
	 */
	if (ifp->if_bridge != NULL) {
		m->m_flags &= ~M_PROMISC;
		BRIDGE_INPUT(ifp, m);
		if (m == NULL) {
			CURVNET_RESTORE();
			return;
		}
		eh = mtod(m, struct ether_header *);
	}

#if defined(INET) || defined(INET6)
	/*
	 * Clear M_PROMISC on frame so that carp(4) will see it when the
	 * mbuf flows up to Layer 3.
	 * FreeBSD's implementation of carp(4) uses the inprotosw
	 * to dispatch IPPROTO_CARP. carp(4) also allocates its own
	 * Ethernet addresses of the form 00:00:5e:00:01:xx, which
	 * is outside the scope of the M_PROMISC test below.
	 * TODO: Maintain a hash table of ethernet addresses other than
	 * ether_dhost which may be active on this ifp.
	 */
	if (ifp->if_carp && (*carp_forus_p)(ifp, eh->ether_dhost)) {
		m->m_flags &= ~M_PROMISC;
	} else
#endif
	{
		/*
		 * If the frame received was not for our MAC address, set the
		 * M_PROMISC flag on the mbuf chain. The frame may need to
		 * be seen by the rest of the Ethernet input path in case of
		 * re-entry (e.g. bridge, vlan, netgraph) but should not be
		 * seen by upper protocol layers.
		 */
		if (!ETHER_IS_MULTICAST(eh->ether_dhost) &&
		    bcmp(IF_LLADDR(ifp), eh->ether_dhost, ETHER_ADDR_LEN) != 0)
			m->m_flags |= M_PROMISC;
	}

	ether_demux(ifp, m);
	CURVNET_RESTORE();
}

/*
 * Ethernet input dispatch; by default, direct dispatch here regardless of
 * global configuration.  However, if RSS is enabled, hook up RSS affinity
 * so that when deferred or hybrid dispatch is enabled, we can redistribute
 * load based on RSS.
 *
 * XXXRW: Would be nice if the ifnet passed up a flag indicating whether or
 * not it had already done work distribution via multi-queue.  Then we could
 * direct dispatch in the event load balancing was already complete and
 * handle the case of interfaces with different capabilities better.
 *
 * XXXRW: Sort of want an M_DISTRIBUTED flag to avoid multiple distributions
 * at multiple layers?
 *
 * XXXRW: For now, enable all this only if RSS is compiled in, although it
 * works fine without RSS.  Need to characterise the performance overhead
 * of the detour through the netisr code in the event the result is always
 * direct dispatch.
 */
static void
ether_nh_input(struct mbuf *m)
{

	M_ASSERTPKTHDR(m);
	KASSERT(m->m_pkthdr.rcvif != NULL,
	    ("%s: NULL interface pointer", __func__));
	ether_input_internal(m->m_pkthdr.rcvif, m);
}

static struct netisr_handler	ether_nh = {
	.nh_name = "ether",
	.nh_handler = ether_nh_input,
	.nh_proto = NETISR_ETHER,
#ifdef RSS
	.nh_policy = NETISR_POLICY_CPU,
	.nh_dispatch = NETISR_DISPATCH_DIRECT,
	.nh_m2cpuid = rss_m2cpuid,
#else
	.nh_policy = NETISR_POLICY_SOURCE,
	.nh_dispatch = NETISR_DISPATCH_DIRECT,
#endif
};

static void
ether_init(__unused void *arg)
{

	netisr_register(&ether_nh);
}
SYSINIT(ether, SI_SUB_INIT_IF, SI_ORDER_ANY, ether_init, NULL);

static void
vnet_ether_init(__unused void *arg)
{
	int i;

	/* Initialize packet filter hooks. */
	V_link_pfil_hook.ph_type = PFIL_TYPE_AF;
	V_link_pfil_hook.ph_af = AF_LINK;
	if ((i = pfil_head_register(&V_link_pfil_hook)) != 0)
		printf("%s: WARNING: unable to register pfil link hook, "
			"error %d\n", __func__, i);
<<<<<<< HEAD
	netisr_register_vnet(&ether_nh);
=======
#ifdef VIMAGE
	netisr_register_vnet(&ether_nh);
#endif
>>>>>>> 69cdb213
}
VNET_SYSINIT(vnet_ether_init, SI_SUB_PROTO_IF, SI_ORDER_ANY,
    vnet_ether_init, NULL);
 
#ifdef VIMAGE
static void
vnet_ether_pfil_destroy(__unused void *arg)
{
	int i;

	if ((i = pfil_head_unregister(&V_link_pfil_hook)) != 0)
		printf("%s: WARNING: unable to unregister pfil link hook, "
			"error %d\n", __func__, i);
}
VNET_SYSUNINIT(vnet_ether_pfil_uninit, SI_SUB_PROTO_PFIL, SI_ORDER_ANY,
    vnet_ether_pfil_destroy, NULL);
<<<<<<< HEAD
=======

static void
vnet_ether_destroy(__unused void *arg)
{

	netisr_unregister_vnet(&ether_nh);
}
VNET_SYSUNINIT(vnet_ether_uninit, SI_SUB_PROTO_IF, SI_ORDER_ANY,
    vnet_ether_destroy, NULL);
#endif
>>>>>>> 69cdb213

static void
vnet_ether_destroy(__unused void *arg)
{

	netisr_unregister_vnet(&ether_nh);
}
VNET_SYSUNINIT(vnet_ether_uninit, SI_SUB_PROTO_IF, SI_ORDER_ANY,
    vnet_ether_destroy, NULL);

static void
ether_input(struct ifnet *ifp, struct mbuf *m)
{

	struct mbuf *mn;

	/*
	 * The drivers are allowed to pass in a chain of packets linked with
	 * m_nextpkt. We split them up into separate packets here and pass
	 * them up. This allows the drivers to amortize the receive lock.
	 */
	while (m) {
		mn = m->m_nextpkt;
		m->m_nextpkt = NULL;

		/*
		 * We will rely on rcvif being set properly in the deferred context,
		 * so assert it is correct here.
		 */
<<<<<<< HEAD
		KASSERT(m->m_pkthdr.rcvif == ifp, ("%s: ifnet mismatch m %p "
		    "rcvif %p ifp %p", __func__, m, m->m_pkthdr.rcvif, ifp));
=======
		KASSERT(m->m_pkthdr.rcvif == ifp, ("%s: ifnet mismatch", __func__));
>>>>>>> 69cdb213
		CURVNET_SET_QUIET(ifp->if_vnet);
		netisr_dispatch(NETISR_ETHER, m);
		CURVNET_RESTORE();
		m = mn;
	}
}

/*
 * Upper layer processing for a received Ethernet packet.
 */
void
ether_demux(struct ifnet *ifp, struct mbuf *m)
{
	struct ether_header *eh;
	int i, isr;
	u_short ether_type;

	KASSERT(ifp != NULL, ("%s: NULL interface pointer", __func__));

	/* Do not grab PROMISC frames in case we are re-entered. */
	if (PFIL_HOOKED(&V_link_pfil_hook) && !(m->m_flags & M_PROMISC)) {
		i = pfil_run_hooks(&V_link_pfil_hook, &m, ifp, PFIL_IN, NULL);

		if (i != 0 || m == NULL)
			return;
	}

	eh = mtod(m, struct ether_header *);
	ether_type = ntohs(eh->ether_type);

	/*
	 * If this frame has a VLAN tag other than 0, call vlan_input()
	 * if its module is loaded. Otherwise, drop.
	 */
	if ((m->m_flags & M_VLANTAG) &&
	    EVL_VLANOFTAG(m->m_pkthdr.ether_vtag) != 0) {
		if (ifp->if_vlantrunk == NULL) {
			if_inc_counter(ifp, IFCOUNTER_NOPROTO, 1);
			m_freem(m);
			return;
		}
		KASSERT(vlan_input_p != NULL,("%s: VLAN not loaded!",
		    __func__));
		/* Clear before possibly re-entering ether_input(). */
		m->m_flags &= ~M_PROMISC;
		(*vlan_input_p)(ifp, m);
		return;
	}

	/*
	 * Pass promiscuously received frames to the upper layer if the user
	 * requested this by setting IFF_PPROMISC. Otherwise, drop them.
	 */
	if ((ifp->if_flags & IFF_PPROMISC) == 0 && (m->m_flags & M_PROMISC)) {
		m_freem(m);
		return;
	}

	/*
	 * Reset layer specific mbuf flags to avoid confusing upper layers.
	 * Strip off Ethernet header.
	 */
	m->m_flags &= ~M_VLANTAG;
	m_clrprotoflags(m);
	m_adj(m, ETHER_HDR_LEN);

	/*
	 * Dispatch frame to upper layer.
	 */
	switch (ether_type) {
#ifdef INET
	case ETHERTYPE_IP:
		isr = NETISR_IP;
		break;

	case ETHERTYPE_ARP:
		if (ifp->if_flags & IFF_NOARP) {
			/* Discard packet if ARP is disabled on interface */
			m_freem(m);
			return;
		}
		isr = NETISR_ARP;
		break;
#endif
#ifdef INET6
	case ETHERTYPE_IPV6:
		isr = NETISR_IPV6;
		break;
#endif
	default:
		goto discard;
	}
	netisr_dispatch(isr, m);
	return;

discard:
	/*
	 * Packet is to be discarded.  If netgraph is present,
	 * hand the packet to it for last chance processing;
	 * otherwise dispose of it.
	 */
	if (ifp->if_l2com != NULL) {
		KASSERT(ng_ether_input_orphan_p != NULL,
		    ("ng_ether_input_orphan_p is NULL"));
		/*
		 * Put back the ethernet header so netgraph has a
		 * consistent view of inbound packets.
		 */
		M_PREPEND(m, ETHER_HDR_LEN, M_NOWAIT);
		(*ng_ether_input_orphan_p)(ifp, m);
		return;
	}
	m_freem(m);
}

/*
 * Convert Ethernet address to printable (loggable) representation.
 * This routine is for compatibility; it's better to just use
 *
 *	printf("%6D", <pointer to address>, ":");
 *
 * since there's no static buffer involved.
 */
char *
ether_sprintf(const u_char *ap)
{
	static char etherbuf[18];
	snprintf(etherbuf, sizeof (etherbuf), "%6D", ap, ":");
	return (etherbuf);
}

/*
 * Perform common duties while attaching to interface list
 */
void
ether_ifattach(struct ifnet *ifp, const u_int8_t *lla)
{
	int i;
	struct ifaddr *ifa;
	struct sockaddr_dl *sdl;

	ifp->if_addrlen = ETHER_ADDR_LEN;
	ifp->if_hdrlen = ETHER_HDR_LEN;
	if_attach(ifp);
	ifp->if_mtu = ETHERMTU;
	ifp->if_output = ether_output;
	ifp->if_input = ether_input;
	ifp->if_resolvemulti = ether_resolvemulti;
	ifp->if_requestencap = ether_requestencap;
#ifdef VIMAGE
	ifp->if_reassign = ether_reassign;
#endif
	if (ifp->if_baudrate == 0)
		ifp->if_baudrate = IF_Mbps(10);		/* just a default */
	ifp->if_broadcastaddr = etherbroadcastaddr;

	ifa = ifp->if_addr;
	KASSERT(ifa != NULL, ("%s: no lladdr!\n", __func__));
	sdl = (struct sockaddr_dl *)ifa->ifa_addr;
	sdl->sdl_type = IFT_ETHER;
	sdl->sdl_alen = ifp->if_addrlen;
	bcopy(lla, LLADDR(sdl), ifp->if_addrlen);

	bpfattach(ifp, DLT_EN10MB, ETHER_HDR_LEN);
	if (ng_ether_attach_p != NULL)
		(*ng_ether_attach_p)(ifp);

	/* Announce Ethernet MAC address if non-zero. */
	for (i = 0; i < ifp->if_addrlen; i++)
		if (lla[i] != 0)
			break; 
	if (i != ifp->if_addrlen)
		if_printf(ifp, "Ethernet address: %6D\n", lla, ":");

	uuid_ether_add(LLADDR(sdl));
}

/*
 * Perform common duties while detaching an Ethernet interface
 */
void
ether_ifdetach(struct ifnet *ifp)
{
	struct sockaddr_dl *sdl;

	sdl = (struct sockaddr_dl *)(ifp->if_addr->ifa_addr);
	uuid_ether_del(LLADDR(sdl));

	if (ifp->if_l2com != NULL) {
		KASSERT(ng_ether_detach_p != NULL,
		    ("ng_ether_detach_p is NULL"));
		(*ng_ether_detach_p)(ifp);
	}

	bpfdetach(ifp);
	if_detach(ifp);
}

#ifdef VIMAGE
void
ether_reassign(struct ifnet *ifp, struct vnet *new_vnet, char *unused __unused)
{

	if (ifp->if_l2com != NULL) {
		KASSERT(ng_ether_detach_p != NULL,
		    ("ng_ether_detach_p is NULL"));
		(*ng_ether_detach_p)(ifp);
	}

	if (ng_ether_attach_p != NULL) {
		CURVNET_SET_QUIET(new_vnet);
		(*ng_ether_attach_p)(ifp);
		CURVNET_RESTORE();
	}
}
#endif

SYSCTL_DECL(_net_link);
SYSCTL_NODE(_net_link, IFT_ETHER, ether, CTLFLAG_RW, 0, "Ethernet");

#if 0
/*
 * This is for reference.  We have a table-driven version
 * of the little-endian crc32 generator, which is faster
 * than the double-loop.
 */
uint32_t
ether_crc32_le(const uint8_t *buf, size_t len)
{
	size_t i;
	uint32_t crc;
	int bit;
	uint8_t data;

	crc = 0xffffffff;	/* initial value */

	for (i = 0; i < len; i++) {
		for (data = *buf++, bit = 0; bit < 8; bit++, data >>= 1) {
			carry = (crc ^ data) & 1;
			crc >>= 1;
			if (carry)
				crc = (crc ^ ETHER_CRC_POLY_LE);
		}
	}

	return (crc);
}
#else
uint32_t
ether_crc32_le(const uint8_t *buf, size_t len)
{
	static const uint32_t crctab[] = {
		0x00000000, 0x1db71064, 0x3b6e20c8, 0x26d930ac,
		0x76dc4190, 0x6b6b51f4, 0x4db26158, 0x5005713c,
		0xedb88320, 0xf00f9344, 0xd6d6a3e8, 0xcb61b38c,
		0x9b64c2b0, 0x86d3d2d4, 0xa00ae278, 0xbdbdf21c
	};
	size_t i;
	uint32_t crc;

	crc = 0xffffffff;	/* initial value */

	for (i = 0; i < len; i++) {
		crc ^= buf[i];
		crc = (crc >> 4) ^ crctab[crc & 0xf];
		crc = (crc >> 4) ^ crctab[crc & 0xf];
	}

	return (crc);
}
#endif

uint32_t
ether_crc32_be(const uint8_t *buf, size_t len)
{
	size_t i;
	uint32_t crc, carry;
	int bit;
	uint8_t data;

	crc = 0xffffffff;	/* initial value */

	for (i = 0; i < len; i++) {
		for (data = *buf++, bit = 0; bit < 8; bit++, data >>= 1) {
			carry = ((crc & 0x80000000) ? 1 : 0) ^ (data & 0x01);
			crc <<= 1;
			if (carry)
				crc = (crc ^ ETHER_CRC_POLY_BE) | carry;
		}
	}

	return (crc);
}

int
ether_ioctl(struct ifnet *ifp, u_long command, caddr_t data)
{
	struct ifaddr *ifa = (struct ifaddr *) data;
	struct ifreq *ifr = (struct ifreq *) data;
	int error = 0;

	switch (command) {
	case SIOCSIFADDR:
		ifp->if_flags |= IFF_UP;

		switch (ifa->ifa_addr->sa_family) {
#ifdef INET
		case AF_INET:
			ifp->if_init(ifp->if_softc);	/* before arpwhohas */
			arp_ifinit(ifp, ifa);
			break;
#endif
		default:
			ifp->if_init(ifp->if_softc);
			break;
		}
		break;

	case SIOCGIFADDR:
		{
			struct sockaddr *sa;

			sa = (struct sockaddr *) & ifr->ifr_data;
			bcopy(IF_LLADDR(ifp),
			      (caddr_t) sa->sa_data, ETHER_ADDR_LEN);
		}
		break;

	case SIOCSIFMTU:
		/*
		 * Set the interface MTU.
		 */
		if (ifr->ifr_mtu > ETHERMTU) {
			error = EINVAL;
		} else {
			ifp->if_mtu = ifr->ifr_mtu;
		}
		break;
	default:
		error = EINVAL;			/* XXX netbsd has ENOTTY??? */
		break;
	}
	return (error);
}

static int
ether_resolvemulti(struct ifnet *ifp, struct sockaddr **llsa,
	struct sockaddr *sa)
{
	struct sockaddr_dl *sdl;
#ifdef INET
	struct sockaddr_in *sin;
#endif
#ifdef INET6
	struct sockaddr_in6 *sin6;
#endif
	u_char *e_addr;

	switch(sa->sa_family) {
	case AF_LINK:
		/*
		 * No mapping needed. Just check that it's a valid MC address.
		 */
		sdl = (struct sockaddr_dl *)sa;
		e_addr = LLADDR(sdl);
		if (!ETHER_IS_MULTICAST(e_addr))
			return EADDRNOTAVAIL;
		*llsa = NULL;
		return 0;

#ifdef INET
	case AF_INET:
		sin = (struct sockaddr_in *)sa;
		if (!IN_MULTICAST(ntohl(sin->sin_addr.s_addr)))
			return EADDRNOTAVAIL;
		sdl = link_init_sdl(ifp, *llsa, IFT_ETHER);
		sdl->sdl_alen = ETHER_ADDR_LEN;
		e_addr = LLADDR(sdl);
		ETHER_MAP_IP_MULTICAST(&sin->sin_addr, e_addr);
		*llsa = (struct sockaddr *)sdl;
		return 0;
#endif
#ifdef INET6
	case AF_INET6:
		sin6 = (struct sockaddr_in6 *)sa;
		if (IN6_IS_ADDR_UNSPECIFIED(&sin6->sin6_addr)) {
			/*
			 * An IP6 address of 0 means listen to all
			 * of the Ethernet multicast address used for IP6.
			 * (This is used for multicast routers.)
			 */
			ifp->if_flags |= IFF_ALLMULTI;
			*llsa = NULL;
			return 0;
		}
		if (!IN6_IS_ADDR_MULTICAST(&sin6->sin6_addr))
			return EADDRNOTAVAIL;
		sdl = link_init_sdl(ifp, *llsa, IFT_ETHER);
		sdl->sdl_alen = ETHER_ADDR_LEN;
		e_addr = LLADDR(sdl);
		ETHER_MAP_IPV6_MULTICAST(&sin6->sin6_addr, e_addr);
		*llsa = (struct sockaddr *)sdl;
		return 0;
#endif

	default:
		/*
		 * Well, the text isn't quite right, but it's the name
		 * that counts...
		 */
		return EAFNOSUPPORT;
	}
}

static moduledata_t ether_mod = {
	.name = "ether",
};

void
ether_vlan_mtap(struct bpf_if *bp, struct mbuf *m, void *data, u_int dlen)
{
	struct ether_vlan_header vlan;
	struct mbuf mv, mb;

	KASSERT((m->m_flags & M_VLANTAG) != 0,
	    ("%s: vlan information not present", __func__));
	KASSERT(m->m_len >= sizeof(struct ether_header),
	    ("%s: mbuf not large enough for header", __func__));
	bcopy(mtod(m, char *), &vlan, sizeof(struct ether_header));
	vlan.evl_proto = vlan.evl_encap_proto;
	vlan.evl_encap_proto = htons(ETHERTYPE_VLAN);
	vlan.evl_tag = htons(m->m_pkthdr.ether_vtag);
	m->m_len -= sizeof(struct ether_header);
	m->m_data += sizeof(struct ether_header);
	/*
	 * If a data link has been supplied by the caller, then we will need to
	 * re-create a stack allocated mbuf chain with the following structure:
	 *
	 * (1) mbuf #1 will contain the supplied data link
	 * (2) mbuf #2 will contain the vlan header
	 * (3) mbuf #3 will contain the original mbuf's packet data
	 *
	 * Otherwise, submit the packet and vlan header via bpf_mtap2().
	 */
	if (data != NULL) {
		mv.m_next = m;
		mv.m_data = (caddr_t)&vlan;
		mv.m_len = sizeof(vlan);
		mb.m_next = &mv;
		mb.m_data = data;
		mb.m_len = dlen;
		bpf_mtap(bp, &mb);
	} else
		bpf_mtap2(bp, &vlan, sizeof(vlan), m);
	m->m_len += sizeof(struct ether_header);
	m->m_data -= sizeof(struct ether_header);
}

struct mbuf *
ether_vlanencap(struct mbuf *m, uint16_t tag)
{
	struct ether_vlan_header *evl;

	M_PREPEND(m, ETHER_VLAN_ENCAP_LEN, M_NOWAIT);
	if (m == NULL)
		return (NULL);
	/* M_PREPEND takes care of m_len, m_pkthdr.len for us */

	if (m->m_len < sizeof(*evl)) {
		m = m_pullup(m, sizeof(*evl));
		if (m == NULL)
			return (NULL);
	}

	/*
	 * Transform the Ethernet header into an Ethernet header
	 * with 802.1Q encapsulation.
	 */
	evl = mtod(m, struct ether_vlan_header *);
	bcopy((char *)evl + ETHER_VLAN_ENCAP_LEN,
	    (char *)evl, ETHER_HDR_LEN - ETHER_TYPE_LEN);
	evl->evl_encap_proto = htons(ETHERTYPE_VLAN);
	evl->evl_tag = htons(tag);
	return (m);
}

DECLARE_MODULE(ether, ether_mod, SI_SUB_INIT_IF, SI_ORDER_ANY);
MODULE_VERSION(ether, 1);<|MERGE_RESOLUTION|>--- conflicted
+++ resolved
@@ -702,13 +702,9 @@
 	if ((i = pfil_head_register(&V_link_pfil_hook)) != 0)
 		printf("%s: WARNING: unable to register pfil link hook, "
 			"error %d\n", __func__, i);
-<<<<<<< HEAD
-	netisr_register_vnet(&ether_nh);
-=======
 #ifdef VIMAGE
 	netisr_register_vnet(&ether_nh);
 #endif
->>>>>>> 69cdb213
 }
 VNET_SYSINIT(vnet_ether_init, SI_SUB_PROTO_IF, SI_ORDER_ANY,
     vnet_ether_init, NULL);
@@ -725,8 +721,6 @@
 }
 VNET_SYSUNINIT(vnet_ether_pfil_uninit, SI_SUB_PROTO_PFIL, SI_ORDER_ANY,
     vnet_ether_pfil_destroy, NULL);
-<<<<<<< HEAD
-=======
 
 static void
 vnet_ether_destroy(__unused void *arg)
@@ -737,16 +731,6 @@
 VNET_SYSUNINIT(vnet_ether_uninit, SI_SUB_PROTO_IF, SI_ORDER_ANY,
     vnet_ether_destroy, NULL);
 #endif
->>>>>>> 69cdb213
-
-static void
-vnet_ether_destroy(__unused void *arg)
-{
-
-	netisr_unregister_vnet(&ether_nh);
-}
-VNET_SYSUNINIT(vnet_ether_uninit, SI_SUB_PROTO_IF, SI_ORDER_ANY,
-    vnet_ether_destroy, NULL);
 
 static void
 ether_input(struct ifnet *ifp, struct mbuf *m)
@@ -767,12 +751,9 @@
 		 * We will rely on rcvif being set properly in the deferred context,
 		 * so assert it is correct here.
 		 */
-<<<<<<< HEAD
 		KASSERT(m->m_pkthdr.rcvif == ifp, ("%s: ifnet mismatch m %p "
 		    "rcvif %p ifp %p", __func__, m, m->m_pkthdr.rcvif, ifp));
-=======
-		KASSERT(m->m_pkthdr.rcvif == ifp, ("%s: ifnet mismatch", __func__));
->>>>>>> 69cdb213
+		CURVNET_SET_QUIET(ifp->if_vnet);
 		CURVNET_SET_QUIET(ifp->if_vnet);
 		netisr_dispatch(NETISR_ETHER, m);
 		CURVNET_RESTORE();
