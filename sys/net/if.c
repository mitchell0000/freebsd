--- conflicted
+++ resolved
@@ -161,11 +161,6 @@
 static int	ifconf(u_long, caddr_t);
 static void	if_freemulti(struct ifmultiaddr *);
 static void	if_grow(void);
-<<<<<<< HEAD
-=======
-static void	if_input_default(struct ifnet *, struct mbuf *);
-static void	if_route(struct ifnet *, int flag, int fam);
->>>>>>> fe77d708
 static int	if_setflag(struct ifnet *, int, int, int *, int);
 static void	link_rtrequest(int, struct rtentry *, struct rt_addrinfo *);
 static int	if_rtdel(struct radix_node *, void *);
@@ -783,85 +778,6 @@
 	getmicrotime(&ifp->if_lastchange);
 	ifp->if_epoch = time_uptime;
 
-<<<<<<< HEAD
-=======
-	KASSERT((ifp->if_transmit == NULL && ifp->if_qflush == NULL) ||
-	    (ifp->if_transmit != NULL && ifp->if_qflush != NULL),
-	    ("transmit and qflush must both either be set or both be NULL"));
-	if (ifp->if_transmit == NULL) {
-		ifp->if_transmit = if_transmit;
-		ifp->if_qflush = if_qflush;
-	}
-	if (ifp->if_input == NULL)
-		ifp->if_input = if_input_default;
-
-	if (!vmove) {
-#ifdef MAC
-		mac_ifnet_create(ifp);
-#endif
-
-		/*
-		 * Create a Link Level name for this device.
-		 */
-		namelen = strlen(ifp->if_xname);
-		/*
-		 * Always save enough space for any possiable name so we
-		 * can do a rename in place later.
-		 */
-		masklen = offsetof(struct sockaddr_dl, sdl_data[0]) + IFNAMSIZ;
-		socksize = masklen + ifp->if_addrlen;
-		if (socksize < sizeof(*sdl))
-			socksize = sizeof(*sdl);
-		socksize = roundup2(socksize, sizeof(long));
-		ifasize = sizeof(*ifa) + 2 * socksize;
-		ifa = ifa_alloc(ifasize, M_WAITOK);
-		sdl = (struct sockaddr_dl *)(ifa + 1);
-		sdl->sdl_len = socksize;
-		sdl->sdl_family = AF_LINK;
-		bcopy(ifp->if_xname, sdl->sdl_data, namelen);
-		sdl->sdl_nlen = namelen;
-		sdl->sdl_index = ifp->if_index;
-		sdl->sdl_type = ifp->if_type;
-		ifp->if_addr = ifa;
-		ifa->ifa_ifp = ifp;
-		ifa->ifa_rtrequest = link_rtrequest;
-		ifa->ifa_addr = (struct sockaddr *)sdl;
-		sdl = (struct sockaddr_dl *)(socksize + (caddr_t)sdl);
-		ifa->ifa_netmask = (struct sockaddr *)sdl;
-		sdl->sdl_len = masklen;
-		while (namelen != 0)
-			sdl->sdl_data[--namelen] = 0xff;
-		TAILQ_INSERT_HEAD(&ifp->if_addrhead, ifa, ifa_link);
-		/* Reliably crash if used uninitialized. */
-		ifp->if_broadcastaddr = NULL;
-
-#if defined(INET) || defined(INET6)
-		/* Use defaults for TSO, if nothing is set */
-		if (ifp->if_hw_tsomax == 0 &&
-		    ifp->if_hw_tsomaxsegcount == 0 &&
-		    ifp->if_hw_tsomaxsegsize == 0) {
-			/*
-			 * The TSO defaults needs to be such that an
-			 * NFS mbuf list of 35 mbufs totalling just
-			 * below 64K works and that a chain of mbufs
-			 * can be defragged into at most 32 segments:
-			 */
-			ifp->if_hw_tsomax = min(IP_MAXPACKET, (32 * MCLBYTES) -
-			    (ETHER_HDR_LEN + ETHER_VLAN_ENCAP_LEN));
-			ifp->if_hw_tsomaxsegcount = 35;
-			ifp->if_hw_tsomaxsegsize = 2048;	/* 2K */
-
-			/* XXX some drivers set IFCAP_TSO after ethernet attach */
-			if (ifp->if_capabilities & IFCAP_TSO) {
-				if_printf(ifp, "Using defaults for TSO: %u/%u/%u\n",
-				    ifp->if_hw_tsomax,
-				    ifp->if_hw_tsomaxsegcount,
-				    ifp->if_hw_tsomaxsegsize);
-			}
-		}
-#endif
-	}
->>>>>>> fe77d708
 #ifdef VIMAGE
 	/*
 	 * Update the interface index in the link layer address
@@ -1618,6 +1534,8 @@
 		return (ifp->if_bpf);
 	case IF_NAME:
 		return (ifp->if_xname);
+	case IF_VLAN:
+		return (ifp->if_vlantrunk);
 	default:
 		panic("%s: unknown feature %d", __func__, f);
 	};
@@ -3597,50 +3515,6 @@
  * Methods for drivers to access interface unicast and multicast
  * addresses.  Driver do not know 'struct ifaddr' neither 'struct ifmultiaddr'.
  */
-<<<<<<< HEAD
-=======
-static int
-if_transmit(struct ifnet *ifp, struct mbuf *m)
-{
-	int error;
-
-	IFQ_HANDOFF(ifp, m, error);
-	return (error);
-}
-
-static void
-if_input_default(struct ifnet *ifp __unused, struct mbuf *m)
-{
-
-	m_freem(m);
-}
-
-int
-if_handoff(struct ifqueue *ifq, struct mbuf *m, struct ifnet *ifp, int adjust)
-{
-	int active = 0;
-
-	IF_LOCK(ifq);
-	if (_IF_QFULL(ifq)) {
-		IF_UNLOCK(ifq);
-		if_inc_counter(ifp, IFCOUNTER_OQDROPS, 1);
-		m_freem(m);
-		return (0);
-	}
-	if (ifp != NULL) {
-		if_inc_counter(ifp, IFCOUNTER_OBYTES, m->m_pkthdr.len + adjust);
-		if (m->m_flags & (M_BCAST|M_MCAST))
-			if_inc_counter(ifp, IFCOUNTER_OMCASTS, 1);
-		active = ifp->if_drv_flags & IFF_DRV_OACTIVE;
-	}
-	_IF_ENQUEUE(ifq, m);
-	IF_UNLOCK(ifq);
-	if (ifp != NULL && !active)
-		(*(ifp)->if_start)(ifp);
-	return (1);
-}
-
->>>>>>> fe77d708
 void
 if_foreach_addr(if_t ifp, ifaddr_cb_t cb, void *cb_arg)
 {
