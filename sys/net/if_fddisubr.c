/*-
 * Copyright (c) 1995, 1996
 *	Matt Thomas <matt@3am-software.com>.  All rights reserved.
 * Copyright (c) 1982, 1989, 1993
 *	The Regents of the University of California.  All rights reserved.
 *
 * Redistribution and use in source and binary forms, with or without
 * modification, are permitted provided that the following conditions
 * are met:
 * 1. Redistributions of source code must retain the above copyright
 *    notice, this list of conditions and the following disclaimer.
 * 2. Redistributions in binary form must reproduce the above copyright
 *    notice, this list of conditions and the following disclaimer in the
 *    documentation and/or other materials provided with the distribution.
 * 3. All advertising materials mentioning features or use of this software
 *    must display the following acknowledgement:
 *	This product includes software developed by the University of
 *	California, Berkeley and its contributors.
 * 4. Neither the name of the University nor the names of its contributors
 *    may be used to endorse or promote products derived from this software
 *    without specific prior written permission.
 *
 * THIS SOFTWARE IS PROVIDED BY THE REGENTS AND CONTRIBUTORS ``AS IS'' AND
 * ANY EXPRESS OR IMPLIED WARRANTIES, INCLUDING, BUT NOT LIMITED TO, THE
 * IMPLIED WARRANTIES OF MERCHANTABILITY AND FITNESS FOR A PARTICULAR PURPOSE
 * ARE DISCLAIMED.  IN NO EVENT SHALL THE REGENTS OR CONTRIBUTORS BE LIABLE
 * FOR ANY DIRECT, INDIRECT, INCIDENTAL, SPECIAL, EXEMPLARY, OR CONSEQUENTIAL
 * DAMAGES (INCLUDING, BUT NOT LIMITED TO, PROCUREMENT OF SUBSTITUTE GOODS
 * OR SERVICES; LOSS OF USE, DATA, OR PROFITS; OR BUSINESS INTERRUPTION)
 * HOWEVER CAUSED AND ON ANY THEORY OF LIABILITY, WHETHER IN CONTRACT, STRICT
 * LIABILITY, OR TORT (INCLUDING NEGLIGENCE OR OTHERWISE) ARISING IN ANY WAY
 * OUT OF THE USE OF THIS SOFTWARE, EVEN IF ADVISED OF THE POSSIBILITY OF
 * SUCH DAMAGE.
 *
 *	from: if_ethersubr.c,v 1.5 1994/12/13 22:31:45 wollman Exp
 * $FreeBSD$
 */

#include "opt_inet.h"
#include "opt_inet6.h"

#include <sys/param.h>
#include <sys/systm.h>
#include <sys/kernel.h>
#include <sys/malloc.h>
#include <sys/mbuf.h>
#include <sys/module.h>
#include <sys/socket.h>
#include <sys/sockio.h>

#include <net/if.h>
#include <net/if_var.h>
#include <net/if_dl.h>
#include <net/if_llc.h>
#include <net/if_types.h>
#include <net/if_llatbl.h>

#include <net/ethernet.h>
#include <net/netisr.h>
#include <net/route.h>
#include <net/bpf.h>
#include <net/fddi.h>

#if defined(INET) || defined(INET6)
#include <netinet/in.h>
#include <netinet/in_var.h>
#include <netinet/if_ether.h>
#endif
#ifdef INET6
#include <netinet6/nd6.h>
#endif

#ifdef DECNET
#include <netdnet/dn.h>
#endif

#include <security/mac/mac_framework.h>

static const u_char fddibroadcastaddr[FDDI_ADDR_LEN] =
			{ 0xff, 0xff, 0xff, 0xff, 0xff, 0xff };

static int fddi_resolvemulti(struct ifnet *, struct sockaddr **,
			      struct sockaddr *);
static int fddi_output(struct ifnet *, struct mbuf *, const struct sockaddr *,
		       struct nhop_info *); 
static void fddi_input(struct ifnet *ifp, struct mbuf *m);

#define	senderr(e)	do { error = (e); goto bad; } while (0)

/*
 * FDDI output routine.
 * Encapsulate a packet of type family for the local net.
 * Use trailer local net encapsulation if enough data in first
 * packet leaves a multiple of 512 bytes of data in remainder.
 */
static int
fddi_output(struct ifnet *ifp, struct mbuf *m, const struct sockaddr *dst,
	struct nhop_info *ni)
{
	u_int16_t type;
	int loop_copy = 0, error = 0, hdrcmplt = 0;
 	u_char esrc[FDDI_ADDR_LEN], edst[FDDI_ADDR_LEN];
	struct fddi_header *fh;
#ifdef INET
	int is_gw;
#endif

#ifdef MAC
	error = mac_ifnet_check_transmit(ifp, m);
	if (error)
		senderr(error);
#endif

	if (ifp->if_flags & IFF_MONITOR)
		senderr(ENETDOWN);
	if (!((ifp->if_flags & IFF_UP) &&
	    (ifp->if_drv_flags & IFF_DRV_RUNNING)))
		senderr(ENETDOWN);
	getmicrotime(&ifp->if_lastchange);

	switch (dst->sa_family) {
#ifdef INET
	case AF_INET: {
<<<<<<< HEAD
		/* XXX: Pass is_gw flag */
		error = arpresolve(ifp, NULL, m, dst, edst, &lle);
=======
		is_gw = 0;
		if (ro != NULL && ro->ro_rt != NULL &&
		    (ro->ro_rt->rt_flags & RTF_GATEWAY) != 0)
			is_gw = 1;
		error = arpresolve(ifp, is_gw, m, dst, edst, NULL);
>>>>>>> 3e18aeb7
		if (error)
			return (error == EWOULDBLOCK ? 0 : error);
		type = htons(ETHERTYPE_IP);
		break;
	}
	case AF_ARP:
	{
		struct arphdr *ah;
		ah = mtod(m, struct arphdr *);
		ah->ar_hrd = htons(ARPHRD_ETHER);

		loop_copy = -1; /* if this is for us, don't do it */

		switch (ntohs(ah->ar_op)) {
		case ARPOP_REVREQUEST:
		case ARPOP_REVREPLY:
			type = htons(ETHERTYPE_REVARP);
			break;
		case ARPOP_REQUEST:
		case ARPOP_REPLY:
		default:
			type = htons(ETHERTYPE_ARP);
			break;
		}

		if (m->m_flags & M_BCAST)
			bcopy(ifp->if_broadcastaddr, edst, FDDI_ADDR_LEN);
                else
			bcopy(ar_tha(ah), edst, FDDI_ADDR_LEN);

	}
	break;
#endif /* INET */
#ifdef INET6
	case AF_INET6:
		error = nd6_storelladdr(ifp, m, dst, (u_char *)edst, NULL);
		if (error)
			return (error); /* Something bad happened */
		type = htons(ETHERTYPE_IPV6);
		break;
#endif /* INET6 */
	case pseudo_AF_HDRCMPLT:
	{
		const struct ether_header *eh;

		hdrcmplt = 1;
		eh = (const struct ether_header *)dst->sa_data;
		bcopy(eh->ether_shost, esrc, FDDI_ADDR_LEN);
		/* FALLTHROUGH */
	}

	case AF_UNSPEC:
	{
		const struct ether_header *eh;

		loop_copy = -1;
		eh = (const struct ether_header *)dst->sa_data;
		bcopy(eh->ether_dhost, edst, FDDI_ADDR_LEN);
		if (*edst & 1)
			m->m_flags |= (M_BCAST|M_MCAST);
		type = eh->ether_type;
		break;
	}

	case AF_IMPLINK:
	{
		fh = mtod(m, struct fddi_header *);
		error = EPROTONOSUPPORT;
		switch (fh->fddi_fc & (FDDIFC_C|FDDIFC_L|FDDIFC_F)) {
			case FDDIFC_LLC_ASYNC: {
				/* legal priorities are 0 through 7 */
				if ((fh->fddi_fc & FDDIFC_Z) > 7)
			        	goto bad;
				break;
			}
			case FDDIFC_LLC_SYNC: {
				/* FDDIFC_Z bits reserved, must be zero */
				if (fh->fddi_fc & FDDIFC_Z)
					goto bad;
				break;
			}
			case FDDIFC_SMT: {
				/* FDDIFC_Z bits must be non zero */
				if ((fh->fddi_fc & FDDIFC_Z) == 0)
					goto bad;
				break;
			}
			default: {
				/* anything else is too dangerous */
               	 		goto bad;
			}
		}
		error = 0;
		if (fh->fddi_dhost[0] & 1)
			m->m_flags |= (M_BCAST|M_MCAST);
		goto queue_it;
	}
	default:
		if_printf(ifp, "can't handle af%d\n", dst->sa_family);
		senderr(EAFNOSUPPORT);
	}

	/*
	 * Add LLC header.
	 */
	if (type != 0) {
		struct llc *l;
		M_PREPEND(m, LLC_SNAPFRAMELEN, M_NOWAIT);
		if (m == 0)
			senderr(ENOBUFS);
		l = mtod(m, struct llc *);
		l->llc_control = LLC_UI;
		l->llc_dsap = l->llc_ssap = LLC_SNAP_LSAP;
		l->llc_snap.org_code[0] =
			l->llc_snap.org_code[1] =
			l->llc_snap.org_code[2] = 0;
		l->llc_snap.ether_type = htons(type);
	}

	/*
	 * Add local net header.  If no space in first mbuf,
	 * allocate another.
	 */
	M_PREPEND(m, FDDI_HDR_LEN, M_NOWAIT);
	if (m == 0)
		senderr(ENOBUFS);
	fh = mtod(m, struct fddi_header *);
	fh->fddi_fc = FDDIFC_LLC_ASYNC|FDDIFC_LLC_PRIO4;
	bcopy((caddr_t)edst, (caddr_t)fh->fddi_dhost, FDDI_ADDR_LEN);
  queue_it:
	if (hdrcmplt)
		bcopy((caddr_t)esrc, (caddr_t)fh->fddi_shost, FDDI_ADDR_LEN);
	else
		bcopy(IF_LLADDR(ifp), (caddr_t)fh->fddi_shost,
			FDDI_ADDR_LEN);

	/*
	 * If a simplex interface, and the packet is being sent to our
	 * Ethernet address or a broadcast address, loopback a copy.
	 * XXX To make a simplex device behave exactly like a duplex
	 * device, we should copy in the case of sending to our own
	 * ethernet address (thus letting the original actually appear
	 * on the wire). However, we don't do that here for security
	 * reasons and compatibility with the original behavior.
	 */
	if ((ifp->if_flags & IFF_SIMPLEX) && (loop_copy != -1)) {
		if ((m->m_flags & M_BCAST) || (loop_copy > 0)) {
			struct mbuf *n;
			n = m_copy(m, 0, (int)M_COPYALL);
			(void) if_simloop(ifp, n, dst->sa_family,
					  FDDI_HDR_LEN);
	     	} else if (bcmp(fh->fddi_dhost, fh->fddi_shost,
				FDDI_ADDR_LEN) == 0) {
			(void) if_simloop(ifp, m, dst->sa_family,
					  FDDI_HDR_LEN);
			return (0);	/* XXX */
		}
	}

	error = (ifp->if_transmit)(ifp, m);
	if (error)
		if_inc_counter(ifp, IFCOUNTER_OERRORS, 1);

	return (error);

bad:
	if_inc_counter(ifp, IFCOUNTER_OERRORS, 1);
	if (m)
		m_freem(m);
	return (error);
}

/*
 * Process a received FDDI packet.
 */
static void
fddi_input(ifp, m)
	struct ifnet *ifp;
	struct mbuf *m;
{
	int isr;
	struct llc *l;
	struct fddi_header *fh;

	/*
	 * Do consistency checks to verify assumptions
	 * made by code past this point.
	 */
	if ((m->m_flags & M_PKTHDR) == 0) {
		if_printf(ifp, "discard frame w/o packet header\n");
		if_inc_counter(ifp, IFCOUNTER_IERRORS, 1);
		m_freem(m);
		return;
	}
	if (m->m_pkthdr.rcvif == NULL) {
		if_printf(ifp, "discard frame w/o interface pointer\n");
		if_inc_counter(ifp, IFCOUNTER_IERRORS, 1);
		m_freem(m);
		return;
        }

	m = m_pullup(m, FDDI_HDR_LEN);
	if (m == NULL) {
		if_inc_counter(ifp, IFCOUNTER_IERRORS, 1);
		goto dropanyway;
	}
	fh = mtod(m, struct fddi_header *);

	/*
	 * Discard packet if interface is not up.
	 */
	if (!((ifp->if_flags & IFF_UP) &&
	    (ifp->if_drv_flags & IFF_DRV_RUNNING)))
		goto dropanyway;

	/*
	 * Give bpf a chance at the packet.
	 */
	BPF_MTAP(ifp, m);

	/*
	 * Interface marked for monitoring; discard packet.
	 */
	if (ifp->if_flags & IFF_MONITOR) {
		m_freem(m);
		return;
	}

#ifdef MAC
	mac_ifnet_create_mbuf(ifp, m);
#endif

	/*
	 * Update interface statistics.
	 */
	if_inc_counter(ifp, IFCOUNTER_IBYTES, m->m_pkthdr.len);
	getmicrotime(&ifp->if_lastchange);

	/*
	 * Discard non local unicast packets when interface
	 * is in promiscuous mode.
	 */
	if ((ifp->if_flags & IFF_PROMISC) && ((fh->fddi_dhost[0] & 1) == 0) &&
	    (bcmp(IF_LLADDR(ifp), (caddr_t)fh->fddi_dhost,
	     FDDI_ADDR_LEN) != 0))
		goto dropanyway;

	/*
	 * Set mbuf flags for bcast/mcast.
	 */
	if (fh->fddi_dhost[0] & 1) {
		if (bcmp(ifp->if_broadcastaddr, fh->fddi_dhost,
		    FDDI_ADDR_LEN) == 0)
			m->m_flags |= M_BCAST;
		else
			m->m_flags |= M_MCAST;
		if_inc_counter(ifp, IFCOUNTER_IMCASTS, 1);
	}

#ifdef M_LINK0
	/*
	 * If this has a LLC priority of 0, then mark it so upper
	 * layers have a hint that it really came via a FDDI/Ethernet
	 * bridge.
	 */
	if ((fh->fddi_fc & FDDIFC_LLC_PRIO7) == FDDIFC_LLC_PRIO0)
		m->m_flags |= M_LINK0;
#endif

	/* Strip off FDDI header. */
	m_adj(m, FDDI_HDR_LEN);

	m = m_pullup(m, LLC_SNAPFRAMELEN);
	if (m == 0) {
		if_inc_counter(ifp, IFCOUNTER_IERRORS, 1);
		goto dropanyway;
	}
	l = mtod(m, struct llc *);

	switch (l->llc_dsap) {
	case LLC_SNAP_LSAP:
	{
		u_int16_t type;
		if ((l->llc_control != LLC_UI) ||
		    (l->llc_ssap != LLC_SNAP_LSAP)) {
			if_inc_counter(ifp, IFCOUNTER_NOPROTO, 1);
			goto dropanyway;
		}
		if (l->llc_snap.org_code[0] != 0 ||
		    l->llc_snap.org_code[1] != 0 ||
		    l->llc_snap.org_code[2] != 0) {
			if_inc_counter(ifp, IFCOUNTER_NOPROTO, 1);
			goto dropanyway;
		}

		type = ntohs(l->llc_snap.ether_type);
		m_adj(m, LLC_SNAPFRAMELEN);

		switch (type) {
#ifdef INET
		case ETHERTYPE_IP:
			if ((m = ip_fastforward(m)) == NULL)
				return;
			isr = NETISR_IP;
			break;

		case ETHERTYPE_ARP:
			if (ifp->if_flags & IFF_NOARP)
				goto dropanyway;
			isr = NETISR_ARP;
			break;
#endif
#ifdef INET6
		case ETHERTYPE_IPV6:
			isr = NETISR_IPV6;
			break;
#endif
#ifdef DECNET
		case ETHERTYPE_DECNET:
			isr = NETISR_DECNET;
			break;
#endif
		default:
			/* printf("fddi_input: unknown protocol 0x%x\n", type); */
			if_inc_counter(ifp, IFCOUNTER_NOPROTO, 1);
			goto dropanyway;
		}
		break;
	}
		
	default:
		/* printf("fddi_input: unknown dsap 0x%x\n", l->llc_dsap); */
		if_inc_counter(ifp, IFCOUNTER_NOPROTO, 1);
		goto dropanyway;
	}
	M_SETFIB(m, ifp->if_fib);
	netisr_dispatch(isr, m);
	return;

dropanyway:
	if_inc_counter(ifp, IFCOUNTER_IQDROPS, 1);
	if (m)
		m_freem(m);
	return;
}

/*
 * Perform common duties while attaching to interface list
 */
void
fddi_ifattach(ifp, lla, bpf)
	struct ifnet *ifp;
	const u_int8_t *lla;
	int bpf;
{
	struct ifaddr *ifa;
	struct sockaddr_dl *sdl;

	ifp->if_type = IFT_FDDI;
	ifp->if_addrlen = FDDI_ADDR_LEN;
	ifp->if_hdrlen = 21;

	if_attach(ifp);         /* Must be called before additional assignments */

	ifp->if_mtu = FDDIMTU;
	ifp->if_output = fddi_output;
	ifp->if_input = fddi_input;
	ifp->if_resolvemulti = fddi_resolvemulti;
	ifp->if_broadcastaddr = fddibroadcastaddr;
	ifp->if_baudrate = 100000000;
#ifdef IFF_NOTRAILERS
	ifp->if_flags |= IFF_NOTRAILERS;
#endif
	ifa = ifp->if_addr;
	KASSERT(ifa != NULL, ("%s: no lladdr!\n", __func__));

	sdl = (struct sockaddr_dl *)ifa->ifa_addr;
	sdl->sdl_type = IFT_FDDI;
	sdl->sdl_alen = ifp->if_addrlen;
	bcopy(lla, LLADDR(sdl), ifp->if_addrlen);

	if (bpf)
		bpfattach(ifp, DLT_FDDI, FDDI_HDR_LEN);

	return;
}

void
fddi_ifdetach(ifp, bpf)
	struct ifnet *ifp;
	int bpf;
{
     
	if (bpf)
		bpfdetach(ifp);

	if_detach(ifp);

	return;
}

int
fddi_ioctl (ifp, command, data)
	struct ifnet *ifp;
	u_long command;
	caddr_t data;
{
	struct ifaddr *ifa;
	struct ifreq *ifr;
	int error;

	ifa = (struct ifaddr *) data;
	ifr = (struct ifreq *) data;
	error = 0;

	switch (command) {
	case SIOCSIFADDR:
		ifp->if_flags |= IFF_UP;

		switch (ifa->ifa_addr->sa_family) {
#ifdef INET
		case AF_INET:	/* before arpwhohas */
			ifp->if_init(ifp->if_softc);
			arp_ifinit(ifp, ifa);
			break;
#endif
		default:
			ifp->if_init(ifp->if_softc);
			break;
		}
		break;
	case SIOCGIFADDR: {
			struct sockaddr *sa;

			sa = (struct sockaddr *) & ifr->ifr_data;
			bcopy(IF_LLADDR(ifp),
			      (caddr_t) sa->sa_data, FDDI_ADDR_LEN);

		}
		break;
	case SIOCSIFMTU:
		/*
		 * Set the interface MTU.
		 */
		if (ifr->ifr_mtu > FDDIMTU) {
			error = EINVAL;
		} else {
			ifp->if_mtu = ifr->ifr_mtu;
		}
		break;
	default:
		error = EINVAL;
		break;
	}

	return (error);
}

static int
fddi_resolvemulti(ifp, llsa, sa)
	struct ifnet *ifp;
	struct sockaddr **llsa;
	struct sockaddr *sa;
{
	struct sockaddr_dl *sdl;
#ifdef INET
	struct sockaddr_in *sin;
#endif
#ifdef INET6
	struct sockaddr_in6 *sin6;
#endif
	u_char *e_addr;

	switch(sa->sa_family) {
	case AF_LINK:
		/*
		 * No mapping needed. Just check that it's a valid MC address.
		 */
		sdl = (struct sockaddr_dl *)sa;
		e_addr = LLADDR(sdl);
		if ((e_addr[0] & 1) != 1)
			return (EADDRNOTAVAIL);
		*llsa = 0;
		return (0);

#ifdef INET
	case AF_INET:
		sin = (struct sockaddr_in *)sa;
		if (!IN_MULTICAST(ntohl(sin->sin_addr.s_addr)))
			return (EADDRNOTAVAIL);
		sdl = link_init_sdl(ifp, *llsa, IFT_FDDI);
		sdl->sdl_nlen = 0;
		sdl->sdl_alen = FDDI_ADDR_LEN;
		sdl->sdl_slen = 0;
		e_addr = LLADDR(sdl);
		ETHER_MAP_IP_MULTICAST(&sin->sin_addr, e_addr);
		*llsa = (struct sockaddr *)sdl;
		return (0);
#endif
#ifdef INET6
	case AF_INET6:
		sin6 = (struct sockaddr_in6 *)sa;
		if (IN6_IS_ADDR_UNSPECIFIED(&sin6->sin6_addr)) {
			/*
			 * An IP6 address of 0 means listen to all
			 * of the Ethernet multicast address used for IP6.
			 * (This is used for multicast routers.)
			 */
			ifp->if_flags |= IFF_ALLMULTI;
			*llsa = 0;
			return (0);
		}
		if (!IN6_IS_ADDR_MULTICAST(&sin6->sin6_addr))
			return (EADDRNOTAVAIL);
		sdl = link_init_sdl(ifp, *llsa, IFT_FDDI);
		sdl->sdl_nlen = 0;
		sdl->sdl_alen = FDDI_ADDR_LEN;
		sdl->sdl_slen = 0;
		e_addr = LLADDR(sdl);
		ETHER_MAP_IPV6_MULTICAST(&sin6->sin6_addr, e_addr);
		*llsa = (struct sockaddr *)sdl;
		return (0);
#endif

	default:
		/*
		 * Well, the text isn't quite right, but it's the name
		 * that counts...
		 */
		return (EAFNOSUPPORT);
	}

	return (0);
}

static moduledata_t fddi_mod = {
	"fddi",	/* module name */
	NULL,	/* event handler */
	0	/* extra data */
};

DECLARE_MODULE(fddi, fddi_mod, SI_SUB_PSEUDO, SI_ORDER_ANY);
MODULE_VERSION(fddi, 1);<|MERGE_RESOLUTION|>--- conflicted
+++ resolved
@@ -121,16 +121,11 @@
 	switch (dst->sa_family) {
 #ifdef INET
 	case AF_INET: {
-<<<<<<< HEAD
-		/* XXX: Pass is_gw flag */
-		error = arpresolve(ifp, NULL, m, dst, edst, &lle);
-=======
 		is_gw = 0;
 		if (ro != NULL && ro->ro_rt != NULL &&
 		    (ro->ro_rt->rt_flags & RTF_GATEWAY) != 0)
 			is_gw = 1;
 		error = arpresolve(ifp, is_gw, m, dst, edst, NULL);
->>>>>>> 3e18aeb7
 		if (error)
 			return (error == EWOULDBLOCK ? 0 : error);
 		type = htons(ETHERTYPE_IP);
