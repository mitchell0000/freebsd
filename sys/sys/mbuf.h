/*-
 * Copyright (c) 1982, 1986, 1988, 1993
 *	The Regents of the University of California.
 * All rights reserved.
 *
 * Redistribution and use in source and binary forms, with or without
 * modification, are permitted provided that the following conditions
 * are met:
 * 1. Redistributions of source code must retain the above copyright
 *    notice, this list of conditions and the following disclaimer.
 * 2. Redistributions in binary form must reproduce the above copyright
 *    notice, this list of conditions and the following disclaimer in the
 *    documentation and/or other materials provided with the distribution.
 * 3. Neither the name of the University nor the names of its contributors
 *    may be used to endorse or promote products derived from this software
 *    without specific prior written permission.
 *
 * THIS SOFTWARE IS PROVIDED BY THE REGENTS AND CONTRIBUTORS ``AS IS'' AND
 * ANY EXPRESS OR IMPLIED WARRANTIES, INCLUDING, BUT NOT LIMITED TO, THE
 * IMPLIED WARRANTIES OF MERCHANTABILITY AND FITNESS FOR A PARTICULAR PURPOSE
 * ARE DISCLAIMED.  IN NO EVENT SHALL THE REGENTS OR CONTRIBUTORS BE LIABLE
 * FOR ANY DIRECT, INDIRECT, INCIDENTAL, SPECIAL, EXEMPLARY, OR CONSEQUENTIAL
 * DAMAGES (INCLUDING, BUT NOT LIMITED TO, PROCUREMENT OF SUBSTITUTE GOODS
 * OR SERVICES; LOSS OF USE, DATA, OR PROFITS; OR BUSINESS INTERRUPTION)
 * HOWEVER CAUSED AND ON ANY THEORY OF LIABILITY, WHETHER IN CONTRACT, STRICT
 * LIABILITY, OR TORT (INCLUDING NEGLIGENCE OR OTHERWISE) ARISING IN ANY WAY
 * OUT OF THE USE OF THIS SOFTWARE, EVEN IF ADVISED OF THE POSSIBILITY OF
 * SUCH DAMAGE.
 *
 *	@(#)mbuf.h	8.5 (Berkeley) 2/19/95
 * $FreeBSD$
 */

#ifndef _SYS_MBUF_H_
#define	_SYS_MBUF_H_

/* XXX: These includes suck. Sorry! */
#include <sys/queue.h>
#ifdef _KERNEL
#include <sys/systm.h>
#include <vm/uma.h>
#ifdef WITNESS
#include <sys/lock.h>
#endif
#endif

/*
 * Mbufs are of a single size, MSIZE (sys/param.h), which includes overhead.
 * An mbuf may add a single "mbuf cluster" of size MCLBYTES (also in
 * sys/param.h), which has no additional overhead and is used instead of the
 * internal data area; this is done when at least MINCLSIZE of data must be
 * stored.  Additionally, it is possible to allocate a separate buffer
 * externally and attach it to the mbuf in a way similar to that of mbuf
 * clusters.
 */
#define	MLEN		(MSIZE - sizeof(struct m_hdr))	/* normal data len */
#define	MHLEN		(MLEN - sizeof(struct pkthdr))	/* data len w/pkthdr */
#define	MINCLSIZE	(MHLEN + 1)	/* smallest amount to put in cluster */
#define	M_MAXCOMPRESS	(MHLEN / 2)	/* max amount to copy for compression */

#ifdef _KERNEL
/*-
 * Macro for type conversion: convert mbuf pointer to data pointer of correct
 * type:
 *
 * mtod(m, t)	-- Convert mbuf pointer to data pointer of correct type.
 */
#define	mtod(m, t)	((t)((m)->m_data))

/*
 * Argument structure passed to UMA routines during mbuf and packet
 * allocations.
 */
struct mb_args {
	int	flags;	/* Flags for mbuf being allocated */
	short	type;	/* Type of mbuf being allocated */
};
#endif /* _KERNEL */

#if defined(__LP64__)
#define M_HDR_PAD    6
#else
#define M_HDR_PAD    2
#endif

/*
 * Header present at the beginning of every mbuf.
 */
struct m_hdr {
	struct mbuf	*mh_next;	/* next buffer in chain */
	struct mbuf	*mh_nextpkt;	/* next chain in queue/record */
	caddr_t		 mh_data;	/* location of data */
	int		 mh_len;	/* amount of data in this mbuf */
	int		 mh_flags;	/* flags; see below */
	short		 mh_type;	/* type of data in this mbuf */
	uint8_t          pad[M_HDR_PAD];/* word align                  */
};

/*
 * Packet tag structure (see below for details).
 */
struct m_tag {
	SLIST_ENTRY(m_tag)	m_tag_link;	/* List of packet tags */
	u_int16_t		m_tag_id;	/* Tag ID */
	u_int16_t		m_tag_len;	/* Length of data */
	u_int32_t		m_tag_cookie;	/* ABI/Module ID */
	void			(*m_tag_free)(struct m_tag *);
};

/*
 * Record/packet header in first mbuf of chain; valid only if M_PKTHDR is set.
 */
struct pkthdr {
	struct ifnet	*rcvif;		/* rcv interface */
	/* variables for ip and tcp reassembly */
	void		*header;	/* pointer to packet header */
	int		 len;		/* total packet length */
	uint32_t	 flowid;	/* packet's 4-tuple system
					 * flow identifier
					 */
	/* variables for hardware checksum */
	int		 csum_flags;	/* flags regarding checksum */
	int		 csum_data;	/* data field used by csum routines */
	u_int16_t	 tso_segsz;	/* TSO segment size */
	union {
		u_int16_t vt_vtag;	/* Ethernet 802.1p+q vlan tag */
		u_int16_t vt_nrecs;	/* # of IGMPv3 records in this chain */
	} PH_vt;
	SLIST_HEAD(packet_tags, m_tag) tags; /* list of packet tags */
};
#define ether_vtag	PH_vt.vt_vtag

/*
 * Description of external storage mapped into mbuf; valid only if M_EXT is
 * set.
 */
struct m_ext {
	caddr_t		 ext_buf;	/* start of buffer */
	void		(*ext_free)	/* free routine if not the usual */
			    (void *, void *);
	void		*ext_arg1;	/* optional argument pointer */
	void		*ext_arg2;	/* optional argument pointer */
	u_int		 ext_size;	/* size of buffer, for ext_free */
	volatile u_int	*ref_cnt;	/* pointer to ref count info */
	int		 ext_type;	/* type of external storage */
};

/*
 * The core of the mbuf object along with some shortcut defines for practical
 * purposes.
 */
struct mbuf {
	struct m_hdr	m_hdr;
	union {
		struct {
			struct pkthdr	MH_pkthdr;	/* M_PKTHDR set */
			union {
				struct m_ext	MH_ext;	/* M_EXT set */
				char		MH_databuf[MHLEN];
			} MH_dat;
		} MH;
		char	M_databuf[MLEN];		/* !M_PKTHDR, !M_EXT */
	} M_dat;
};
#define	m_next		m_hdr.mh_next
#define	m_len		m_hdr.mh_len
#define	m_data		m_hdr.mh_data
#define	m_type		m_hdr.mh_type
#define	m_flags		m_hdr.mh_flags
#define	m_nextpkt	m_hdr.mh_nextpkt
#define	m_act		m_nextpkt
#define	m_pkthdr	M_dat.MH.MH_pkthdr
#define	m_ext		M_dat.MH.MH_dat.MH_ext
#define	m_pktdat	M_dat.MH.MH_dat.MH_databuf
#define	m_dat		M_dat.M_databuf

/*
 * mbuf flags.
 */
#define	M_EXT		0x00000001 /* has associated external storage */
#define	M_PKTHDR	0x00000002 /* start of record */
#define	M_EOR		0x00000004 /* end of record */
#define	M_RDONLY	0x00000008 /* associated data is marked read-only */
#define	M_PROTO1	0x00000010 /* protocol-specific */
#define	M_PROTO2	0x00000020 /* protocol-specific */
#define	M_PROTO3	0x00000040 /* protocol-specific */
#define	M_PROTO4	0x00000080 /* protocol-specific */
#define	M_PROTO5	0x00000100 /* protocol-specific */
#define	M_BCAST		0x00000200 /* send/received as link-level broadcast */
#define	M_MCAST		0x00000400 /* send/received as link-level multicast */
#define	M_FRAG		0x00000800 /* packet is a fragment of a larger packet */
#define	M_FIRSTFRAG	0x00001000 /* packet is first fragment */
#define	M_LASTFRAG	0x00002000 /* packet is last fragment */
#define	M_SKIP_FIREWALL	0x00004000 /* skip firewall processing */
#define	M_FREELIST	0x00008000 /* mbuf is on the free list */
#define	M_VLANTAG	0x00010000 /* ether_vtag is valid */
#define	M_PROMISC	0x00020000 /* packet was not for us */
#define	M_NOFREE	0x00040000 /* do not free mbuf, embedded in cluster */
#define	M_PROTO6	0x00080000 /* protocol-specific */
#define	M_PROTO7	0x00100000 /* protocol-specific */
#define	M_PROTO8	0x00200000 /* protocol-specific */
#define	M_FLOWID	0x00400000 /* deprecated: flowid is valid */
#define	M_HASHTYPEBITS	0x0F000000 /* mask of bits holding flowid hash type */

/*
 * For RELENG_{6,7} steal these flags for limited multiple routing table
 * support. In RELENG_8 and beyond, use just one flag and a tag.
 */
#define	M_FIB		0xF0000000 /* steal some bits to store fib number. */

#define	M_NOTIFICATION	M_PROTO5    /* SCTP notification */

/*
 * Flags to purge when crossing layers.
 */
#define	M_PROTOFLAGS \
    (M_PROTO1|M_PROTO2|M_PROTO3|M_PROTO4|M_PROTO5|M_PROTO6|M_PROTO7|M_PROTO8)

/*
 * Network interface cards are able to hash protocol fields (such as IPv4
 * addresses and TCP port numbers) classify packets into flows.  These flows
 * can then be used to maintain ordering while delivering packets to the OS
 * via parallel input queues, as well as to provide a stateless affinity
 * model.  NIC drivers can pass up the hash via m->m_pkthdr.flowid, and set
 * m_flag fields to indicate how the hash should be interpreted by the
 * network stack.
 *
 * Most NICs support RSS, which provides ordering and explicit affinity, and
 * use the hash m_flag bits to indicate what header fields were covered by
 * the hash.  M_HASHTYPE_OPAQUE can be set by non-RSS cards or configurations
 * that provide an opaque flow identifier, allowing for ordering and
 * distribution without explicit affinity.
 */
#define	M_HASHTYPE_SHIFT		24
#define	M_HASHTYPE_NONE			0x0
#define	M_HASHTYPE_RSS_IPV4		0x1	/* IPv4 2-tuple */
#define	M_HASHTYPE_RSS_TCP_IPV4		0x2	/* TCPv4 4-tuple */
#define	M_HASHTYPE_RSS_IPV6		0x3	/* IPv6 2-tuple */
#define	M_HASHTYPE_RSS_TCP_IPV6		0x4	/* TCPv6 4-tuple */
#define	M_HASHTYPE_RSS_IPV6_EX		0x5	/* IPv6 2-tuple + ext hdrs */
#define	M_HASHTYPE_RSS_TCP_IPV6_EX	0x6	/* TCPv6 4-tiple + ext hdrs */
#define	M_HASHTYPE_OPAQUE		0xf	/* ordering, not affinity */

#define	M_HASHTYPE_CLEAR(m)	(m)->m_flags &= ~(M_HASHTYPEBITS)
#define	M_HASHTYPE_GET(m)	(((m)->m_flags & M_HASHTYPEBITS) >> \
				    M_HASHTYPE_SHIFT)
#define	M_HASHTYPE_SET(m, v)	do {					\
	(m)->m_flags &= ~M_HASHTYPEBITS;				\
	(m)->m_flags |= ((v) << M_HASHTYPE_SHIFT);			\
} while (0)
#define	M_HASHTYPE_TEST(m, v)	(M_HASHTYPE_GET(m) == (v))

/*
 * Flags preserved when copying m_pkthdr.
 */
#define	M_COPYFLAGS \
    (M_PKTHDR|M_EOR|M_RDONLY|M_PROTOFLAGS|M_SKIP_FIREWALL|M_BCAST|M_MCAST|\
     M_FRAG|M_FIRSTFRAG|M_LASTFRAG|M_VLANTAG|M_PROMISC|M_FIB|M_HASHTYPEBITS)

/*
 * External buffer types: identify ext_buf type.
 */
#define	EXT_CLUSTER	1	/* mbuf cluster */
#define	EXT_SFBUF	2	/* sendfile(2)'s sf_bufs */
#define	EXT_JUMBOP	3	/* jumbo cluster 4096 bytes */
#define	EXT_JUMBO9	4	/* jumbo cluster 9216 bytes */
#define	EXT_JUMBO16	5	/* jumbo cluster 16184 bytes */
#define	EXT_PACKET	6	/* mbuf+cluster from packet zone */
#define	EXT_MBUF	7	/* external mbuf reference (M_IOVEC) */
#define	EXT_NET_DRV	100	/* custom ext_buf provided by net driver(s) */
#define	EXT_MOD_TYPE	200	/* custom module's ext_buf type */
#define	EXT_DISPOSABLE	300	/* can throw this buffer away w/page flipping */
#define	EXT_EXTREF	400	/* has externally maintained ref_cnt ptr */

/*
 * Flags indicating hw checksum support and sw checksum requirements.  This
 * field can be directly tested against if_data.ifi_hwassist.
 */
#define	CSUM_IP			0x0001		/* will csum IP */
#define	CSUM_TCP		0x0002		/* will csum TCP */
#define	CSUM_UDP		0x0004		/* will csum UDP */
#define	CSUM_IP_FRAGS		0x0008		/* will csum IP fragments */
#define	CSUM_FRAGMENT		0x0010		/* will do IP fragmentation */
#define	CSUM_TSO		0x0020		/* will do TSO */
#define	CSUM_SCTP		0x0040		/* will csum SCTP */
#define CSUM_SCTP_IPV6		0x0080		/* will csum IPv6/SCTP */

#define	CSUM_IP_CHECKED		0x0100		/* did csum IP */
#define	CSUM_IP_VALID		0x0200		/*   ... the csum is valid */
#define	CSUM_DATA_VALID		0x0400		/* csum_data field is valid */
#define	CSUM_PSEUDO_HDR		0x0800		/* csum_data has pseudo hdr */
#define	CSUM_SCTP_VALID		0x1000		/* SCTP checksum is valid */
#define	CSUM_UDP_IPV6		0x2000		/* will csum IPv6/UDP */
#define	CSUM_TCP_IPV6		0x4000		/* will csum IPv6/TCP */
/*	CSUM_TSO_IPV6		0x8000		will do IPv6/TSO */

/*	CSUM_FRAGMENT_IPV6	0x10000		will do IPv6 fragementation */

#define	CSUM_DELAY_DATA_IPV6	(CSUM_TCP_IPV6 | CSUM_UDP_IPV6)
#define	CSUM_DATA_VALID_IPV6	CSUM_DATA_VALID

#define	CSUM_DELAY_DATA		(CSUM_TCP | CSUM_UDP)
#define	CSUM_DELAY_IP		(CSUM_IP)	/* Only v4, no v6 IP hdr csum */

/*
 * mbuf types.
 */
#define	MT_NOTMBUF	0	/* USED INTERNALLY ONLY! Object is not mbuf */
#define	MT_DATA		1	/* dynamic (data) allocation */
#define	MT_HEADER	MT_DATA	/* packet header, use M_PKTHDR instead */
#define	MT_SONAME	8	/* socket name */
#define	MT_CONTROL	14	/* extra-data protocol message */
#define	MT_OOBDATA	15	/* expedited data  */
#define	MT_NTYPES	16	/* number of mbuf types for mbtypes[] */

#define	MT_NOINIT	255	/* Not a type but a flag to allocate
				   a non-initialized mbuf */

#define MB_NOTAGS	0x1UL	/* no tags attached to mbuf */

/*
 * General mbuf allocator statistics structure.
 *
 * Many of these statistics are no longer used; we instead track many
 * allocator statistics through UMA's built in statistics mechanism.
 */
struct mbstat {
	u_long	m_mbufs;	/* XXX */
	u_long	m_mclusts;	/* XXX */

	u_long	m_drain;	/* times drained protocols for space */
	u_long	m_mcfail;	/* XXX: times m_copym failed */
	u_long	m_mpfail;	/* XXX: times m_pullup failed */
	u_long	m_msize;	/* length of an mbuf */
	u_long	m_mclbytes;	/* length of an mbuf cluster */
	u_long	m_minclsize;	/* min length of data to allocate a cluster */
	u_long	m_mlen;		/* length of data in an mbuf */
	u_long	m_mhlen;	/* length of data in a header mbuf */

	/* Number of mbtypes (gives # elems in mbtypes[] array) */
	short	m_numtypes;

	/* XXX: Sendfile stats should eventually move to their own struct */
	u_long	sf_iocnt;	/* times sendfile had to do disk I/O */
	u_long	sf_allocfail;	/* times sfbuf allocation failed */
	u_long	sf_allocwait;	/* times sfbuf allocation had to wait */
};

/*
 * Flags specifying how an allocation should be made.
 *
 * The flag to use is as follows:
 * - M_DONTWAIT or M_NOWAIT from an interrupt handler to not block allocation.
 * - M_WAIT or M_WAITOK from wherever it is safe to block.
 *
 * M_DONTWAIT/M_NOWAIT means that we will not block the thread explicitly and
 * if we cannot allocate immediately we may return NULL, whereas
 * M_WAIT/M_WAITOK means that if we cannot allocate resources we
 * will block until they are available, and thus never return NULL.
 *
 * XXX Eventually just phase this out to use M_WAITOK/M_NOWAIT.
 */
#define	MBTOM(how)	(how)
#define	M_DONTWAIT	M_NOWAIT
#define	M_TRYWAIT	M_WAITOK
#define	M_WAIT		M_WAITOK

/*
 * String names of mbuf-related UMA(9) and malloc(9) types.  Exposed to
 * !_KERNEL so that monitoring tools can look up the zones with
 * libmemstat(3).
 */
#define	MBUF_MEM_NAME		"mbuf"
#define	MBUF_CLUSTER_MEM_NAME	"mbuf_cluster"
#define	MBUF_PACKET_MEM_NAME	"mbuf_packet"
#define	MBUF_JUMBOP_MEM_NAME	"mbuf_jumbo_page"
#define	MBUF_JUMBO9_MEM_NAME	"mbuf_jumbo_9k"
#define	MBUF_JUMBO16_MEM_NAME	"mbuf_jumbo_16k"
#define	MBUF_TAG_MEM_NAME	"mbuf_tag"
#define	MBUF_EXTREFCNT_MEM_NAME	"mbuf_ext_refcnt"

#ifdef _KERNEL

#ifdef WITNESS
#define	MBUF_CHECKSLEEP(how) do {					\
	if (how == M_WAITOK)						\
		WITNESS_WARN(WARN_GIANTOK | WARN_SLEEPOK, NULL,		\
		    "Sleeping in \"%s\"", __func__);			\
} while (0)
#else
#define	MBUF_CHECKSLEEP(how)
#endif

/*
 * Network buffer allocation API
 *
 * The rest of it is defined in kern/kern_mbuf.c
 */

extern uma_zone_t	zone_mbuf;
extern uma_zone_t	zone_clust;
extern uma_zone_t	zone_pack;
extern uma_zone_t	zone_jumbop;
extern uma_zone_t	zone_jumbo9;
extern uma_zone_t	zone_jumbo16;
extern uma_zone_t	zone_ext_refcnt;

static __inline struct mbuf	*m_getcl(int how, short type, int flags);
static __inline struct mbuf	*m_get(int how, short type);
static __inline struct mbuf	*m_get2(int how, short type, int flags,
				    int size);
static __inline struct mbuf	*m_gethdr(int how, short type);
static __inline struct mbuf	*m_getjcl(int how, short type, int flags,
				    int size);
static __inline struct mbuf	*m_getclr(int how, short type);	/* XXX */
static __inline int		 m_init(struct mbuf *m, uma_zone_t zone,
				    int size, int how, short type, int flags);
static __inline struct mbuf	*m_free(struct mbuf *m);
static __inline void		 m_clget(struct mbuf *m, int how);
static __inline void		*m_cljget(struct mbuf *m, int how, int size);
static __inline void		 m_chtype(struct mbuf *m, short new_type);
void				 mb_free_ext(struct mbuf *);
static __inline struct mbuf	*m_last(struct mbuf *m);
int				 m_pkthdr_init(struct mbuf *m, int how);

static __inline int
m_gettype(int size)
{
	int type;

	switch (size) {
	case MSIZE:
		type = EXT_MBUF;
		break;
	case MCLBYTES:
		type = EXT_CLUSTER;
		break;
#if MJUMPAGESIZE != MCLBYTES
	case MJUMPAGESIZE:
		type = EXT_JUMBOP;
		break;
#endif
	case MJUM9BYTES:
		type = EXT_JUMBO9;
		break;
	case MJUM16BYTES:
		type = EXT_JUMBO16;
		break;
	default:
		panic("%s: invalid cluster size", __func__);
	}

	return (type);
}

static __inline uma_zone_t
m_getzone(int size)
{
	uma_zone_t zone;

	switch (size) {
	case MCLBYTES:
		zone = zone_clust;
		break;
#if MJUMPAGESIZE != MCLBYTES
	case MJUMPAGESIZE:
		zone = zone_jumbop;
		break;
#endif
	case MJUM9BYTES:
		zone = zone_jumbo9;
		break;
	case MJUM16BYTES:
		zone = zone_jumbo16;
		break;
	default:
		panic("%s: invalid cluster size", __func__);
	}

	return (zone);
}

/*
 * Initialize an mbuf with linear storage.
 *
 * Inline because the consumer text overhead will be roughly the same to
 * initialize or call a function with this many parameters and M_PKTHDR
 * should go away with constant propagation for !MGETHDR.
 */
static __inline int
m_init(struct mbuf *m, uma_zone_t zone, int size, int how, short type,
    int flags)
{
	int error;

	m->m_next = NULL;
	m->m_nextpkt = NULL;
	m->m_data = m->m_dat;
	m->m_len = 0;
	m->m_flags = flags;
	m->m_type = type;
	if (flags & M_PKTHDR) {
		if ((error = m_pkthdr_init(m, how)) != 0)
			return (error);
	}

	return (0);
}

static __inline struct mbuf *
m_get(int how, short type)
{
	struct mb_args args;

	args.flags = 0;
	args.type = type;
	return ((struct mbuf *)(uma_zalloc_arg(zone_mbuf, &args, how)));
}

/*
 * XXX This should be deprecated, very little use.
 */
static __inline struct mbuf *
m_getclr(int how, short type)
{
	struct mbuf *m;
	struct mb_args args;

	args.flags = 0;
	args.type = type;
	m = uma_zalloc_arg(zone_mbuf, &args, how);
	if (m != NULL)
		bzero(m->m_data, MLEN);
	return (m);
}

static __inline struct mbuf *
m_gethdr(int how, short type)
{
	struct mb_args args;

	args.flags = M_PKTHDR;
	args.type = type;
	return ((struct mbuf *)(uma_zalloc_arg(zone_mbuf, &args, how)));
}

static __inline struct mbuf *
m_getcl(int how, short type, int flags)
{
	struct mb_args args;

	args.flags = flags;
	args.type = type;
	return ((struct mbuf *)(uma_zalloc_arg(zone_pack, &args, how)));
}

/*
 * m_get2() allocates minimum mbuf that would fit "size" argument.
 *
 * XXX: This is rather large, should be real function maybe.
 */
static __inline struct mbuf *
m_get2(int how, short type, int flags, int size)
{
	struct mb_args args;
	struct mbuf *m, *n;
	uma_zone_t zone;

	args.flags = flags;
	args.type = type;

	if (size <= MHLEN || (size <= MLEN && (flags & M_PKTHDR) == 0))
		return ((struct mbuf *)(uma_zalloc_arg(zone_mbuf, &args, how)));
	if (size <= MCLBYTES)
		return ((struct mbuf *)(uma_zalloc_arg(zone_pack, &args, how)));

	if (size > MJUM16BYTES)
		return (NULL);

	m = uma_zalloc_arg(zone_mbuf, &args, how);
	if (m == NULL)
		return (NULL);

#if MJUMPAGESIZE != MCLBYTES
	if (size <= MJUMPAGESIZE)
		zone = zone_jumbop;
	else
#endif
	if (size <= MJUM9BYTES)
		zone = zone_jumbo9;
	else
		zone = zone_jumbo16;

	n = uma_zalloc_arg(zone, m, how);
	if (n == NULL) {
		uma_zfree(zone_mbuf, m);
		return (NULL);
	}

	return (m);
}

/*
 * m_getjcl() returns an mbuf with a cluster of the specified size attached.
 * For size it takes MCLBYTES, MJUMPAGESIZE, MJUM9BYTES, MJUM16BYTES.
 *
 * XXX: This is rather large, should be real function maybe.
 */
static __inline struct mbuf *
m_getjcl(int how, short type, int flags, int size)
{
	struct mb_args args;
	struct mbuf *m, *n;
	uma_zone_t zone;

	if (size == MCLBYTES)
		return m_getcl(how, type, flags);

	args.flags = flags;
	args.type = type;

	m = uma_zalloc_arg(zone_mbuf, &args, how);
	if (m == NULL)
		return (NULL);

	zone = m_getzone(size);
	n = uma_zalloc_arg(zone, m, how);
	if (n == NULL) {
		uma_zfree(zone_mbuf, m);
		return (NULL);
	}
	return (m);
}

static __inline void
m_free_fast(struct mbuf *m)
{
#ifdef INVARIANTS
	if (m->m_flags & M_PKTHDR)
		KASSERT(SLIST_EMPTY(&m->m_pkthdr.tags), ("doing fast free of mbuf with tags"));
#endif

	uma_zfree_arg(zone_mbuf, m, (void *)MB_NOTAGS);
}

static __inline struct mbuf *
m_free(struct mbuf *m)
{
	struct mbuf *n = m->m_next;

	if (m->m_flags & M_EXT)
		mb_free_ext(m);
	else if ((m->m_flags & M_NOFREE) == 0)
		uma_zfree(zone_mbuf, m);
	return (n);
}

static __inline void
m_clget(struct mbuf *m, int how)
{

	if (m->m_flags & M_EXT)
		printf("%s: %p mbuf already has cluster\n", __func__, m);
	m->m_ext.ext_buf = (char *)NULL;
	uma_zalloc_arg(zone_clust, m, how);
	/*
	 * On a cluster allocation failure, drain the packet zone and retry,
	 * we might be able to loosen a few clusters up on the drain.
	 */
	if ((how & M_NOWAIT) && (m->m_ext.ext_buf == NULL)) {
		zone_drain(zone_pack);
		uma_zalloc_arg(zone_clust, m, how);
	}
}

/*
 * m_cljget() is different from m_clget() as it can allocate clusters without
 * attaching them to an mbuf.  In that case the return value is the pointer
 * to the cluster of the requested size.  If an mbuf was specified, it gets
 * the cluster attached to it and the return value can be safely ignored.
 * For size it takes MCLBYTES, MJUMPAGESIZE, MJUM9BYTES, MJUM16BYTES.
 */
static __inline void *
m_cljget(struct mbuf *m, int how, int size)
{
	uma_zone_t zone;

	if (m && m->m_flags & M_EXT)
		printf("%s: %p mbuf already has cluster\n", __func__, m);
	if (m != NULL)
		m->m_ext.ext_buf = NULL;

	zone = m_getzone(size);
	return (uma_zalloc_arg(zone, m, how));
}

static __inline void
m_cljset(struct mbuf *m, void *cl, int type)
{
	uma_zone_t zone;
	int size;

	switch (type) {
	case EXT_CLUSTER:
		size = MCLBYTES;
		zone = zone_clust;
		break;
#if MJUMPAGESIZE != MCLBYTES
	case EXT_JUMBOP:
		size = MJUMPAGESIZE;
		zone = zone_jumbop;
		break;
#endif
	case EXT_JUMBO9:
		size = MJUM9BYTES;
		zone = zone_jumbo9;
		break;
	case EXT_JUMBO16:
		size = MJUM16BYTES;
		zone = zone_jumbo16;
		break;
	default:
		panic("%s: unknown cluster type", __func__);
		break;
	}

	m->m_data = m->m_ext.ext_buf = cl;
	m->m_ext.ext_free = m->m_ext.ext_arg1 = m->m_ext.ext_arg2 = NULL;
	m->m_ext.ext_size = size;
	m->m_ext.ext_type = type;
	m->m_ext.ref_cnt = uma_find_refcnt(zone, cl);
	m->m_flags |= M_EXT;

}

static __inline void
m_chtype(struct mbuf *m, short new_type)
{

	m->m_type = new_type;
}

static __inline struct mbuf *
m_last(struct mbuf *m)
{

	while (m->m_next)
		m = m->m_next;
	return (m);
}

<<<<<<< HEAD
=======
extern void (*m_addr_chg_pf_p)(struct mbuf *m);

static __inline void
m_addr_changed(struct mbuf *m)
{

	if (m_addr_chg_pf_p)
		m_addr_chg_pf_p(m);
}

>>>>>>> fbfb753f
/*
 * mbuf, cluster, and external object allocation macros (for compatibility
 * purposes).
 */
#define	M_MOVE_PKTHDR(to, from)	m_move_pkthdr((to), (from))
#define	MGET(m, how, type)	((m) = m_get((how), (type)))
#define	MGETHDR(m, how, type)	((m) = m_gethdr((how), (type)))
#define	MCLGET(m, how)		m_clget((m), (how))
#define	MEXTADD(m, buf, size, free, arg1, arg2, flags, type)		\
    m_extadd((m), (caddr_t)(buf), (size), (free),(arg1),(arg2),(flags), (type))
#define	m_getm(m, len, how, type)					\
    m_getm2((m), (len), (how), (type), M_PKTHDR)

/*
 * Evaluate TRUE if it's safe to write to the mbuf m's data region (this can
 * be both the local data payload, or an external buffer area, depending on
 * whether M_EXT is set).
 */
#define	M_WRITABLE(m)	(!((m)->m_flags & M_RDONLY) &&			\
			 (!(((m)->m_flags & M_EXT)) ||			\
			 (*((m)->m_ext.ref_cnt) == 1)) )		\

/* Check if the supplied mbuf has a packet header, or else panic. */
#define	M_ASSERTPKTHDR(m)						\
	KASSERT((m) != NULL && (m)->m_flags & M_PKTHDR,			\
	    ("%s: no mbuf packet header!", __func__))

/*
 * Ensure that the supplied mbuf is a valid, non-free mbuf.
 *
 * XXX: Broken at the moment.  Need some UMA magic to make it work again.
 */
#define	M_ASSERTVALID(m)						\
	KASSERT((((struct mbuf *)m)->m_flags & 0) == 0,			\
	    ("%s: attempted use of a free mbuf!", __func__))

/*
 * Set the m_data pointer of a newly-allocated mbuf (m_get/MGET) to place an
 * object of the specified size at the end of the mbuf, longword aligned.
 */
#define	M_ALIGN(m, len) do {						\
	KASSERT(!((m)->m_flags & (M_PKTHDR|M_EXT)),			\
		("%s: M_ALIGN not normal mbuf", __func__));		\
	KASSERT((m)->m_data == (m)->m_dat,				\
		("%s: M_ALIGN not a virgin mbuf", __func__));		\
	(m)->m_data += (MLEN - (len)) & ~(sizeof(long) - 1);		\
} while (0)

/*
 * As above, for mbufs allocated with m_gethdr/MGETHDR or initialized by
 * M_DUP/MOVE_PKTHDR.
 */
#define	MH_ALIGN(m, len) do {						\
	KASSERT((m)->m_flags & M_PKTHDR && !((m)->m_flags & M_EXT),	\
		("%s: MH_ALIGN not PKTHDR mbuf", __func__));		\
	KASSERT((m)->m_data == (m)->m_pktdat,				\
		("%s: MH_ALIGN not a virgin mbuf", __func__));		\
	(m)->m_data += (MHLEN - (len)) & ~(sizeof(long) - 1);		\
} while (0)

/*
 * Compute the amount of space available before the current start of data in
 * an mbuf.
 *
 * The M_WRITABLE() is a temporary, conservative safety measure: the burden
 * of checking writability of the mbuf data area rests solely with the caller.
 */
#define	M_LEADINGSPACE(m)						\
	((m)->m_flags & M_EXT ?						\
	    (M_WRITABLE(m) ? (m)->m_data - (m)->m_ext.ext_buf : 0):	\
	    (m)->m_flags & M_PKTHDR ? (m)->m_data - (m)->m_pktdat :	\
	    (m)->m_data - (m)->m_dat)

/*
 * Compute the amount of space available after the end of data in an mbuf.
 *
 * The M_WRITABLE() is a temporary, conservative safety measure: the burden
 * of checking writability of the mbuf data area rests solely with the caller.
 */
#define	M_TRAILINGSPACE(m)						\
	((m)->m_flags & M_EXT ?						\
	    (M_WRITABLE(m) ? (m)->m_ext.ext_buf + (m)->m_ext.ext_size	\
		- ((m)->m_data + (m)->m_len) : 0) :			\
	    &(m)->m_dat[MLEN] - ((m)->m_data + (m)->m_len))

/*
 * Arrange to prepend space of size plen to mbuf m.  If a new mbuf must be
 * allocated, how specifies whether to wait.  If the allocation fails, the
 * original mbuf chain is freed and m is set to NULL.
 */
#define	M_PREPEND(m, plen, how) do {					\
	struct mbuf **_mmp = &(m);					\
	struct mbuf *_mm = *_mmp;					\
	int _mplen = (plen);						\
	int __mhow = (how);						\
									\
	MBUF_CHECKSLEEP(how);						\
	if (M_LEADINGSPACE(_mm) >= _mplen) {				\
		_mm->m_data -= _mplen;					\
		_mm->m_len += _mplen;					\
	} else								\
		_mm = m_prepend(_mm, _mplen, __mhow);			\
	if (_mm != NULL && _mm->m_flags & M_PKTHDR)			\
		_mm->m_pkthdr.len += _mplen;				\
	*_mmp = _mm;							\
} while (0)

/*
 * Change mbuf to new type.  This is a relatively expensive operation and
 * should be avoided.
 */
#define	MCHTYPE(m, t)	m_chtype((m), (t))

/* Length to m_copy to copy all. */
#define	M_COPYALL	1000000000

/* Compatibility with 4.3. */
#define	m_copy(m, o, l)	m_copym((m), (o), (l), M_DONTWAIT)

extern int		max_datalen;	/* MHLEN - max_hdr */
extern int		max_hdr;	/* Largest link + protocol header */
extern int		max_linkhdr;	/* Largest link-level header */
extern int		max_protohdr;	/* Largest protocol header */
extern struct mbstat	mbstat;		/* General mbuf stats/infos */
extern int		nmbclusters;	/* Maximum number of clusters */

struct uio;

void		 m_adj(struct mbuf *, int);
void		 m_align(struct mbuf *, int);
int		 m_apply(struct mbuf *, int, int,
		    int (*)(void *, void *, u_int), void *);
int		 m_append(struct mbuf *, int, c_caddr_t);
void		 m_cat(struct mbuf *, struct mbuf *);
void		 m_extadd(struct mbuf *, caddr_t, u_int,
		    void (*)(void *, void *), void *, void *, int, int);
struct mbuf	*m_collapse(struct mbuf *, int, int);
void		 m_copyback(struct mbuf *, int, int, c_caddr_t);
void		 m_copydata(const struct mbuf *, int, int, caddr_t);
struct mbuf	*m_copym(struct mbuf *, int, int, int);
struct mbuf	*m_copymdata(struct mbuf *, struct mbuf *,
		    int, int, int, int);
struct mbuf	*m_copypacket(struct mbuf *, int);
void		 m_copy_pkthdr(struct mbuf *, struct mbuf *);
struct mbuf	*m_copyup(struct mbuf *n, int len, int dstoff);
struct mbuf	*m_defrag(struct mbuf *, int);
void		 m_demote(struct mbuf *, int);
struct mbuf	*m_devget(char *, int, int, struct ifnet *,
		    void (*)(char *, caddr_t, u_int));
struct mbuf	*m_dup(struct mbuf *, int);
int		 m_dup_pkthdr(struct mbuf *, struct mbuf *, int);
u_int		 m_fixhdr(struct mbuf *);
struct mbuf	*m_fragment(struct mbuf *, int, int);
void		 m_freem(struct mbuf *);
struct mbuf	*m_getm2(struct mbuf *, int, int, short, int);
struct mbuf	*m_getptr(struct mbuf *, int, int *);
u_int		 m_length(struct mbuf *, struct mbuf **);
int		 m_mbuftouio(struct uio *, struct mbuf *, int);
void		 m_move_pkthdr(struct mbuf *, struct mbuf *);
struct mbuf	*m_prepend(struct mbuf *, int, int);
void		 m_print(const struct mbuf *, int);
struct mbuf	*m_pulldown(struct mbuf *, int, int, int *);
struct mbuf	*m_pullup(struct mbuf *, int);
int		m_sanity(struct mbuf *, int);
struct mbuf	*m_split(struct mbuf *, int, int);
struct mbuf	*m_uiotombuf(struct uio *, int, int, int, int);
struct mbuf	*m_unshare(struct mbuf *, int how);

/*-
 * Network packets may have annotations attached by affixing a list of
 * "packet tags" to the pkthdr structure.  Packet tags are dynamically
 * allocated semi-opaque data structures that have a fixed header
 * (struct m_tag) that specifies the size of the memory block and a
 * <cookie,type> pair that identifies it.  The cookie is a 32-bit unique
 * unsigned value used to identify a module or ABI.  By convention this value
 * is chosen as the date+time that the module is created, expressed as the
 * number of seconds since the epoch (e.g., using date -u +'%s').  The type
 * value is an ABI/module-specific value that identifies a particular
 * annotation and is private to the module.  For compatibility with systems
 * like OpenBSD that define packet tags w/o an ABI/module cookie, the value
 * PACKET_ABI_COMPAT is used to implement m_tag_get and m_tag_find
 * compatibility shim functions and several tag types are defined below.
 * Users that do not require compatibility should use a private cookie value
 * so that packet tag-related definitions can be maintained privately.
 *
 * Note that the packet tag returned by m_tag_alloc has the default memory
 * alignment implemented by malloc.  To reference private data one can use a
 * construct like:
 *
 *	struct m_tag *mtag = m_tag_alloc(...);
 *	struct foo *p = (struct foo *)(mtag+1);
 *
 * if the alignment of struct m_tag is sufficient for referencing members of
 * struct foo.  Otherwise it is necessary to embed struct m_tag within the
 * private data structure to insure proper alignment; e.g.,
 *
 *	struct foo {
 *		struct m_tag	tag;
 *		...
 *	};
 *	struct foo *p = (struct foo *) m_tag_alloc(...);
 *	struct m_tag *mtag = &p->tag;
 */

/*
 * Persistent tags stay with an mbuf until the mbuf is reclaimed.  Otherwise
 * tags are expected to ``vanish'' when they pass through a network
 * interface.  For most interfaces this happens normally as the tags are
 * reclaimed when the mbuf is free'd.  However in some special cases
 * reclaiming must be done manually.  An example is packets that pass through
 * the loopback interface.  Also, one must be careful to do this when
 * ``turning around'' packets (e.g., icmp_reflect).
 *
 * To mark a tag persistent bit-or this flag in when defining the tag id.
 * The tag will then be treated as described above.
 */
#define	MTAG_PERSISTENT				0x800

#define	PACKET_TAG_NONE				0  /* Nadda */

/* Packet tags for use with PACKET_ABI_COMPAT. */
#define	PACKET_TAG_IPSEC_IN_DONE		1  /* IPsec applied, in */
#define	PACKET_TAG_IPSEC_OUT_DONE		2  /* IPsec applied, out */
#define	PACKET_TAG_IPSEC_IN_CRYPTO_DONE		3  /* NIC IPsec crypto done */
#define	PACKET_TAG_IPSEC_OUT_CRYPTO_NEEDED	4  /* NIC IPsec crypto req'ed */
#define	PACKET_TAG_IPSEC_IN_COULD_DO_CRYPTO	5  /* NIC notifies IPsec */
#define	PACKET_TAG_IPSEC_PENDING_TDB		6  /* Reminder to do IPsec */
#define	PACKET_TAG_BRIDGE			7  /* Bridge processing done */
#define	PACKET_TAG_GIF				8  /* GIF processing done */
#define	PACKET_TAG_GRE				9  /* GRE processing done */
#define	PACKET_TAG_IN_PACKET_CHECKSUM		10 /* NIC checksumming done */
#define	PACKET_TAG_ENCAP			11 /* Encap.  processing */
#define	PACKET_TAG_IPSEC_SOCKET			12 /* IPSEC socket ref */
#define	PACKET_TAG_IPSEC_HISTORY		13 /* IPSEC history */
#define	PACKET_TAG_IPV6_INPUT			14 /* IPV6 input processing */
#define	PACKET_TAG_DUMMYNET			15 /* dummynet info */
#define	PACKET_TAG_DIVERT			17 /* divert info */
#define	PACKET_TAG_IPFORWARD			18 /* ipforward info */
#define	PACKET_TAG_MACLABEL	(19 | MTAG_PERSISTENT) /* MAC label */
#define	PACKET_TAG_PF		(21 | MTAG_PERSISTENT) /* PF/ALTQ information */
#define	PACKET_TAG_RTSOCKFAM			25 /* rtsock sa family */
#define	PACKET_TAG_IPOPTIONS			27 /* Saved IP options */
#define	PACKET_TAG_CARP				28 /* CARP info */
#define	PACKET_TAG_IPSEC_NAT_T_PORTS		29 /* two uint16_t */
#define	PACKET_TAG_ND_OUTGOING			30 /* ND outgoing */

/* Specific cookies and tags. */

/* Packet tag routines. */
struct m_tag	*m_tag_alloc(u_int32_t, int, int, int);
void		 m_tag_delete(struct mbuf *, struct m_tag *);
void		 m_tag_delete_chain(struct mbuf *, struct m_tag *);
void		 m_tag_free_default(struct m_tag *);
struct m_tag	*m_tag_locate(struct mbuf *, u_int32_t, int, struct m_tag *);
struct m_tag	*m_tag_copy(struct m_tag *, int);
int		 m_tag_copy_chain(struct mbuf *, struct mbuf *, int);
void		 m_tag_delete_nonpersistent(struct mbuf *);

/*
 * Initialize the list of tags associated with an mbuf.
 */
static __inline void
m_tag_init(struct mbuf *m)
{

	SLIST_INIT(&m->m_pkthdr.tags);
}

/*
 * Set up the contents of a tag.  Note that this does not fill in the free
 * method; the caller is expected to do that.
 *
 * XXX probably should be called m_tag_init, but that was already taken.
 */
static __inline void
m_tag_setup(struct m_tag *t, u_int32_t cookie, int type, int len)
{

	t->m_tag_id = type;
	t->m_tag_len = len;
	t->m_tag_cookie = cookie;
}

/*
 * Reclaim resources associated with a tag.
 */
static __inline void
m_tag_free(struct m_tag *t)
{

	(*t->m_tag_free)(t);
}

/*
 * Return the first tag associated with an mbuf.
 */
static __inline struct m_tag *
m_tag_first(struct mbuf *m)
{

	return (SLIST_FIRST(&m->m_pkthdr.tags));
}

/*
 * Return the next tag in the list of tags associated with an mbuf.
 */
static __inline struct m_tag *
m_tag_next(struct mbuf *m, struct m_tag *t)
{

	return (SLIST_NEXT(t, m_tag_link));
}

/*
 * Prepend a tag to the list of tags associated with an mbuf.
 */
static __inline void
m_tag_prepend(struct mbuf *m, struct m_tag *t)
{

	SLIST_INSERT_HEAD(&m->m_pkthdr.tags, t, m_tag_link);
}

/*
 * Unlink a tag from the list of tags associated with an mbuf.
 */
static __inline void
m_tag_unlink(struct mbuf *m, struct m_tag *t)
{

	SLIST_REMOVE(&m->m_pkthdr.tags, t, m_tag, m_tag_link);
}

/* These are for OpenBSD compatibility. */
#define	MTAG_ABI_COMPAT		0		/* compatibility ABI */

static __inline struct m_tag *
m_tag_get(int type, int length, int wait)
{
	return (m_tag_alloc(MTAG_ABI_COMPAT, type, length, wait));
}

static __inline struct m_tag *
m_tag_find(struct mbuf *m, int type, struct m_tag *start)
{
	return (SLIST_EMPTY(&m->m_pkthdr.tags) ? (struct m_tag *)NULL :
	    m_tag_locate(m, MTAG_ABI_COMPAT, type, start));
}

/* XXX temporary FIB methods probably eventually use tags.*/
#define M_FIBSHIFT    28
#define M_FIBMASK	0x0F

/* get the fib from an mbuf and if it is not set, return the default */
#define M_GETFIB(_m) \
    ((((_m)->m_flags & M_FIB) >> M_FIBSHIFT) & M_FIBMASK)

#define M_SETFIB(_m, _fib) do {						\
	_m->m_flags &= ~M_FIB;					   	\
	_m->m_flags |= (((_fib) << M_FIBSHIFT) & M_FIB);  \
} while (0)

#endif /* _KERNEL */

#ifdef MBUF_PROFILING
 void m_profile(struct mbuf *m);
 #define M_PROFILE(m) m_profile(m)
#else
 #define M_PROFILE(m)
#endif


#endif /* !_SYS_MBUF_H_ */<|MERGE_RESOLUTION|>--- conflicted
+++ resolved
@@ -749,19 +749,6 @@
 	return (m);
 }
 
-<<<<<<< HEAD
-=======
-extern void (*m_addr_chg_pf_p)(struct mbuf *m);
-
-static __inline void
-m_addr_changed(struct mbuf *m)
-{
-
-	if (m_addr_chg_pf_p)
-		m_addr_chg_pf_p(m);
-}
-
->>>>>>> fbfb753f
 /*
  * mbuf, cluster, and external object allocation macros (for compatibility
  * purposes).
