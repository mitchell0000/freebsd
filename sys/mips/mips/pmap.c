/*
 * Copyright (c) 1991 Regents of the University of California.
 * All rights reserved.
 * Copyright (c) 1994 John S. Dyson
 * All rights reserved.
 * Copyright (c) 1994 David Greenman
 * All rights reserved.
 *
 * This code is derived from software contributed to Berkeley by
 * the Systems Programming Group of the University of Utah Computer
 * Science Department and William Jolitz of UUNET Technologies Inc.
 *
 * Redistribution and use in source and binary forms, with or without
 * modification, are permitted provided that the following conditions
 * are met:
 * 1. Redistributions of source code must retain the above copyright
 *    notice, this list of conditions and the following disclaimer.
 * 2. Redistributions in binary form must reproduce the above copyright
 *    notice, this list of conditions and the following disclaimer in the
 *    documentation and/or other materials provided with the distribution.
 * 4. Neither the name of the University nor the names of its contributors
 *    may be used to endorse or promote products derived from this software
 *    without specific prior written permission.
 *
 * THIS SOFTWARE IS PROVIDED BY THE REGENTS AND CONTRIBUTORS ``AS IS'' AND
 * ANY EXPRESS OR IMPLIED WARRANTIES, INCLUDING, BUT NOT LIMITED TO, THE
 * IMPLIED WARRANTIES OF MERCHANTABILITY AND FITNESS FOR A PARTICULAR PURPOSE
 * ARE DISCLAIMED.  IN NO EVENT SHALL THE REGENTS OR CONTRIBUTORS BE LIABLE
 * FOR ANY DIRECT, INDIRECT, INCIDENTAL, SPECIAL, EXEMPLARY, OR CONSEQUENTIAL
 * DAMAGES (INCLUDING, BUT NOT LIMITED TO, PROCUREMENT OF SUBSTITUTE GOODS
 * OR SERVICES; LOSS OF USE, DATA, OR PROFITS; OR BUSINESS INTERRUPTION)
 * HOWEVER CAUSED AND ON ANY THEORY OF LIABILITY, WHETHER IN CONTRACT, STRICT
 * LIABILITY, OR TORT (INCLUDING NEGLIGENCE OR OTHERWISE) ARISING IN ANY WAY
 * OUT OF THE USE OF THIS SOFTWARE, EVEN IF ADVISED OF THE POSSIBILITY OF
 * SUCH DAMAGE.
 *
 *	from:	@(#)pmap.c	7.7 (Berkeley)	5/12/91
 *	from: src/sys/i386/i386/pmap.c,v 1.250.2.8 2000/11/21 00:09:14 ps
 *	JNPR: pmap.c,v 1.11.2.1 2007/08/16 11:51:06 girish
 */

/*
 *	Manages physical address maps.
 *
 *	In addition to hardware address maps, this
 *	module is called upon to provide software-use-only
 *	maps which may or may not be stored in the same
 *	form as hardware maps.	These pseudo-maps are
 *	used to store intermediate results from copy
 *	operations to and from address spaces.
 *
 *	Since the information managed by this module is
 *	also stored by the logical address mapping module,
 *	this module may throw away valid virtual-to-physical
 *	mappings at almost any time.  However, invalidations
 *	of virtual-to-physical mappings must be done as
 *	requested.
 *
 *	In order to cope with hardware architectures which
 *	make virtual-to-physical map invalidates expensive,
 *	this module may delay invalidate or reduced protection
 *	operations until such time as they are actually
 *	necessary.  This module is given full information as
 *	to which processors are currently using which maps,
 *	and to when physical maps must be made correct.
 */

#include <sys/cdefs.h>
__FBSDID("$FreeBSD$");

#include "opt_ddb.h"
#include "opt_msgbuf.h"
#include <sys/param.h>
#include <sys/systm.h>
#include <sys/proc.h>
#include <sys/msgbuf.h>
#include <sys/vmmeter.h>
#include <sys/mman.h>
#include <sys/smp.h>

#include <vm/vm.h>
#include <vm/vm_param.h>
#include <vm/vm_phys.h>
#include <sys/lock.h>
#include <sys/mutex.h>
#include <vm/vm_kern.h>
#include <vm/vm_page.h>
#include <vm/vm_map.h>
#include <vm/vm_object.h>
#include <vm/vm_extern.h>
#include <vm/vm_pageout.h>
#include <vm/vm_pager.h>
#include <vm/uma.h>
#include <sys/pcpu.h>
#include <sys/sched.h>
#ifdef SMP
#include <sys/smp.h>
#endif

#include <machine/cache.h>
#include <machine/md_var.h>

#if defined(DIAGNOSTIC)
#define	PMAP_DIAGNOSTIC
#endif

#undef PMAP_DEBUG

#ifndef PMAP_SHPGPERPROC
#define	PMAP_SHPGPERPROC 200
#endif

#if !defined(PMAP_DIAGNOSTIC)
#define	PMAP_INLINE __inline
#else
#define	PMAP_INLINE
#endif

/*
 * Get PDEs and PTEs for user/kernel address space
 */
#define	pmap_pde(m, v)	       (&((m)->pm_segtab[(vm_offset_t)(v) >> SEGSHIFT]))
#define	segtab_pde(m, v)	(m[(vm_offset_t)(v) >> SEGSHIFT])

#define	pmap_pte_w(pte)		((*(int *)pte & PTE_W) != 0)
#define	pmap_pde_v(pte)		((*(int *)pte) != 0)
#define	pmap_pte_m(pte)		((*(int *)pte & PTE_M) != 0)
#define	pmap_pte_v(pte)		((*(int *)pte & PTE_V) != 0)

#define	pmap_pte_set_w(pte, v)	((v)?(*(int *)pte |= PTE_W):(*(int *)pte &= ~PTE_W))
#define	pmap_pte_set_prot(pte, v) ((*(int *)pte &= ~PG_PROT), (*(int *)pte |= (v)))

#define	MIPS_SEGSIZE		(1L << SEGSHIFT)
#define	mips_segtrunc(va)	((va) & ~(MIPS_SEGSIZE-1))
#define	pmap_TLB_invalidate_all() MIPS_TBIAP()
#define	pmap_va_asid(pmap, va)	((va) | ((pmap)->pm_asid[PCPU_GET(cpuid)].asid << VMTLB_PID_SHIFT))
#define	is_kernel_pmap(x)	((x) == kernel_pmap)

struct pmap kernel_pmap_store;
pd_entry_t *kernel_segmap;

vm_offset_t virtual_avail;	/* VA of first avail page (after kernel bss) */
vm_offset_t virtual_end;	/* VA of last avail page (end of kernel AS) */

static int nkpt;
unsigned pmap_max_asid;		/* max ASID supported by the system */


#define	PMAP_ASID_RESERVED	0


vm_offset_t kernel_vm_end;

static struct tlb tlbstash[MAXCPU][MIPS_MAX_TLB_ENTRIES];

static void pmap_asid_alloc(pmap_t pmap);

/*
 * Data for the pv entry allocation mechanism
 */
static uma_zone_t pvzone;
static struct vm_object pvzone_obj;
static int pv_entry_count = 0, pv_entry_max = 0, pv_entry_high_water = 0;

struct fpage fpages_shared[FPAGES_SHARED];

struct sysmaps sysmaps_pcpu[MAXCPU];

static PMAP_INLINE void free_pv_entry(pv_entry_t pv);
static pv_entry_t get_pv_entry(pmap_t locked_pmap);
static void pmap_pvh_free(struct md_page *pvh, pmap_t pmap, vm_offset_t va);
static pv_entry_t pmap_pvh_remove(struct md_page *pvh, pmap_t pmap,
    vm_offset_t va);
static __inline void pmap_changebit(vm_page_t m, int bit, boolean_t setem);

static vm_page_t pmap_enter_quick_locked(pmap_t pmap, vm_offset_t va,
    vm_page_t m, vm_prot_t prot, vm_page_t mpte);
static int pmap_remove_pte(struct pmap *pmap, pt_entry_t *ptq, vm_offset_t va);
static void pmap_remove_page(struct pmap *pmap, vm_offset_t va);
static void pmap_remove_entry(struct pmap *pmap, vm_page_t m, vm_offset_t va);
static boolean_t pmap_testbit(vm_page_t m, int bit);
static boolean_t pmap_try_insert_pv_entry(pmap_t pmap, vm_page_t mpte,
    vm_offset_t va, vm_page_t m);

static vm_page_t pmap_allocpte(pmap_t pmap, vm_offset_t va, int flags);

static vm_page_t _pmap_allocpte(pmap_t pmap, unsigned ptepindex, int flags);
static int pmap_unuse_pt(pmap_t, vm_offset_t, vm_page_t);
static int init_pte_prot(vm_offset_t va, vm_page_t m, vm_prot_t prot);
static void pmap_TLB_invalidate_kernel(vm_offset_t);
static void pmap_TLB_update_kernel(vm_offset_t, pt_entry_t);
<<<<<<< HEAD
static void pmap_init_fpage(void);
=======
static vm_page_t pmap_alloc_pte_page(pmap_t, unsigned int, int, vm_offset_t *);
static void pmap_release_pte_page(vm_page_t);
>>>>>>> 07c9330a

#ifdef SMP
static void pmap_invalidate_page_action(void *arg);
static void pmap_invalidate_all_action(void *arg);
static void pmap_update_page_action(void *arg);
#endif

static void pmap_ptpgzone_dtor(void *mem, int size, void *arg);
static void *pmap_ptpgzone_allocf(uma_zone_t, int, u_int8_t *, int);
static uma_zone_t ptpgzone;

struct local_sysmaps {
	struct mtx lock;
	pt_entry_t CMAP1;
	pt_entry_t CMAP2;
	caddr_t CADDR1;
	caddr_t CADDR2;
	uint16_t valid1, valid2;
};

/* This structure is for large memory
 * above 512Meg. We can't (in 32 bit mode)
 * just use the direct mapped MIPS_KSEG0_TO_PHYS()
 * macros since we can't see the memory and must
 * map it in when we need to access it. In 64
 * bit mode this goes away.
 */
static struct local_sysmaps sysmap_lmem[MAXCPU];

pd_entry_t
pmap_segmap(pmap_t pmap, vm_offset_t va)
{
	if (pmap->pm_segtab)
		return (pmap->pm_segtab[((vm_offset_t)(va) >> SEGSHIFT)]);
	else
		return ((pd_entry_t)0);
}

/*
 *	Routine:	pmap_pte
 *	Function:
 *		Extract the page table entry associated
 *		with the given map/virtual_address pair.
 */
pt_entry_t *
pmap_pte(pmap_t pmap, vm_offset_t va)
{
	pt_entry_t *pdeaddr;

	if (pmap) {
		pdeaddr = (pt_entry_t *)pmap_segmap(pmap, va);
		if (pdeaddr) {
			return pdeaddr + vad_to_pte_offset(va);
		}
	}
	return ((pt_entry_t *)0);
}


vm_offset_t
pmap_steal_memory(vm_size_t size)
{
	vm_size_t bank_size;
	vm_offset_t pa, va;

	size = round_page(size);

	bank_size = phys_avail[1] - phys_avail[0];
	while (size > bank_size) {
		int i;

		for (i = 0; phys_avail[i + 2]; i += 2) {
			phys_avail[i] = phys_avail[i + 2];
			phys_avail[i + 1] = phys_avail[i + 3];
		}
		phys_avail[i] = 0;
		phys_avail[i + 1] = 0;
		if (!phys_avail[0])
			panic("pmap_steal_memory: out of memory");
		bank_size = phys_avail[1] - phys_avail[0];
	}

	pa = phys_avail[0];
	phys_avail[0] += size;
	if (pa >= MIPS_KSEG0_LARGEST_PHYS) {
		panic("Out of memory below 512Meg?");
	}
	va = MIPS_PHYS_TO_KSEG0(pa);
	bzero((caddr_t)va, size);
	return va;
}

/*
 *	Bootstrap the system enough to run with virtual memory.  This
 * assumes that the phys_avail array has been initialized.
 */
void
pmap_bootstrap(void)
{
	pt_entry_t *pgtab;
	pt_entry_t *pte;
	int i, j;
	int memory_larger_than_512meg = 0;

	/* Sort. */
again:
	for (i = 0; phys_avail[i + 1] != 0; i += 2) {
		/*
		 * Keep the memory aligned on page boundary.
		 */
		phys_avail[i] = round_page(phys_avail[i]);
		phys_avail[i + 1] = trunc_page(phys_avail[i + 1]);

		if (phys_avail[i + 1] >= MIPS_KSEG0_LARGEST_PHYS)
			memory_larger_than_512meg++;
		if (i < 2)
			continue;
		if (phys_avail[i - 2] > phys_avail[i]) {
			vm_paddr_t ptemp[2];


			ptemp[0] = phys_avail[i + 0];
			ptemp[1] = phys_avail[i + 1];

			phys_avail[i + 0] = phys_avail[i - 2];
			phys_avail[i + 1] = phys_avail[i - 1];

			phys_avail[i - 2] = ptemp[0];
			phys_avail[i - 1] = ptemp[1];
			goto again;
		}
	}

	/*
	 * Copy the phys_avail[] array before we start stealing memory from it.
	 */
	for (i = 0; phys_avail[i + 1] != 0; i += 2) {
		physmem_desc[i] = phys_avail[i];
		physmem_desc[i + 1] = phys_avail[i + 1];
	}

	Maxmem = atop(phys_avail[i - 1]);

	if (bootverbose) {
		printf("Physical memory chunk(s):\n");
		for (i = 0; phys_avail[i + 1] != 0; i += 2) {
			vm_paddr_t size;

			size = phys_avail[i + 1] - phys_avail[i];
			printf("%#08jx - %#08jx, %ju bytes (%ju pages)\n",
			    (uintmax_t) phys_avail[i],
			    (uintmax_t) phys_avail[i + 1] - 1,
			    (uintmax_t) size, (uintmax_t) size / PAGE_SIZE);
		}
		printf("Maxmem is 0x%0lx\n", ptoa(Maxmem));
	}
	/*
	 * Steal the message buffer from the beginning of memory.
	 */
	msgbufp = (struct msgbuf *)pmap_steal_memory(MSGBUF_SIZE);
	msgbufinit(msgbufp, MSGBUF_SIZE);

	/*
	 * Steal thread0 kstack.
	 */
	kstack0 = pmap_steal_memory(KSTACK_PAGES << PAGE_SHIFT);


	virtual_avail = VM_MIN_KERNEL_ADDRESS + VM_KERNEL_ALLOC_OFFSET;
	virtual_end = VM_MAX_KERNEL_ADDRESS;

#ifdef SMP
	/*
	 * Steal some virtual address space to map the pcpu area.
	 */
	virtual_avail = roundup2(virtual_avail, PAGE_SIZE * 2);
	pcpup = (struct pcpu *)virtual_avail;
	virtual_avail += PAGE_SIZE * 2;

	/*
	 * Initialize the wired TLB entry mapping the pcpu region for
	 * the BSP at 'pcpup'. Up until this point we were operating
	 * with the 'pcpup' for the BSP pointing to a virtual address
	 * in KSEG0 so there was no need for a TLB mapping.
	 */
	mips_pcpu_tlb_init(PCPU_ADDR(0));

	if (bootverbose)
		printf("pcpu is available at virtual address %p.\n", pcpup);
#endif

	/*
	 * Steal some virtual space that will not be in kernel_segmap. This
	 * va memory space will be used to map in kernel pages that are
	 * outside the 512Meg region. Note that we only do this steal when
	 * we do have memory in this region, that way for systems with
	 * smaller memory we don't "steal" any va ranges :-)
	 */
	if (memory_larger_than_512meg) {
		for (i = 0; i < MAXCPU; i++) {
			sysmap_lmem[i].CMAP1 = PTE_G;
			sysmap_lmem[i].CMAP2 = PTE_G;
			sysmap_lmem[i].CADDR1 = (caddr_t)virtual_avail;
			virtual_avail += PAGE_SIZE;
			sysmap_lmem[i].CADDR2 = (caddr_t)virtual_avail;
			virtual_avail += PAGE_SIZE;
			sysmap_lmem[i].valid1 = sysmap_lmem[i].valid2 = 0;
			PMAP_LGMEM_LOCK_INIT(&sysmap_lmem[i]);
		}
	}

	/*
	 * Allocate segment table for the kernel
	 */
	kernel_segmap = (pd_entry_t *)pmap_steal_memory(PAGE_SIZE);

	/*
	 * Allocate second level page tables for the kernel
	 */
	nkpt = NKPT;
	if (memory_larger_than_512meg) {
		/*
		 * If we have a large memory system we CANNOT afford to hit
		 * pmap_growkernel() and allocate memory. Since we MAY end
		 * up with a page that is NOT mappable. For that reason we
		 * up front grab more. Normall NKPT is 120 (YMMV see pmap.h)
		 * this gives us 480meg of kernel virtual addresses at the
		 * cost of 120 pages (each page gets us 4 Meg). Since the
		 * kernel starts at virtual_avail, we can use this to
		 * calculate how many entris are left from there to the end
		 * of the segmap, we want to allocate all of it, which would
		 * be somewhere above 0xC0000000 - 0xFFFFFFFF which results
		 * in about 256 entries or so instead of the 120.
		 */
		nkpt = (PAGE_SIZE / sizeof(pd_entry_t)) - (virtual_avail >> SEGSHIFT);
	}
	pgtab = (pt_entry_t *)pmap_steal_memory(PAGE_SIZE * nkpt);

	/*
	 * The R[4-7]?00 stores only one copy of the Global bit in the
	 * translation lookaside buffer for each 2 page entry. Thus invalid
	 * entrys must have the Global bit set so when Entry LO and Entry HI
	 * G bits are anded together they will produce a global bit to store
	 * in the tlb.
	 */
	for (i = 0, pte = pgtab; i < (nkpt * NPTEPG); i++, pte++)
		*pte = PTE_G;

	/*
	 * The segment table contains the KVA of the pages in the second
	 * level page table.
	 */
	for (i = 0, j = (virtual_avail >> SEGSHIFT); i < nkpt; i++, j++)
		kernel_segmap[j] = (pd_entry_t)(pgtab + (i * NPTEPG));

	/*
	 * The kernel's pmap is statically allocated so we don't have to use
	 * pmap_create, which is unlikely to work correctly at this part of
	 * the boot sequence (XXX and which no longer exists).
	 */
	PMAP_LOCK_INIT(kernel_pmap);
	kernel_pmap->pm_segtab = kernel_segmap;
	kernel_pmap->pm_active = ~0;
	TAILQ_INIT(&kernel_pmap->pm_pvlist);
	kernel_pmap->pm_asid[0].asid = PMAP_ASID_RESERVED;
	kernel_pmap->pm_asid[0].gen = 0;
	pmap_max_asid = VMNUM_PIDS;
	MachSetPID(0);
}

/*
 * Initialize a vm_page's machine-dependent fields.
 */
void
pmap_page_init(vm_page_t m)
{

	TAILQ_INIT(&m->md.pv_list);
	m->md.pv_list_count = 0;
	m->md.pv_flags = 0;
}

/*
 *	Initialize the pmap module.
 *	Called by vm_init, to initialize any structures that the pmap
 *	system needs to map virtual memory.
 *	pmap_init has been enhanced to support in a fairly consistant
 *	way, discontiguous physical memory.
 */
void
pmap_init(void)
{

	if (need_wired_tlb_page_pool)
		pmap_init_fpage();
	/*
	 * Initialize the address space (zone) for the pv entries.  Set a
	 * high water mark so that the system can recover from excessive
	 * numbers of pv entries.
	 */
	pvzone = uma_zcreate("PV ENTRY", sizeof(struct pv_entry), NULL, NULL,
	    NULL, NULL, UMA_ALIGN_PTR, UMA_ZONE_VM | UMA_ZONE_NOFREE);
	pv_entry_max = PMAP_SHPGPERPROC * maxproc + cnt.v_page_count;
	pv_entry_high_water = 9 * (pv_entry_max / 10);
	uma_zone_set_obj(pvzone, &pvzone_obj, pv_entry_max);

	ptpgzone = uma_zcreate("PT ENTRY", PAGE_SIZE, NULL, pmap_ptpgzone_dtor,
	    NULL, NULL, PAGE_SIZE - 1, UMA_ZONE_NOFREE | UMA_ZONE_ZINIT);
	uma_zone_set_allocf(ptpgzone, pmap_ptpgzone_allocf);
}

/***************************************************
 * Low level helper routines.....
 ***************************************************/

#if defined(PMAP_DIAGNOSTIC)

/*
 * This code checks for non-writeable/modified pages.
 * This should be an invalid condition.
 */
static int
pmap_nw_modified(pt_entry_t pte)
{
	if ((pte & (PTE_M | PTE_RO)) == (PTE_M | PTE_RO))
		return (1);
	else
		return (0);
}

#endif

static void
pmap_invalidate_all(pmap_t pmap)
{
#ifdef SMP
	smp_rendezvous(0, pmap_invalidate_all_action, 0, (void *)pmap);
}

static void
pmap_invalidate_all_action(void *arg)
{
	pmap_t pmap = (pmap_t)arg;

#endif

	if (pmap->pm_active & PCPU_GET(cpumask)) {
		pmap_TLB_invalidate_all();
	} else
		pmap->pm_asid[PCPU_GET(cpuid)].gen = 0;
}

struct pmap_invalidate_page_arg {
	pmap_t pmap;
	vm_offset_t va;
};

static __inline void
pmap_invalidate_page(pmap_t pmap, vm_offset_t va)
{
#ifdef SMP
	struct pmap_invalidate_page_arg arg;

	arg.pmap = pmap;
	arg.va = va;

	smp_rendezvous(0, pmap_invalidate_page_action, 0, (void *)&arg);
}

static void
pmap_invalidate_page_action(void *arg)
{
	pmap_t pmap = ((struct pmap_invalidate_page_arg *)arg)->pmap;
	vm_offset_t va = ((struct pmap_invalidate_page_arg *)arg)->va;

#endif

	if (is_kernel_pmap(pmap)) {
		pmap_TLB_invalidate_kernel(va);
		return;
	}
	if (pmap->pm_asid[PCPU_GET(cpuid)].gen != PCPU_GET(asid_generation))
		return;
	else if (!(pmap->pm_active & PCPU_GET(cpumask))) {
		pmap->pm_asid[PCPU_GET(cpuid)].gen = 0;
		return;
	}
	va = pmap_va_asid(pmap, (va & ~PGOFSET));
	mips_TBIS(va);
}

static void
pmap_TLB_invalidate_kernel(vm_offset_t va)
{
	u_int32_t pid;

	MachTLBGetPID(pid);
	va = va | (pid << VMTLB_PID_SHIFT);
	mips_TBIS(va);
}

struct pmap_update_page_arg {
	pmap_t pmap;
	vm_offset_t va;
	pt_entry_t pte;
};

void
pmap_update_page(pmap_t pmap, vm_offset_t va, pt_entry_t pte)
{
#ifdef SMP
	struct pmap_update_page_arg arg;

	arg.pmap = pmap;
	arg.va = va;
	arg.pte = pte;

	smp_rendezvous(0, pmap_update_page_action, 0, (void *)&arg);
}

static void
pmap_update_page_action(void *arg)
{
	pmap_t pmap = ((struct pmap_update_page_arg *)arg)->pmap;
	vm_offset_t va = ((struct pmap_update_page_arg *)arg)->va;
	pt_entry_t pte = ((struct pmap_update_page_arg *)arg)->pte;

#endif
	if (is_kernel_pmap(pmap)) {
		pmap_TLB_update_kernel(va, pte);
		return;
	}
	if (pmap->pm_asid[PCPU_GET(cpuid)].gen != PCPU_GET(asid_generation))
		return;
	else if (!(pmap->pm_active & PCPU_GET(cpumask))) {
		pmap->pm_asid[PCPU_GET(cpuid)].gen = 0;
		return;
	}
	va = pmap_va_asid(pmap, va);
	MachTLBUpdate(va, pte);
}

static void
pmap_TLB_update_kernel(vm_offset_t va, pt_entry_t pte)
{
	u_int32_t pid;

	MachTLBGetPID(pid);
	va = va | (pid << VMTLB_PID_SHIFT);

	MachTLBUpdate(va, pte);
}

/*
 *	Routine:	pmap_extract
 *	Function:
 *		Extract the physical page address associated
 *		with the given map/virtual_address pair.
 */
vm_paddr_t
pmap_extract(pmap_t pmap, vm_offset_t va)
{
	pt_entry_t *pte;
	vm_offset_t retval = 0;

	PMAP_LOCK(pmap);
	pte = pmap_pte(pmap, va);
	if (pte) {
		retval = mips_tlbpfn_to_paddr(*pte) | (va & PAGE_MASK);
	}
	PMAP_UNLOCK(pmap);
	return retval;
}

/*
 *	Routine:	pmap_extract_and_hold
 *	Function:
 *		Atomically extract and hold the physical page
 *		with the given pmap and virtual address pair
 *		if that mapping permits the given protection.
 */
vm_page_t
pmap_extract_and_hold(pmap_t pmap, vm_offset_t va, vm_prot_t prot)
{
	pt_entry_t pte;
	vm_page_t m;

	m = NULL;
	vm_page_lock_queues();
	PMAP_LOCK(pmap);

	pte = *pmap_pte(pmap, va);
	if (pte != 0 && pmap_pte_v(&pte) &&
	    ((pte & PTE_RW) || (prot & VM_PROT_WRITE) == 0)) {
		m = PHYS_TO_VM_PAGE(mips_tlbpfn_to_paddr(pte));
		vm_page_hold(m);
	}
	vm_page_unlock_queues();
	PMAP_UNLOCK(pmap);
	return (m);
}

/***************************************************
 * Low level mapping routines.....
 ***************************************************/

/*
 * add a wired page to the kva
 */
 /* PMAP_INLINE */ void
pmap_kenter(vm_offset_t va, vm_paddr_t pa)
{
	register pt_entry_t *pte;
	pt_entry_t npte, opte;

#ifdef PMAP_DEBUG
	printf("pmap_kenter:  va: 0x%08x -> pa: 0x%08x\n", va, pa);
#endif
	npte = mips_paddr_to_tlbpfn(pa) | PTE_RW | PTE_V | PTE_G | PTE_W;

	if (is_cacheable_mem(pa))
		npte |= PTE_CACHE;
	else
		npte |= PTE_UNCACHED;

	pte = pmap_pte(kernel_pmap, va);
	opte = *pte;
	*pte = npte;

	pmap_update_page(kernel_pmap, va, npte);
}

/*
 * remove a page from the kernel pagetables
 */
 /* PMAP_INLINE */ void
pmap_kremove(vm_offset_t va)
{
	register pt_entry_t *pte;

	/*
	 * Write back all caches from the page being destroyed
	 */
	mips_dcache_wbinv_range_index(va, NBPG);

	pte = pmap_pte(kernel_pmap, va);
	*pte = PTE_G;
	pmap_invalidate_page(kernel_pmap, va);
}

/*
 *	Used to map a range of physical addresses into kernel
 *	virtual address space.
 *
 *	The value passed in '*virt' is a suggested virtual address for
 *	the mapping. Architectures which can support a direct-mapped
 *	physical to virtual region can return the appropriate address
 *	within that region, leaving '*virt' unchanged. Other
 *	architectures should map the pages starting at '*virt' and
 *	update '*virt' with the first usable address after the mapped
 *	region.
 */
vm_offset_t
pmap_map(vm_offset_t *virt, vm_offset_t start, vm_offset_t end, int prot)
{
	vm_offset_t va, sva;

	va = sva = *virt;
	while (start < end) {
		pmap_kenter(va, start);
		va += PAGE_SIZE;
		start += PAGE_SIZE;
	}
	*virt = va;
	return (sva);
}

/*
 * Add a list of wired pages to the kva
 * this routine is only used for temporary
 * kernel mappings that do not need to have
 * page modification or references recorded.
 * Note that old mappings are simply written
 * over.  The page *must* be wired.
 */
void
pmap_qenter(vm_offset_t va, vm_page_t *m, int count)
{
	int i;
	vm_offset_t origva = va;

	for (i = 0; i < count; i++) {
		pmap_flush_pvcache(m[i]);
		pmap_kenter(va, VM_PAGE_TO_PHYS(m[i]));
		va += PAGE_SIZE;
	}

	mips_dcache_wbinv_range_index(origva, PAGE_SIZE*count);
}

/*
 * this routine jerks page mappings from the
 * kernel -- it is meant only for temporary mappings.
 */
void
pmap_qremove(vm_offset_t va, int count)
{
	/*
	 * No need to wb/inv caches here, 
	 *   pmap_kremove will do it for us
	 */

	while (count-- > 0) {
		pmap_kremove(va);
		va += PAGE_SIZE;
	}
}

/***************************************************
 * Page table page management routines.....
 ***************************************************/

/*
 * floating pages (FPAGES) management routines
 *
 * FPAGES are the reserved virtual memory areas which can be
 * mapped to any physical memory. This gets used typically
 * in the following functions:
 *
 * pmap_zero_page
 * pmap_copy_page
 */

/*
 * Create the floating pages, aka FPAGES!
 */
static void
pmap_init_fpage()
{
	vm_offset_t kva;
	int i, j;
	struct sysmaps *sysmaps;

	/*
	 * We allocate a total of (FPAGES*MAXCPU + FPAGES_SHARED + 1) pages
	 * at first. FPAGES & FPAGES_SHARED should be EVEN Then we'll adjust
	 * 'kva' to be even-page aligned so that the fpage area can be wired
	 * in the TLB with a single TLB entry.
	 */
	kva = kmem_alloc_nofault(kernel_map,
	    (FPAGES * MAXCPU + 1 + FPAGES_SHARED) * PAGE_SIZE);
	if ((void *)kva == NULL)
		panic("pmap_init_fpage: fpage allocation failed");

	/*
	 * Make up start at an even page number so we can wire down the
	 * fpage area in the tlb with a single tlb entry.
	 */
	if ((((vm_offset_t)kva) >> PGSHIFT) & 1) {
		/*
		 * 'kva' is not even-page aligned. Adjust it and free the
		 * first page which is unused.
		 */
		kmem_free(kernel_map, (vm_offset_t)kva, NBPG);
		kva = ((vm_offset_t)kva) + NBPG;
	} else {
		/*
		 * 'kva' is even page aligned. We don't need the last page,
		 * free it.
		 */
		kmem_free(kernel_map, ((vm_offset_t)kva) + FSPACE, NBPG);
	}

	for (i = 0; i < MAXCPU; i++) {
		sysmaps = &sysmaps_pcpu[i];
		mtx_init(&sysmaps->lock, "SYSMAPS", NULL, MTX_DEF);

		/* Assign FPAGES pages to the CPU */
		for (j = 0; j < FPAGES; j++)
			sysmaps->fp[j].kva = kva + (j) * PAGE_SIZE;
		kva = ((vm_offset_t)kva) + (FPAGES * PAGE_SIZE);
	}

	/*
	 * An additional 2 pages are needed, one for pmap_zero_page_idle()
	 * and one for coredump. These pages are shared by all cpu's
	 */
	fpages_shared[PMAP_FPAGE3].kva = kva;
	fpages_shared[PMAP_FPAGE_KENTER_TEMP].kva = kva + PAGE_SIZE;
}

/*
 * Map the page to the fpage virtual address as specified thru' fpage id
 */
vm_offset_t
pmap_map_fpage(vm_paddr_t pa, struct fpage *fp, boolean_t check_unmaped)
{
	vm_offset_t kva;
	register pt_entry_t *pte;
	pt_entry_t npte;

	KASSERT(curthread->td_pinned > 0, ("curthread not pinned"));
	/*
	 * Check if the fpage is free
	 */
	if (fp->state) {
		if (check_unmaped == TRUE)
			pmap_unmap_fpage(pa, fp);
		else
			panic("pmap_map_fpage: fpage is busy");
	}
	fp->state = TRUE;
	kva = fp->kva;

	npte = mips_paddr_to_tlbpfn(pa) | PTE_RW | PTE_V | PTE_G | PTE_W | PTE_CACHE;
	pte = pmap_pte(kernel_pmap, kva);
	*pte = npte;

	pmap_TLB_update_kernel(kva, npte);

	return (kva);
}

/*
 * Unmap the page from the fpage virtual address as specified thru' fpage id
 */
void
pmap_unmap_fpage(vm_paddr_t pa, struct fpage *fp)
{
	vm_offset_t kva;
	register pt_entry_t *pte;

	KASSERT(curthread->td_pinned > 0, ("curthread not pinned"));
	/*
	 * Check if the fpage is busy
	 */
	if (!(fp->state)) {
		panic("pmap_unmap_fpage: fpage is free");
	}
	kva = fp->kva;

	pte = pmap_pte(kernel_pmap, kva);
	*pte = PTE_G;
	pmap_TLB_invalidate_kernel(kva);

	fp->state = FALSE;

	/*
	 * Should there be any flush operation at the end?
	 */
}

/*  Revision 1.507
 *
 * Simplify the reference counting of page table pages.	 Specifically, use
 * the page table page's wired count rather than its hold count to contain
 * the reference count.
 */

/*
 * This routine unholds page table pages, and if the hold count
 * drops to zero, then it decrements the wire count.
 */
static int
_pmap_unwire_pte_hold(pmap_t pmap, vm_page_t m)
{

	/*
	 * unmap the page table page
	 */
	pmap->pm_segtab[m->pindex] = 0;
	--pmap->pm_stats.resident_count;

	if (pmap->pm_ptphint == m)
		pmap->pm_ptphint = NULL;

	/*
	 * If the page is finally unwired, simply free it.
	 */
	atomic_subtract_int(&cnt.v_wire_count, 1);
	PMAP_UNLOCK(pmap);
	vm_page_unlock_queues();
	pmap_release_pte_page(m);
	vm_page_lock_queues();
	PMAP_LOCK(pmap);
	return (1);
}

static PMAP_INLINE int
pmap_unwire_pte_hold(pmap_t pmap, vm_page_t m)
{
	--m->wire_count;
	if (m->wire_count == 0)
		return (_pmap_unwire_pte_hold(pmap, m));
	else
		return (0);
}

/*
 * After removing a page table entry, this routine is used to
 * conditionally free the page, and manage the hold/wire counts.
 */
static int
pmap_unuse_pt(pmap_t pmap, vm_offset_t va, vm_page_t mpte)
{
	unsigned ptepindex;
	pd_entry_t pteva;

	if (va >= VM_MAXUSER_ADDRESS)
		return (0);

	if (mpte == NULL) {
		ptepindex = (va >> SEGSHIFT);
		if (pmap->pm_ptphint &&
		    (pmap->pm_ptphint->pindex == ptepindex)) {
			mpte = pmap->pm_ptphint;
		} else {
			pteva = *pmap_pde(pmap, va);
			mpte = PHYS_TO_VM_PAGE(MIPS_KSEG0_TO_PHYS(pteva));
			pmap->pm_ptphint = mpte;
		}
	}
	return pmap_unwire_pte_hold(pmap, mpte);
}

void
pmap_pinit0(pmap_t pmap)
{
	int i;

	PMAP_LOCK_INIT(pmap);
	pmap->pm_segtab = kernel_segmap;
	pmap->pm_active = 0;
	pmap->pm_ptphint = NULL;
	for (i = 0; i < MAXCPU; i++) {
		pmap->pm_asid[i].asid = PMAP_ASID_RESERVED;
		pmap->pm_asid[i].gen = 0;
	}
	PCPU_SET(curpmap, pmap);
	TAILQ_INIT(&pmap->pm_pvlist);
	bzero(&pmap->pm_stats, sizeof pmap->pm_stats);
}

static void
pmap_ptpgzone_dtor(void *mem, int size, void *arg)
{
#ifdef INVARIANTS
	static char zeropage[PAGE_SIZE];

	KASSERT(size == PAGE_SIZE,
		("pmap_ptpgzone_dtor: invalid size %d", size));
	KASSERT(bcmp(mem, zeropage, PAGE_SIZE) == 0,
		("pmap_ptpgzone_dtor: freeing a non-zeroed page"));
#endif
}

static void *
pmap_ptpgzone_allocf(uma_zone_t zone, int bytes, u_int8_t *flags, int wait)
{
	vm_page_t m;
	vm_paddr_t paddr;
	
	KASSERT(bytes == PAGE_SIZE,
		("pmap_ptpgzone_allocf: invalid allocation size %d", bytes));

	*flags = UMA_SLAB_PRIV;
	for (;;) {
		m = vm_phys_alloc_contig(1, 0, MIPS_KSEG0_LARGEST_PHYS,
		    PAGE_SIZE, PAGE_SIZE);
		if (m != NULL)
			break;
		if ((wait & M_WAITOK) == 0)
			return (NULL);
		VM_WAIT;
	}

	paddr = VM_PAGE_TO_PHYS(m);
	return ((void *)MIPS_PHYS_TO_KSEG0(paddr));
}	

static vm_page_t
pmap_alloc_pte_page(pmap_t pmap, unsigned int index, int wait, vm_offset_t *vap)
{
	vm_paddr_t paddr;
	void *va;
	vm_page_t m;
	int locked;

	locked = mtx_owned(&pmap->pm_mtx);
	if (locked) {
		mtx_assert(&vm_page_queue_mtx, MA_OWNED);
		PMAP_UNLOCK(pmap);
		vm_page_unlock_queues();
	}
	va = uma_zalloc(ptpgzone, wait);
	if (locked) {
		vm_page_lock_queues();
		PMAP_LOCK(pmap);
	}
	if (va == NULL)
		return (NULL);

	paddr = MIPS_KSEG0_TO_PHYS(va);
	m = PHYS_TO_VM_PAGE(paddr);
	
	if (!locked)
		vm_page_lock_queues();
	m->pindex = index;
	m->valid = VM_PAGE_BITS_ALL;
	m->wire_count = 1;
	if (!locked)
		vm_page_unlock_queues();

	atomic_add_int(&cnt.v_wire_count, 1);
	*vap = (vm_offset_t)va;
	return (m);
}

static void
pmap_release_pte_page(vm_page_t m)
{
	void *va;
	vm_paddr_t paddr;

	paddr = VM_PAGE_TO_PHYS(m);
	va = (void *)MIPS_PHYS_TO_KSEG0(paddr);
	uma_zfree(ptpgzone, va);
}

/*
 * Initialize a preallocated and zeroed pmap structure,
 * such as one in a vmspace structure.
 */
int
pmap_pinit(pmap_t pmap)
{
	vm_offset_t ptdva;
	vm_page_t ptdpg;
	int i;

	PMAP_LOCK_INIT(pmap);

<<<<<<< HEAD
	req = VM_ALLOC_NOOBJ | VM_ALLOC_NORMAL | VM_ALLOC_WIRED |
	    VM_ALLOC_ZERO;

#ifdef VM_ALLOC_WIRED_TLB_PG_POOL
	if (need_wired_tlb_page_pool)
		req |= VM_ALLOC_WIRED_TLB_PG_POOL;
#endif
=======
>>>>>>> 07c9330a
	/*
	 * allocate the page directory page
	 */
	ptdpg = pmap_alloc_pte_page(pmap, NUSERPGTBLS, M_WAITOK, &ptdva);
	if (ptdpg == NULL)
		return (0);

	pmap->pm_segtab = (pd_entry_t *)ptdva;
	pmap->pm_active = 0;
	pmap->pm_ptphint = NULL;
	for (i = 0; i < MAXCPU; i++) {
		pmap->pm_asid[i].asid = PMAP_ASID_RESERVED;
		pmap->pm_asid[i].gen = 0;
	}
	TAILQ_INIT(&pmap->pm_pvlist);
	bzero(&pmap->pm_stats, sizeof pmap->pm_stats);

	return (1);
}

/*
 * this routine is called if the page table page is not
 * mapped correctly.
 */
static vm_page_t
_pmap_allocpte(pmap_t pmap, unsigned ptepindex, int flags)
{
	vm_offset_t pteva;
	vm_page_t m;

	KASSERT((flags & (M_NOWAIT | M_WAITOK)) == M_NOWAIT ||
	    (flags & (M_NOWAIT | M_WAITOK)) == M_WAITOK,
	    ("_pmap_allocpte: flags is neither M_NOWAIT nor M_WAITOK"));

<<<<<<< HEAD
	req = VM_ALLOC_WIRED | VM_ALLOC_ZERO | VM_ALLOC_NOOBJ;
#ifdef VM_ALLOC_WIRED_TLB_PG_POOL
	if (need_wired_tlb_page_pool)
		req |= VM_ALLOC_WIRED_TLB_PG_POOL;
#endif
=======
>>>>>>> 07c9330a
	/*
	 * Find or fabricate a new pagetable page
	 */
	m = pmap_alloc_pte_page(pmap, ptepindex, flags, &pteva);
	if (m == NULL)
		return (NULL);

	/*
	 * Map the pagetable page into the process address space, if it
	 * isn't already there.
	 */

	pmap->pm_stats.resident_count++;
	pmap->pm_segtab[ptepindex] = (pd_entry_t)pteva;

	/*
	 * Set the page table hint
	 */
	pmap->pm_ptphint = m;
	return (m);
}

static vm_page_t
pmap_allocpte(pmap_t pmap, vm_offset_t va, int flags)
{
	unsigned ptepindex;
	vm_offset_t pteva;
	vm_page_t m;

	KASSERT((flags & (M_NOWAIT | M_WAITOK)) == M_NOWAIT ||
	    (flags & (M_NOWAIT | M_WAITOK)) == M_WAITOK,
	    ("pmap_allocpte: flags is neither M_NOWAIT nor M_WAITOK"));

	/*
	 * Calculate pagetable page index
	 */
	ptepindex = va >> SEGSHIFT;
retry:
	/*
	 * Get the page directory entry
	 */
	pteva = (vm_offset_t)pmap->pm_segtab[ptepindex];

	/*
	 * If the page table page is mapped, we just increment the hold
	 * count, and activate it.
	 */
	if (pteva) {
		/*
		 * In order to get the page table page, try the hint first.
		 */
		if (pmap->pm_ptphint &&
		    (pmap->pm_ptphint->pindex == ptepindex)) {
			m = pmap->pm_ptphint;
		} else {
			m = PHYS_TO_VM_PAGE(MIPS_KSEG0_TO_PHYS(pteva));
			pmap->pm_ptphint = m;
		}
		m->wire_count++;
	} else {
		/*
		 * Here if the pte page isn't mapped, or if it has been
		 * deallocated.
		 */
		m = _pmap_allocpte(pmap, ptepindex, flags);
		if (m == NULL && (flags & M_WAITOK))
			goto retry;
	}
	return m;
}


/***************************************************
* Pmap allocation/deallocation routines.
 ***************************************************/
/*
 *  Revision 1.397
 *  - Merged pmap_release and pmap_release_free_page.  When pmap_release is
 *    called only the page directory page(s) can be left in the pmap pte
 *    object, since all page table pages will have been freed by
 *    pmap_remove_pages and pmap_remove.  In addition, there can only be one
 *    reference to the pmap and the page directory is wired, so the page(s)
 *    can never be busy.  So all there is to do is clear the magic mappings
 *    from the page directory and free the page(s).
 */


/*
 * Release any resources held by the given physical map.
 * Called when a pmap initialized by pmap_pinit is being released.
 * Should only be called if the map contains no valid mappings.
 */
void
pmap_release(pmap_t pmap)
{
	vm_offset_t ptdva;
	vm_page_t ptdpg;

	KASSERT(pmap->pm_stats.resident_count == 0,
	    ("pmap_release: pmap resident count %ld != 0",
	    pmap->pm_stats.resident_count));

	ptdva = (vm_offset_t)pmap->pm_segtab;
	ptdpg = PHYS_TO_VM_PAGE(MIPS_KSEG0_TO_PHYS(ptdva));

	ptdpg->wire_count--;
	atomic_subtract_int(&cnt.v_wire_count, 1);
<<<<<<< HEAD
	vm_page_free_zero(ptdpg);
=======
	pmap_release_pte_page(ptdpg);
	PMAP_LOCK_DESTROY(pmap);
>>>>>>> 07c9330a
}

/*
 * grow the number of kernel page table entries, if needed
 */
void
pmap_growkernel(vm_offset_t addr)
{
	vm_offset_t pageva;
	vm_page_t nkpg;
	pt_entry_t *pte;
	int i;

	mtx_assert(&kernel_map->system_mtx, MA_OWNED);
	if (kernel_vm_end == 0) {
		kernel_vm_end = VM_MIN_KERNEL_ADDRESS + VM_KERNEL_ALLOC_OFFSET;
		nkpt = 0;
		while (segtab_pde(kernel_segmap, kernel_vm_end)) {
			kernel_vm_end = (kernel_vm_end + PAGE_SIZE * NPTEPG) &
			    ~(PAGE_SIZE * NPTEPG - 1);
			nkpt++;
			if (kernel_vm_end - 1 >= kernel_map->max_offset) {
				kernel_vm_end = kernel_map->max_offset;
				break;
			}
		}
	}
	addr = (addr + PAGE_SIZE * NPTEPG) & ~(PAGE_SIZE * NPTEPG - 1);
	if (addr - 1 >= kernel_map->max_offset)
		addr = kernel_map->max_offset;
	while (kernel_vm_end < addr) {
		if (segtab_pde(kernel_segmap, kernel_vm_end)) {
			kernel_vm_end = (kernel_vm_end + PAGE_SIZE * NPTEPG) &
			    ~(PAGE_SIZE * NPTEPG - 1);
			if (kernel_vm_end - 1 >= kernel_map->max_offset) {
				kernel_vm_end = kernel_map->max_offset;
				break;
			}
			continue;
		}
		/*
		 * This index is bogus, but out of the way
		 */
<<<<<<< HEAD
		req = VM_ALLOC_INTERRUPT | VM_ALLOC_WIRED | VM_ALLOC_NOOBJ;
#ifdef VM_ALLOC_WIRED_TLB_PG_POOL
		if (need_wired_tlb_page_pool)
			req |= VM_ALLOC_WIRED_TLB_PG_POOL;
#endif
		nkpg = vm_page_alloc(NULL, nkpt, req);
=======
		nkpg = pmap_alloc_pte_page(kernel_pmap, nkpt, M_NOWAIT, &pageva);

>>>>>>> 07c9330a
		if (!nkpg)
			panic("pmap_growkernel: no memory to grow kernel");

		nkpt++;
		pte = (pt_entry_t *)pageva;
		segtab_pde(kernel_segmap, kernel_vm_end) = (pd_entry_t)pte;

		/*
		 * The R[4-7]?00 stores only one copy of the Global bit in
		 * the translation lookaside buffer for each 2 page entry.
		 * Thus invalid entrys must have the Global bit set so when
		 * Entry LO and Entry HI G bits are anded together they will
		 * produce a global bit to store in the tlb.
		 */
		for (i = 0; i < NPTEPG; i++, pte++)
			*pte = PTE_G;

		kernel_vm_end = (kernel_vm_end + PAGE_SIZE * NPTEPG) &
		    ~(PAGE_SIZE * NPTEPG - 1);
		if (kernel_vm_end - 1 >= kernel_map->max_offset) {
			kernel_vm_end = kernel_map->max_offset;
			break;
		}
	}
}

/***************************************************
* page management routines.
 ***************************************************/

/*
 * free the pv_entry back to the free list
 */
static PMAP_INLINE void
free_pv_entry(pv_entry_t pv)
{

	pv_entry_count--;
	uma_zfree(pvzone, pv);
}

/*
 * get a new pv_entry, allocating a block from the system
 * when needed.
 * the memory allocation is performed bypassing the malloc code
 * because of the possibility of allocations at interrupt time.
 */
static pv_entry_t
get_pv_entry(pmap_t locked_pmap)
{
	static const struct timeval printinterval = { 60, 0 };
	static struct timeval lastprint;
	struct vpgqueues *vpq;
	pt_entry_t *pte, oldpte;
	pmap_t pmap;
	pv_entry_t allocated_pv, next_pv, pv;
	vm_offset_t va;
	vm_page_t m;

	PMAP_LOCK_ASSERT(locked_pmap, MA_OWNED);
	mtx_assert(&vm_page_queue_mtx, MA_OWNED);
	allocated_pv = uma_zalloc(pvzone, M_NOWAIT);
	if (allocated_pv != NULL) {
		pv_entry_count++;
		if (pv_entry_count > pv_entry_high_water)
			pagedaemon_wakeup();
		else
			return (allocated_pv);
	}
	/*
	 * Reclaim pv entries: At first, destroy mappings to inactive
	 * pages.  After that, if a pv entry is still needed, destroy
	 * mappings to active pages.
	 */
	if (ratecheck(&lastprint, &printinterval))
		printf("Approaching the limit on PV entries, "
		    "increase the vm.pmap.shpgperproc tunable.\n");
	vpq = &vm_page_queues[PQ_INACTIVE];
retry:
	TAILQ_FOREACH(m, &vpq->pl, pageq) {
		if (m->hold_count || m->busy)
			continue;
		TAILQ_FOREACH_SAFE(pv, &m->md.pv_list, pv_list, next_pv) {
			va = pv->pv_va;
			pmap = pv->pv_pmap;
			/* Avoid deadlock and lock recursion. */
			if (pmap > locked_pmap)
				PMAP_LOCK(pmap);
			else if (pmap != locked_pmap && !PMAP_TRYLOCK(pmap))
				continue;
			pmap->pm_stats.resident_count--;
			pte = pmap_pte(pmap, va);
			KASSERT(pte != NULL, ("pte"));
			oldpte = loadandclear((u_int *)pte);
			if (is_kernel_pmap(pmap))
				*pte = PTE_G;
			KASSERT((oldpte & PTE_W) == 0,
			    ("wired pte for unwired page"));
			if (m->md.pv_flags & PV_TABLE_REF)
				vm_page_flag_set(m, PG_REFERENCED);
			if (oldpte & PTE_M)
				vm_page_dirty(m);
			pmap_invalidate_page(pmap, va);
			TAILQ_REMOVE(&pmap->pm_pvlist, pv, pv_plist);
			m->md.pv_list_count--;
			TAILQ_REMOVE(&m->md.pv_list, pv, pv_list);
			pmap_unuse_pt(pmap, va, pv->pv_ptem);
			if (pmap != locked_pmap)
				PMAP_UNLOCK(pmap);
			if (allocated_pv == NULL)
				allocated_pv = pv;
			else
				free_pv_entry(pv);
		}
		if (TAILQ_EMPTY(&m->md.pv_list)) {
			vm_page_flag_clear(m, PG_WRITEABLE);
			m->md.pv_flags &= ~(PV_TABLE_REF | PV_TABLE_MOD);
		}
	}
	if (allocated_pv == NULL) {
		if (vpq == &vm_page_queues[PQ_INACTIVE]) {
			vpq = &vm_page_queues[PQ_ACTIVE];
			goto retry;
		}
		panic("get_pv_entry: increase the vm.pmap.shpgperproc tunable");
	}
	return (allocated_pv);
}

/*
 *  Revision 1.370
 *
 *  Move pmap_collect() out of the machine-dependent code, rename it
 *  to reflect its new location, and add page queue and flag locking.
 *
 *  Notes: (1) alpha, i386, and ia64 had identical implementations
 *  of pmap_collect() in terms of machine-independent interfaces;
 *  (2) sparc64 doesn't require it; (3) powerpc had it as a TODO.
 *
 *  MIPS implementation was identical to alpha [Junos 8.2]
 */

/*
 * If it is the first entry on the list, it is actually
 * in the header and we must copy the following entry up
 * to the header.  Otherwise we must search the list for
 * the entry.  In either case we free the now unused entry.
 */

static pv_entry_t
pmap_pvh_remove(struct md_page *pvh, pmap_t pmap, vm_offset_t va)
{
	pv_entry_t pv;

	PMAP_LOCK_ASSERT(pmap, MA_OWNED);
	mtx_assert(&vm_page_queue_mtx, MA_OWNED);
	if (pvh->pv_list_count < pmap->pm_stats.resident_count) {
		TAILQ_FOREACH(pv, &pvh->pv_list, pv_list) {
			if (pmap == pv->pv_pmap && va == pv->pv_va)
				break;
		}
	} else {
		TAILQ_FOREACH(pv, &pmap->pm_pvlist, pv_plist) {
			if (va == pv->pv_va)
				break;
		}
	}
	if (pv != NULL) {
		TAILQ_REMOVE(&pvh->pv_list, pv, pv_list);
		pvh->pv_list_count--;
		TAILQ_REMOVE(&pmap->pm_pvlist, pv, pv_plist);
	}
	return (pv);
}

static void
pmap_pvh_free(struct md_page *pvh, pmap_t pmap, vm_offset_t va)
{
	pv_entry_t pv;

	pv = pmap_pvh_remove(pvh, pmap, va);
	KASSERT(pv != NULL, ("pmap_pvh_free: pv not found, pa %lx va %lx",
	     (u_long)VM_PAGE_TO_PHYS(member2struct(vm_page, md, pvh)),
	     (u_long)va));
	free_pv_entry(pv);
}

static void
pmap_remove_entry(pmap_t pmap, vm_page_t m, vm_offset_t va)
{

	mtx_assert(&vm_page_queue_mtx, MA_OWNED);
	pmap_pvh_free(&m->md, pmap, va);
	if (TAILQ_EMPTY(&m->md.pv_list))
		vm_page_flag_clear(m, PG_WRITEABLE);
}

/*
 * Conditionally create a pv entry.
 */
static boolean_t
pmap_try_insert_pv_entry(pmap_t pmap, vm_page_t mpte, vm_offset_t va,
    vm_page_t m)
{
	pv_entry_t pv;

	PMAP_LOCK_ASSERT(pmap, MA_OWNED);
	mtx_assert(&vm_page_queue_mtx, MA_OWNED);
	if (pv_entry_count < pv_entry_high_water && 
	    (pv = uma_zalloc(pvzone, M_NOWAIT)) != NULL) {
		pv_entry_count++;
		pv->pv_va = va;
		pv->pv_pmap = pmap;
		pv->pv_ptem = mpte;
		pv->pv_wired = FALSE;
		TAILQ_INSERT_TAIL(&pmap->pm_pvlist, pv, pv_plist);
		TAILQ_INSERT_TAIL(&m->md.pv_list, pv, pv_list);
		m->md.pv_list_count++;
		return (TRUE);
	} else
		return (FALSE);
}

/*
 * pmap_remove_pte: do the things to unmap a page in a process
 */
static int
pmap_remove_pte(struct pmap *pmap, pt_entry_t *ptq, vm_offset_t va)
{
	pt_entry_t oldpte;
	vm_page_t m;
	vm_offset_t pa;

	mtx_assert(&vm_page_queue_mtx, MA_OWNED);
	PMAP_LOCK_ASSERT(pmap, MA_OWNED);

	oldpte = loadandclear((u_int *)ptq);
	if (is_kernel_pmap(pmap))
		*ptq = PTE_G;

	if (oldpte & PTE_W)
		pmap->pm_stats.wired_count -= 1;

	pmap->pm_stats.resident_count -= 1;
	pa = mips_tlbpfn_to_paddr(oldpte);

	if (page_is_managed(pa)) {
		m = PHYS_TO_VM_PAGE(pa);
		if (oldpte & PTE_M) {
#if defined(PMAP_DIAGNOSTIC)
			if (pmap_nw_modified(oldpte)) {
				printf(
				    "pmap_remove: modified page not writable: va: 0x%x, pte: 0x%x\n",
				    va, oldpte);
			}
#endif
			vm_page_dirty(m);
		}
		if (m->md.pv_flags & PV_TABLE_REF)
			vm_page_flag_set(m, PG_REFERENCED);
		m->md.pv_flags &= ~(PV_TABLE_REF | PV_TABLE_MOD);

		pmap_remove_entry(pmap, m, va);
	}
	return pmap_unuse_pt(pmap, va, NULL);
}

/*
 * Remove a single page from a process address space
 */
static void
pmap_remove_page(struct pmap *pmap, vm_offset_t va)
{
	register pt_entry_t *ptq;

	mtx_assert(&vm_page_queue_mtx, MA_OWNED);
	PMAP_LOCK_ASSERT(pmap, MA_OWNED);
	ptq = pmap_pte(pmap, va);

	/*
	 * if there is no pte for this address, just skip it!!!
	 */
	if (!ptq || !pmap_pte_v(ptq)) {
		return;
	}

	/*
	 * Write back all caches from the page being destroyed
	 */
	mips_dcache_wbinv_range_index(va, NBPG);

	/*
	 * get a local va for mappings for this pmap.
	 */
	(void)pmap_remove_pte(pmap, ptq, va);
	pmap_invalidate_page(pmap, va);

	return;
}

/*
 *	Remove the given range of addresses from the specified map.
 *
 *	It is assumed that the start and end are properly
 *	rounded to the page size.
 */
void
pmap_remove(struct pmap *pmap, vm_offset_t sva, vm_offset_t eva)
{
	vm_offset_t va, nva;

	if (pmap == NULL)
		return;

	if (pmap->pm_stats.resident_count == 0)
		return;

	vm_page_lock_queues();
	PMAP_LOCK(pmap);

	/*
	 * special handling of removing one page.  a very common operation
	 * and easy to short circuit some code.
	 */
	if ((sva + PAGE_SIZE) == eva) {
		pmap_remove_page(pmap, sva);
		goto out;
	}
	for (va = sva; va < eva; va = nva) {
		if (!*pmap_pde(pmap, va)) {
			nva = mips_segtrunc(va + MIPS_SEGSIZE);
			continue;
		}
		pmap_remove_page(pmap, va);
		nva = va + PAGE_SIZE;
	}

out:
	vm_page_unlock_queues();
	PMAP_UNLOCK(pmap);
}

/*
 *	Routine:	pmap_remove_all
 *	Function:
 *		Removes this physical page from
 *		all physical maps in which it resides.
 *		Reflects back modify bits to the pager.
 *
 *	Notes:
 *		Original versions of this routine were very
 *		inefficient because they iteratively called
 *		pmap_remove (slow...)
 */

void
pmap_remove_all(vm_page_t m)
{
	register pv_entry_t pv;
	register pt_entry_t *pte, tpte;

	KASSERT((m->flags & PG_FICTITIOUS) == 0,
	    ("pmap_remove_all: page %p is fictitious", m));
	mtx_assert(&vm_page_queue_mtx, MA_OWNED);

	if (m->md.pv_flags & PV_TABLE_REF)
		vm_page_flag_set(m, PG_REFERENCED);

	while ((pv = TAILQ_FIRST(&m->md.pv_list)) != NULL) {
		PMAP_LOCK(pv->pv_pmap);

		/*
		 * If it's last mapping writeback all caches from 
		 * the page being destroyed
	 	 */
		if (m->md.pv_list_count == 1) 
			mips_dcache_wbinv_range_index(pv->pv_va, NBPG);

		pv->pv_pmap->pm_stats.resident_count--;

		pte = pmap_pte(pv->pv_pmap, pv->pv_va);

		tpte = loadandclear((u_int *)pte);
		if (is_kernel_pmap(pv->pv_pmap))
			*pte = PTE_G;

		if (tpte & PTE_W)
			pv->pv_pmap->pm_stats.wired_count--;

		/*
		 * Update the vm_page_t clean and reference bits.
		 */
		if (tpte & PTE_M) {
#if defined(PMAP_DIAGNOSTIC)
			if (pmap_nw_modified(tpte)) {
				printf(
				    "pmap_remove_all: modified page not writable: va: 0x%x, pte: 0x%x\n",
				    pv->pv_va, tpte);
			}
#endif
			vm_page_dirty(m);
		}
		pmap_invalidate_page(pv->pv_pmap, pv->pv_va);

		TAILQ_REMOVE(&pv->pv_pmap->pm_pvlist, pv, pv_plist);
		TAILQ_REMOVE(&m->md.pv_list, pv, pv_list);
		m->md.pv_list_count--;
		pmap_unuse_pt(pv->pv_pmap, pv->pv_va, pv->pv_ptem);
		PMAP_UNLOCK(pv->pv_pmap);
		free_pv_entry(pv);
	}

	vm_page_flag_clear(m, PG_WRITEABLE);
	m->md.pv_flags &= ~(PV_TABLE_REF | PV_TABLE_MOD);
}

/*
 *	Set the physical protection on the
 *	specified range of this map as requested.
 */
void
pmap_protect(pmap_t pmap, vm_offset_t sva, vm_offset_t eva, vm_prot_t prot)
{
	pt_entry_t *pte;

	if (pmap == NULL)
		return;

	if ((prot & VM_PROT_READ) == VM_PROT_NONE) {
		pmap_remove(pmap, sva, eva);
		return;
	}
	if (prot & VM_PROT_WRITE)
		return;

	vm_page_lock_queues();
	PMAP_LOCK(pmap);
	while (sva < eva) {
		pt_entry_t pbits, obits;
		vm_page_t m;
		vm_offset_t pa;

		/*
		 * If segment table entry is empty, skip this segment.
		 */
		if (!*pmap_pde(pmap, sva)) {
			sva = mips_segtrunc(sva + MIPS_SEGSIZE);
			continue;
		}
		/*
		 * If pte is invalid, skip this page
		 */
		pte = pmap_pte(pmap, sva);
		if (!pmap_pte_v(pte)) {
			sva += PAGE_SIZE;
			continue;
		}
retry:
		obits = pbits = *pte;
		pa = mips_tlbpfn_to_paddr(pbits);

		if (page_is_managed(pa)) {
			m = PHYS_TO_VM_PAGE(pa);
			if (m->md.pv_flags & PV_TABLE_REF) {
				vm_page_flag_set(m, PG_REFERENCED);
				m->md.pv_flags &= ~PV_TABLE_REF;
			}
			if (pbits & PTE_M) {
				vm_page_dirty(m);
				m->md.pv_flags &= ~PV_TABLE_MOD;
			}
		}
		pbits = (pbits & ~PTE_M) | PTE_RO;

		if (pbits != *pte) {
			if (!atomic_cmpset_int((u_int *)pte, obits, pbits))
				goto retry;
			pmap_update_page(pmap, sva, pbits);
		}
		sva += PAGE_SIZE;
	}
	vm_page_unlock_queues();
	PMAP_UNLOCK(pmap);
}

/*
 *	Insert the given physical page (p) at
 *	the specified virtual address (v) in the
 *	target physical map with the protection requested.
 *
 *	If specified, the page will be wired down, meaning
 *	that the related pte can not be reclaimed.
 *
 *	NB:  This is the only routine which MAY NOT lazy-evaluate
 *	or lose information.  That is, this routine must actually
 *	insert this page into the given map NOW.
 */
void
pmap_enter(pmap_t pmap, vm_offset_t va, vm_prot_t access, vm_page_t m,
    vm_prot_t prot, boolean_t wired)
{
	vm_offset_t pa, opa;
	register pt_entry_t *pte;
	pt_entry_t origpte, newpte;
	pv_entry_t pv;
	vm_page_t mpte, om;
	int rw = 0;

	if (pmap == NULL)
		return;

	va &= ~PAGE_MASK;
 	KASSERT(va <= VM_MAX_KERNEL_ADDRESS, ("pmap_enter: toobig"));
	KASSERT((m->oflags & VPO_BUSY) != 0,
	    ("pmap_enter: page %p is not busy", m));

	mpte = NULL;

	vm_page_lock_queues();
	PMAP_LOCK(pmap);

	/*
	 * In the case that a page table page is not resident, we are
	 * creating it here.
	 */
	if (va < VM_MAXUSER_ADDRESS) {
		mpte = pmap_allocpte(pmap, va, M_WAITOK);
	}
	pte = pmap_pte(pmap, va);

	/*
	 * Page Directory table entry not valid, we need a new PT page
	 */
	if (pte == NULL) {
		panic("pmap_enter: invalid page directory, pdir=%p, va=%p\n",
		    (void *)pmap->pm_segtab, (void *)va);
	}
	pa = VM_PAGE_TO_PHYS(m);
	om = NULL;
	origpte = *pte;
	opa = mips_tlbpfn_to_paddr(origpte);

	/*
	 * Mapping has not changed, must be protection or wiring change.
	 */
	if ((origpte & PTE_V) && (opa == pa)) {
		/*
		 * Wiring change, just update stats. We don't worry about
		 * wiring PT pages as they remain resident as long as there
		 * are valid mappings in them. Hence, if a user page is
		 * wired, the PT page will be also.
		 */
		if (wired && ((origpte & PTE_W) == 0))
			pmap->pm_stats.wired_count++;
		else if (!wired && (origpte & PTE_W))
			pmap->pm_stats.wired_count--;

#if defined(PMAP_DIAGNOSTIC)
		if (pmap_nw_modified(origpte)) {
			printf(
			    "pmap_enter: modified page not writable: va: 0x%x, pte: 0x%x\n",
			    va, origpte);
		}
#endif

		/*
		 * Remove extra pte reference
		 */
		if (mpte)
			mpte->wire_count--;

		if (page_is_managed(opa)) {
			om = m;
		}
		goto validate;
	}

	pv = NULL;

	/*
	 * Mapping has changed, invalidate old range and fall through to
	 * handle validating new mapping.
	 */
	if (opa) {
		if (origpte & PTE_W)
			pmap->pm_stats.wired_count--;

		if (page_is_managed(opa)) {
			om = PHYS_TO_VM_PAGE(opa);
			pv = pmap_pvh_remove(&om->md, pmap, va);
		}
		if (mpte != NULL) {
			mpte->wire_count--;
			KASSERT(mpte->wire_count > 0,
			    ("pmap_enter: missing reference to page table page,"
			    " va: %p", (void *)va));
		}
	} else
		pmap->pm_stats.resident_count++;

	/*
	 * Enter on the PV list if part of our managed memory. Note that we
	 * raise IPL while manipulating pv_table since pmap_enter can be
	 * called at interrupt time.
	 */
	if ((m->flags & (PG_FICTITIOUS | PG_UNMANAGED)) == 0) {
		KASSERT(va < kmi.clean_sva || va >= kmi.clean_eva,
		    ("pmap_enter: managed mapping within the clean submap"));
		if (pv == NULL)
			pv = get_pv_entry(pmap);
		pv->pv_va = va;
		pv->pv_pmap = pmap;
		pv->pv_ptem = mpte;
		pv->pv_wired = wired;
		TAILQ_INSERT_TAIL(&pmap->pm_pvlist, pv, pv_plist);
		TAILQ_INSERT_TAIL(&m->md.pv_list, pv, pv_list);
		m->md.pv_list_count++;
	} else if (pv != NULL)
		free_pv_entry(pv);

	/*
	 * Increment counters
	 */
	if (wired)
		pmap->pm_stats.wired_count++;

validate:
	if ((access & VM_PROT_WRITE) != 0)
		m->md.pv_flags |= PV_TABLE_MOD | PV_TABLE_REF;
	rw = init_pte_prot(va, m, prot);

#ifdef PMAP_DEBUG
	printf("pmap_enter:  va: 0x%08x -> pa: 0x%08x\n", va, pa);
#endif
	/*
	 * Now validate mapping with desired protection/wiring.
	 */
	newpte = mips_paddr_to_tlbpfn(pa) | rw | PTE_V;

	if (is_cacheable_mem(pa))
		newpte |= PTE_CACHE;
	else
		newpte |= PTE_UNCACHED;

	if (wired)
		newpte |= PTE_W;

	if (is_kernel_pmap(pmap)) {
	         newpte |= PTE_G;
	}

	/*
	 * if the mapping or permission bits are different, we need to
	 * update the pte.
	 */
	if (origpte != newpte) {
		if (origpte & PTE_V) {
			*pte = newpte;
			if (page_is_managed(opa) && (opa != pa)) {
				if (om->md.pv_flags & PV_TABLE_REF)
					vm_page_flag_set(om, PG_REFERENCED);
				om->md.pv_flags &=
				    ~(PV_TABLE_REF | PV_TABLE_MOD);
			}
			if (origpte & PTE_M) {
				KASSERT((origpte & PTE_RW),
				    ("pmap_enter: modified page not writable:"
				    " va: %p, pte: 0x%lx", (void *)va, origpte));
				if (page_is_managed(opa))
					vm_page_dirty(om);
			}
			if (page_is_managed(opa) &&
			    TAILQ_EMPTY(&om->md.pv_list))
				vm_page_flag_clear(om, PG_WRITEABLE);
		} else {
			*pte = newpte;
		}
	}
	pmap_update_page(pmap, va, newpte);

	/*
	 * Sync I & D caches for executable pages.  Do this only if the the
	 * target pmap belongs to the current process.  Otherwise, an
	 * unresolvable TLB miss may occur.
	 */
	if (!is_kernel_pmap(pmap) && (pmap == &curproc->p_vmspace->vm_pmap) &&
	    (prot & VM_PROT_EXECUTE)) {
		mips_icache_sync_range(va, NBPG);
		mips_dcache_wbinv_range(va, NBPG);
	}
	vm_page_unlock_queues();
	PMAP_UNLOCK(pmap);
}

/*
 * this code makes some *MAJOR* assumptions:
 * 1. Current pmap & pmap exists.
 * 2. Not wired.
 * 3. Read access.
 * 4. No page table pages.
 * but is *MUCH* faster than pmap_enter...
 */

void
pmap_enter_quick(pmap_t pmap, vm_offset_t va, vm_page_t m, vm_prot_t prot)
{

	PMAP_LOCK(pmap);
	(void)pmap_enter_quick_locked(pmap, va, m, prot, NULL);
	PMAP_UNLOCK(pmap);
}

static vm_page_t
pmap_enter_quick_locked(pmap_t pmap, vm_offset_t va, vm_page_t m,
    vm_prot_t prot, vm_page_t mpte)
{
	pt_entry_t *pte;
	vm_offset_t pa;

	KASSERT(va < kmi.clean_sva || va >= kmi.clean_eva ||
	    (m->flags & (PG_FICTITIOUS | PG_UNMANAGED)) != 0,
	    ("pmap_enter_quick_locked: managed mapping within the clean submap"));
	mtx_assert(&vm_page_queue_mtx, MA_OWNED);
	PMAP_LOCK_ASSERT(pmap, MA_OWNED);

	/*
	 * In the case that a page table page is not resident, we are
	 * creating it here.
	 */
	if (va < VM_MAXUSER_ADDRESS) {
		unsigned ptepindex;
		vm_offset_t pteva;

		/*
		 * Calculate pagetable page index
		 */
		ptepindex = va >> SEGSHIFT;
		if (mpte && (mpte->pindex == ptepindex)) {
			mpte->wire_count++;
		} else {
			/*
			 * Get the page directory entry
			 */
			pteva = (vm_offset_t)pmap->pm_segtab[ptepindex];

			/*
			 * If the page table page is mapped, we just
			 * increment the hold count, and activate it.
			 */
			if (pteva) {
				if (pmap->pm_ptphint &&
				    (pmap->pm_ptphint->pindex == ptepindex)) {
					mpte = pmap->pm_ptphint;
				} else {
					mpte = PHYS_TO_VM_PAGE(
						MIPS_KSEG0_TO_PHYS(pteva));
					pmap->pm_ptphint = mpte;
				}
				mpte->wire_count++;
			} else {
				mpte = _pmap_allocpte(pmap, ptepindex,
				    M_NOWAIT);
				if (mpte == NULL)
					return (mpte);
			}
		}
	} else {
		mpte = NULL;
	}

	pte = pmap_pte(pmap, va);
	if (pmap_pte_v(pte)) {
		if (mpte != NULL) {
			mpte->wire_count--;
			mpte = NULL;
		}
		return (mpte);
	}

	/*
	 * Enter on the PV list if part of our managed memory.
	 */
	if ((m->flags & (PG_FICTITIOUS | PG_UNMANAGED)) == 0 &&
	    !pmap_try_insert_pv_entry(pmap, mpte, va, m)) {
		if (mpte != NULL) {
			pmap_unwire_pte_hold(pmap, mpte);
			mpte = NULL;
		}
		return (mpte);
	}

	/*
	 * Increment counters
	 */
	pmap->pm_stats.resident_count++;

	pa = VM_PAGE_TO_PHYS(m);

	/*
	 * Now validate mapping with RO protection
	 */
	*pte = mips_paddr_to_tlbpfn(pa) | PTE_V;

	if (is_cacheable_mem(pa))
		*pte |= PTE_CACHE;
	else
		*pte |= PTE_UNCACHED;

	if (is_kernel_pmap(pmap))
		*pte |= PTE_G;
	else {
		*pte |= PTE_RO;
		/*
		 * Sync I & D caches.  Do this only if the the target pmap
		 * belongs to the current process.  Otherwise, an
		 * unresolvable TLB miss may occur. */
		if (pmap == &curproc->p_vmspace->vm_pmap) {
			va &= ~PAGE_MASK;
			mips_icache_sync_range(va, NBPG);
			mips_dcache_wbinv_range(va, NBPG);
		}
	}
	return (mpte);
}

/*
 * Make a temporary mapping for a physical address.  This is only intended
 * to be used for panic dumps.
 */
void *
pmap_kenter_temporary(vm_paddr_t pa, int i)
{
	vm_offset_t va;
	int int_level;
	if (i != 0)
		printf("%s: ERROR!!! More than one page of virtual address mapping not supported\n",
		    __func__);

#ifdef VM_ALLOC_WIRED_TLB_PG_POOL
	if (need_wired_tlb_page_pool) {
		va = pmap_map_fpage(pa, &fpages_shared[PMAP_FPAGE_KENTER_TEMP],
		    TRUE);
	} else
#endif
	if (pa < MIPS_KSEG0_LARGEST_PHYS) {
		va = MIPS_PHYS_TO_KSEG0(pa);
	} else {
		int cpu;
		struct local_sysmaps *sysm;
		/* If this is used other than for dumps, we may need to leave
		 * interrupts disasbled on return. If crash dumps don't work when
		 * we get to this point, we might want to consider this (leaving things
		 * disabled as a starting point ;-)
	 	 */
		int_level = disableintr();
		cpu = PCPU_GET(cpuid);
		sysm = &sysmap_lmem[cpu];
		/* Since this is for the debugger, no locks or any other fun */
		sysm->CMAP1 = mips_paddr_to_tlbpfn(pa) | PTE_RW | PTE_V | PTE_G | PTE_W | PTE_CACHE;
		sysm->valid1 = 1;
		pmap_TLB_update_kernel((vm_offset_t)sysm->CADDR1, sysm->CMAP1);
		va = (vm_offset_t)sysm->CADDR1;
		restoreintr(int_level);
	}
	return ((void *)va);
}

void
pmap_kenter_temporary_free(vm_paddr_t pa)
{
	int cpu;
	int int_level;
	struct local_sysmaps *sysm;

	if (pa < MIPS_KSEG0_LARGEST_PHYS) {
		/* nothing to do for this case */
		return;
	}
	cpu = PCPU_GET(cpuid);
	sysm = &sysmap_lmem[cpu];
	if (sysm->valid1) {
		int_level = disableintr();
		pmap_TLB_invalidate_kernel((vm_offset_t)sysm->CADDR1);
		restoreintr(int_level);
		sysm->CMAP1 = 0;
		sysm->valid1 = 0;
	}
}

/*
 * Moved the code to Machine Independent
 *	 vm_map_pmap_enter()
 */

/*
 * Maps a sequence of resident pages belonging to the same object.
 * The sequence begins with the given page m_start.  This page is
 * mapped at the given virtual address start.  Each subsequent page is
 * mapped at a virtual address that is offset from start by the same
 * amount as the page is offset from m_start within the object.  The
 * last page in the sequence is the page with the largest offset from
 * m_start that can be mapped at a virtual address less than the given
 * virtual address end.  Not every virtual page between start and end
 * is mapped; only those for which a resident page exists with the
 * corresponding offset from m_start are mapped.
 */
void
pmap_enter_object(pmap_t pmap, vm_offset_t start, vm_offset_t end,
    vm_page_t m_start, vm_prot_t prot)
{
	vm_page_t m, mpte;
	vm_pindex_t diff, psize;

	VM_OBJECT_LOCK_ASSERT(m_start->object, MA_OWNED);
	psize = atop(end - start);
	mpte = NULL;
	m = m_start;
	vm_page_lock_queues();
	PMAP_LOCK(pmap);
	while (m != NULL && (diff = m->pindex - m_start->pindex) < psize) {
		mpte = pmap_enter_quick_locked(pmap, start + ptoa(diff), m,
		    prot, mpte);
		m = TAILQ_NEXT(m, listq);
	}
	vm_page_unlock_queues();
 	PMAP_UNLOCK(pmap);
}

/*
 * pmap_object_init_pt preloads the ptes for a given object
 * into the specified pmap.  This eliminates the blast of soft
 * faults on process startup and immediately after an mmap.
 */
void
pmap_object_init_pt(pmap_t pmap, vm_offset_t addr,
    vm_object_t object, vm_pindex_t pindex, vm_size_t size)
{
	VM_OBJECT_LOCK_ASSERT(object, MA_OWNED);
	KASSERT(object->type == OBJT_DEVICE || object->type == OBJT_SG,
	    ("pmap_object_init_pt: non-device object"));
}

/*
 *	Routine:	pmap_change_wiring
 *	Function:	Change the wiring attribute for a map/virtual-address
 *			pair.
 *	In/out conditions:
 *			The mapping must already exist in the pmap.
 */
void
pmap_change_wiring(pmap_t pmap, vm_offset_t va, boolean_t wired)
{
	register pt_entry_t *pte;

	if (pmap == NULL)
		return;

	PMAP_LOCK(pmap);
	pte = pmap_pte(pmap, va);

	if (wired && !pmap_pte_w(pte))
		pmap->pm_stats.wired_count++;
	else if (!wired && pmap_pte_w(pte))
		pmap->pm_stats.wired_count--;

	/*
	 * Wiring is not a hardware characteristic so there is no need to
	 * invalidate TLB.
	 */
	pmap_pte_set_w(pte, wired);
	PMAP_UNLOCK(pmap);
}

/*
 *	Copy the range specified by src_addr/len
 *	from the source map to the range dst_addr/len
 *	in the destination map.
 *
 *	This routine is only advisory and need not do anything.
 */

void
pmap_copy(pmap_t dst_pmap, pmap_t src_pmap, vm_offset_t dst_addr,
    vm_size_t len, vm_offset_t src_addr)
{
}

/*
 *	pmap_zero_page zeros the specified hardware page by mapping
 *	the page into KVM and using bzero to clear its contents.
 */
void
pmap_zero_page(vm_page_t m)
{
	vm_offset_t va;
	vm_paddr_t phys = VM_PAGE_TO_PHYS(m);
	int int_level;
#ifdef VM_ALLOC_WIRED_TLB_PG_POOL
	if (need_wired_tlb_page_pool) {
		struct fpage *fp1;
		struct sysmaps *sysmaps;

		sysmaps = &sysmaps_pcpu[PCPU_GET(cpuid)];
		mtx_lock(&sysmaps->lock);
		sched_pin();

		fp1 = &sysmaps->fp[PMAP_FPAGE1];
		va = pmap_map_fpage(phys, fp1, FALSE);
		bzero((caddr_t)va, PAGE_SIZE);
		pmap_unmap_fpage(phys, fp1);
		sched_unpin();
		mtx_unlock(&sysmaps->lock);
		/*
		 * Should you do cache flush?
		 */
	} else
#endif
	if (phys < MIPS_KSEG0_LARGEST_PHYS) {

		va = MIPS_PHYS_TO_KSEG0(phys);

		bzero((caddr_t)va, PAGE_SIZE);
		mips_dcache_wbinv_range(va, PAGE_SIZE);
	} else {
		int cpu;
		struct local_sysmaps *sysm;

		cpu = PCPU_GET(cpuid);
		sysm = &sysmap_lmem[cpu];
		PMAP_LGMEM_LOCK(sysm);
		sched_pin();
		int_level = disableintr();
		sysm->CMAP1 = mips_paddr_to_tlbpfn(phys) | PTE_RW | PTE_V | PTE_G | PTE_W | PTE_CACHE;
		sysm->valid1 = 1;
		pmap_TLB_update_kernel((vm_offset_t)sysm->CADDR1, sysm->CMAP1);
		bzero(sysm->CADDR1, PAGE_SIZE);
		pmap_TLB_invalidate_kernel((vm_offset_t)sysm->CADDR1);
		restoreintr(int_level);
		sysm->CMAP1 = 0;
		sysm->valid1 = 0;
		sched_unpin();
		PMAP_LGMEM_UNLOCK(sysm);
	}

}

/*
 *	pmap_zero_page_area zeros the specified hardware page by mapping
 *	the page into KVM and using bzero to clear its contents.
 *
 *	off and size may not cover an area beyond a single hardware page.
 */
void
pmap_zero_page_area(vm_page_t m, int off, int size)
{
	vm_offset_t va;
	vm_paddr_t phys = VM_PAGE_TO_PHYS(m);
	int int_level;
#ifdef VM_ALLOC_WIRED_TLB_PG_POOL
	if (need_wired_tlb_page_pool) {
		struct fpage *fp1;
		struct sysmaps *sysmaps;

		sysmaps = &sysmaps_pcpu[PCPU_GET(cpuid)];
		mtx_lock(&sysmaps->lock);
		sched_pin();

		fp1 = &sysmaps->fp[PMAP_FPAGE1];
		va = pmap_map_fpage(phys, fp1, FALSE);
		bzero((caddr_t)va + off, size);
		pmap_unmap_fpage(phys, fp1);

		sched_unpin();
		mtx_unlock(&sysmaps->lock);
	} else
#endif
	if (phys < MIPS_KSEG0_LARGEST_PHYS) {
		va = MIPS_PHYS_TO_KSEG0(phys);
		bzero((char *)(caddr_t)va + off, size);
		mips_dcache_wbinv_range(va + off, size);
	} else {
		int cpu;
		struct local_sysmaps *sysm;

		cpu = PCPU_GET(cpuid);
		sysm = &sysmap_lmem[cpu];
		PMAP_LGMEM_LOCK(sysm);
		int_level = disableintr();
		sched_pin();
		sysm->CMAP1 = mips_paddr_to_tlbpfn(phys) | PTE_RW | PTE_V | PTE_G | PTE_W | PTE_CACHE;
		sysm->valid1 = 1;
		pmap_TLB_update_kernel((vm_offset_t)sysm->CADDR1, sysm->CMAP1);
		bzero((char *)sysm->CADDR1 + off, size);
		pmap_TLB_invalidate_kernel((vm_offset_t)sysm->CADDR1);
		restoreintr(int_level);
		sysm->CMAP1 = 0;
		sysm->valid1 = 0;
		sched_unpin();
		PMAP_LGMEM_UNLOCK(sysm);
	}
}

void
pmap_zero_page_idle(vm_page_t m)
{
	vm_offset_t va;
	vm_paddr_t phys = VM_PAGE_TO_PHYS(m);
	int int_level;
#ifdef VM_ALLOC_WIRED_TLB_PG_POOL
	if (need_wired_tlb_page_pool) {
		sched_pin();
		va = pmap_map_fpage(phys, &fpages_shared[PMAP_FPAGE3], FALSE);
		bzero((caddr_t)va, PAGE_SIZE);
		pmap_unmap_fpage(phys, &fpages_shared[PMAP_FPAGE3]);
		sched_unpin();
	} else
#endif
	if (phys < MIPS_KSEG0_LARGEST_PHYS) {
		va = MIPS_PHYS_TO_KSEG0(phys);
		bzero((caddr_t)va, PAGE_SIZE);
		mips_dcache_wbinv_range(va, PAGE_SIZE);
	} else {
		int cpu;
		struct local_sysmaps *sysm;

		cpu = PCPU_GET(cpuid);
		sysm = &sysmap_lmem[cpu];
		PMAP_LGMEM_LOCK(sysm);
		int_level = disableintr();
		sched_pin();
		sysm->CMAP1 = mips_paddr_to_tlbpfn(phys) | PTE_RW | PTE_V | PTE_G | PTE_W | PTE_CACHE;
		sysm->valid1 = 1;
		pmap_TLB_update_kernel((vm_offset_t)sysm->CADDR1, sysm->CMAP1);
		bzero(sysm->CADDR1, PAGE_SIZE);
		pmap_TLB_invalidate_kernel((vm_offset_t)sysm->CADDR1);
		restoreintr(int_level);
		sysm->CMAP1 = 0;
		sysm->valid1 = 0;
		sched_unpin();
		PMAP_LGMEM_UNLOCK(sysm);
	}

}

/*
 *	pmap_copy_page copies the specified (machine independent)
 *	page by mapping the page into virtual memory and using
 *	bcopy to copy the page, one machine dependent page at a
 *	time.
 */
void
pmap_copy_page(vm_page_t src, vm_page_t dst)
{
	vm_offset_t va_src, va_dst;
	vm_paddr_t phy_src = VM_PAGE_TO_PHYS(src);
	vm_paddr_t phy_dst = VM_PAGE_TO_PHYS(dst);
	int int_level;
#ifdef VM_ALLOC_WIRED_TLB_PG_POOL
	if (need_wired_tlb_page_pool) {
		struct fpage *fp1, *fp2;
		struct sysmaps *sysmaps;

		sysmaps = &sysmaps_pcpu[PCPU_GET(cpuid)];
		mtx_lock(&sysmaps->lock);
		sched_pin();

		fp1 = &sysmaps->fp[PMAP_FPAGE1];
		fp2 = &sysmaps->fp[PMAP_FPAGE2];

		va_src = pmap_map_fpage(phy_src, fp1, FALSE);
		va_dst = pmap_map_fpage(phy_dst, fp2, FALSE);

		bcopy((caddr_t)va_src, (caddr_t)va_dst, PAGE_SIZE);

		pmap_unmap_fpage(phy_src, fp1);
		pmap_unmap_fpage(phy_dst, fp2);
		sched_unpin();
		mtx_unlock(&sysmaps->lock);

		/*
		 * Should you flush the cache?
		 */
	} else
#endif
	{
		if ((phy_src < MIPS_KSEG0_LARGEST_PHYS) && (phy_dst < MIPS_KSEG0_LARGEST_PHYS)) {
			/* easy case, all can be accessed via KSEG0 */
			/*
			 * Flush all caches for VA that are mapped to this page
			 * to make sure that data in SDRAM is up to date
			 */
			pmap_flush_pvcache(src);
			mips_dcache_wbinv_range_index(
			    MIPS_PHYS_TO_KSEG0(phy_dst), NBPG);
			va_src = MIPS_PHYS_TO_KSEG0(phy_src);
			va_dst = MIPS_PHYS_TO_KSEG0(phy_dst);
			bcopy((caddr_t)va_src, (caddr_t)va_dst, PAGE_SIZE);
			mips_dcache_wbinv_range(va_dst, PAGE_SIZE);
		} else {
			int cpu;
			struct local_sysmaps *sysm;

			cpu = PCPU_GET(cpuid);
			sysm = &sysmap_lmem[cpu];
			PMAP_LGMEM_LOCK(sysm);
			sched_pin();
			int_level = disableintr();
			if (phy_src < MIPS_KSEG0_LARGEST_PHYS) {
				/* one side needs mapping - dest */
				va_src = MIPS_PHYS_TO_KSEG0(phy_src);
				sysm->CMAP2 = mips_paddr_to_tlbpfn(phy_dst) | PTE_RW | PTE_V | PTE_G | PTE_W | PTE_CACHE;
				pmap_TLB_update_kernel((vm_offset_t)sysm->CADDR2, sysm->CMAP2);
				sysm->valid2 = 1;
				va_dst = (vm_offset_t)sysm->CADDR2;
			} else if (phy_dst < MIPS_KSEG0_LARGEST_PHYS) {
				/* one side needs mapping - src */
				va_dst = MIPS_PHYS_TO_KSEG0(phy_dst);
				sysm->CMAP1 = mips_paddr_to_tlbpfn(phy_src) | PTE_RW | PTE_V | PTE_G | PTE_W | PTE_CACHE;
				pmap_TLB_update_kernel((vm_offset_t)sysm->CADDR1, sysm->CMAP1);
				va_src = (vm_offset_t)sysm->CADDR1;
				sysm->valid1 = 1;
			} else {
				/* all need mapping */
				sysm->CMAP1 = mips_paddr_to_tlbpfn(phy_src) | PTE_RW | PTE_V | PTE_G | PTE_W | PTE_CACHE;
				sysm->CMAP2 = mips_paddr_to_tlbpfn(phy_dst) | PTE_RW | PTE_V | PTE_G | PTE_W | PTE_CACHE;
				pmap_TLB_update_kernel((vm_offset_t)sysm->CADDR1, sysm->CMAP1);
				pmap_TLB_update_kernel((vm_offset_t)sysm->CADDR2, sysm->CMAP2);
				sysm->valid1 = sysm->valid2 = 1;
				va_src = (vm_offset_t)sysm->CADDR1;
				va_dst = (vm_offset_t)sysm->CADDR2;
			}
			bcopy((void *)va_src, (void *)va_dst, PAGE_SIZE);
			if (sysm->valid1) {
				pmap_TLB_invalidate_kernel((vm_offset_t)sysm->CADDR1);
				sysm->CMAP1 = 0;
				sysm->valid1 = 0;
			}
			if (sysm->valid2) {
				pmap_TLB_invalidate_kernel((vm_offset_t)sysm->CADDR2);
				sysm->CMAP2 = 0;
				sysm->valid2 = 0;
			}
			restoreintr(int_level);
			sched_unpin();
			PMAP_LGMEM_UNLOCK(sysm);
		}
	}
}

/*
 * Returns true if the pmap's pv is one of the first
 * 16 pvs linked to from this page.  This count may
 * be changed upwards or downwards in the future; it
 * is only necessary that true be returned for a small
 * subset of pmaps for proper page aging.
 */
boolean_t
pmap_page_exists_quick(pmap_t pmap, vm_page_t m)
{
	pv_entry_t pv;
	int loops = 0;

	if (m->flags & PG_FICTITIOUS)
		return FALSE;

	mtx_assert(&vm_page_queue_mtx, MA_OWNED);
	TAILQ_FOREACH(pv, &m->md.pv_list, pv_list) {
		if (pv->pv_pmap == pmap) {
			return TRUE;
		}
		loops++;
		if (loops >= 16)
			break;
	}
	return (FALSE);
}

/*
 * Remove all pages from specified address space
 * this aids process exit speeds.  Also, this code
 * is special cased for current process only, but
 * can have the more generic (and slightly slower)
 * mode enabled.  This is much faster than pmap_remove
 * in the case of running down an entire address space.
 */
void
pmap_remove_pages(pmap_t pmap)
{
	pt_entry_t *pte, tpte;
	pv_entry_t pv, npv;
	vm_page_t m;

	if (pmap != vmspace_pmap(curthread->td_proc->p_vmspace)) {
		printf("warning: pmap_remove_pages called with non-current pmap\n");
		return;
	}
	vm_page_lock_queues();
	PMAP_LOCK(pmap);
	sched_pin();
	//XXX need to be TAILQ_FOREACH_SAFE ?
	for (pv = TAILQ_FIRST(&pmap->pm_pvlist); pv; pv = npv) {

		pte = pmap_pte(pv->pv_pmap, pv->pv_va);
		if (!pmap_pte_v(pte))
			panic("pmap_remove_pages: page on pm_pvlist has no pte\n");
		tpte = *pte;

/*
 * We cannot remove wired pages from a process' mapping at this time
 */
		if (tpte & PTE_W) {
			npv = TAILQ_NEXT(pv, pv_plist);
			continue;
		}
		*pte = is_kernel_pmap(pmap) ? PTE_G : 0;

		m = PHYS_TO_VM_PAGE(mips_tlbpfn_to_paddr(tpte));

		KASSERT(m < &vm_page_array[vm_page_array_size],
		    ("pmap_remove_pages: bad tpte %lx", tpte));

		pv->pv_pmap->pm_stats.resident_count--;

		/*
		 * Update the vm_page_t clean and reference bits.
		 */
		if (tpte & PTE_M) {
			vm_page_dirty(m);
		}
		npv = TAILQ_NEXT(pv, pv_plist);
		TAILQ_REMOVE(&pv->pv_pmap->pm_pvlist, pv, pv_plist);

		m->md.pv_list_count--;
		TAILQ_REMOVE(&m->md.pv_list, pv, pv_list);
		if (TAILQ_FIRST(&m->md.pv_list) == NULL) {
			vm_page_flag_clear(m, PG_WRITEABLE);
		}
		pmap_unuse_pt(pv->pv_pmap, pv->pv_va, pv->pv_ptem);
		free_pv_entry(pv);
	}
	sched_unpin();
	pmap_invalidate_all(pmap);
	PMAP_UNLOCK(pmap);
	vm_page_unlock_queues();
}

/*
 * pmap_testbit tests bits in pte's
 * note that the testbit/changebit routines are inline,
 * and a lot of things compile-time evaluate.
 */
static boolean_t
pmap_testbit(vm_page_t m, int bit)
{
	pv_entry_t pv;
	pt_entry_t *pte;
	boolean_t rv = FALSE;

	if (m->flags & PG_FICTITIOUS)
		return rv;

	if (TAILQ_FIRST(&m->md.pv_list) == NULL)
		return rv;

	mtx_assert(&vm_page_queue_mtx, MA_OWNED);
	TAILQ_FOREACH(pv, &m->md.pv_list, pv_list) {
#if defined(PMAP_DIAGNOSTIC)
		if (!pv->pv_pmap) {
			printf("Null pmap (tb) at va: 0x%x\n", pv->pv_va);
			continue;
		}
#endif
		PMAP_LOCK(pv->pv_pmap);
		pte = pmap_pte(pv->pv_pmap, pv->pv_va);
		rv = (*pte & bit) != 0;
		PMAP_UNLOCK(pv->pv_pmap);
		if (rv)
			break;
	}
	return (rv);
}

/*
 * this routine is used to modify bits in ptes
 */
static __inline void
pmap_changebit(vm_page_t m, int bit, boolean_t setem)
{
	register pv_entry_t pv;
	register pt_entry_t *pte;

	if (m->flags & PG_FICTITIOUS)
		return;

	mtx_assert(&vm_page_queue_mtx, MA_OWNED);
	/*
	 * Loop over all current mappings setting/clearing as appropos If
	 * setting RO do we need to clear the VAC?
	 */
	TAILQ_FOREACH(pv, &m->md.pv_list, pv_list) {
#if defined(PMAP_DIAGNOSTIC)
		if (!pv->pv_pmap) {
			printf("Null pmap (cb) at va: 0x%x\n", pv->pv_va);
			continue;
		}
#endif

		PMAP_LOCK(pv->pv_pmap);
		pte = pmap_pte(pv->pv_pmap, pv->pv_va);

		if (setem) {
			*(int *)pte |= bit;
			pmap_update_page(pv->pv_pmap, pv->pv_va, *pte);
		} else {
			vm_offset_t pbits = *(vm_offset_t *)pte;

			if (pbits & bit) {
				if (bit == PTE_RW) {
					if (pbits & PTE_M) {
						vm_page_dirty(m);
					}
					*(int *)pte = (pbits & ~(PTE_M | PTE_RW)) |
					    PTE_RO;
				} else {
					*(int *)pte = pbits & ~bit;
				}
				pmap_update_page(pv->pv_pmap, pv->pv_va, *pte);
			}
		}
		PMAP_UNLOCK(pv->pv_pmap);
	}
	if (!setem && bit == PTE_RW)
		vm_page_flag_clear(m, PG_WRITEABLE);
}

/*
 *	pmap_page_wired_mappings:
 *
 *	Return the number of managed mappings to the given physical page
 *	that are wired.
 */
int
pmap_page_wired_mappings(vm_page_t m)
{
	pv_entry_t pv;
	int count;

	count = 0;
	if ((m->flags & PG_FICTITIOUS) != 0)
		return (count);
	mtx_assert(&vm_page_queue_mtx, MA_OWNED);
	TAILQ_FOREACH(pv, &m->md.pv_list, pv_list)
	    if (pv->pv_wired)
		count++;
	return (count);
}

/*
 * Clear the write and modified bits in each of the given page's mappings.
 */
void
pmap_remove_write(vm_page_t m)
{
	pv_entry_t pv, npv;
	vm_offset_t va;
	pt_entry_t *pte;

<<<<<<< HEAD
	if ((m->flags & PG_WRITEABLE) == 0)
=======
	KASSERT((m->flags & (PG_FICTITIOUS | PG_UNMANAGED)) == 0,
	    ("pmap_remove_write: page %p is not managed", m));

	/*
	 * If the page is not VPO_BUSY, then PG_WRITEABLE cannot be set by
	 * another thread while the object is locked.  Thus, if PG_WRITEABLE
	 * is clear, no page table entries need updating.
	 */
	VM_OBJECT_LOCK_ASSERT(m->object, MA_OWNED);
	if ((m->oflags & VPO_BUSY) == 0 &&
	    (m->flags & PG_WRITEABLE) == 0)
>>>>>>> 07c9330a
		return;

	/*
	 * Loop over all current mappings setting/clearing as appropos.
	 */
	for (pv = TAILQ_FIRST(&m->md.pv_list); pv; pv = npv) {
		npv = TAILQ_NEXT(pv, pv_plist);
		pte = pmap_pte(pv->pv_pmap, pv->pv_va);

		if ((pte == NULL) || !mips_pg_v(*pte))
			panic("page on pm_pvlist has no pte\n");

		va = pv->pv_va;
		pmap_protect(pv->pv_pmap, va, va + PAGE_SIZE,
		    VM_PROT_READ | VM_PROT_EXECUTE);
	}
	vm_page_flag_clear(m, PG_WRITEABLE);
}

/*
 *	pmap_ts_referenced:
 *
 *	Return the count of reference bits for a page, clearing all of them.
 */
int
pmap_ts_referenced(vm_page_t m)
{
	if (m->flags & PG_FICTITIOUS)
		return (0);

	if (m->md.pv_flags & PV_TABLE_REF) {
		m->md.pv_flags &= ~PV_TABLE_REF;
		return 1;
	}
	return 0;
}

/*
 *	pmap_is_modified:
 *
 *	Return whether or not the specified physical page was modified
 *	in any physical maps.
 */
boolean_t
pmap_is_modified(vm_page_t m)
{
	boolean_t rv;

	KASSERT((m->flags & (PG_FICTITIOUS | PG_UNMANAGED)) == 0,
	    ("pmap_is_modified: page %p is not managed", m));

	/*
	 * If the page is not VPO_BUSY, then PG_WRITEABLE cannot be
	 * concurrently set while the object is locked.  Thus, if PG_WRITEABLE
	 * is clear, no PTEs can have PTE_M set.
	 */
	VM_OBJECT_LOCK_ASSERT(m->object, MA_OWNED);
	if ((m->oflags & VPO_BUSY) == 0 &&
	    (m->flags & PG_WRITEABLE) == 0)
		return (FALSE);
	vm_page_lock_queues();
	if (m->md.pv_flags & PV_TABLE_MOD)
		rv = TRUE;
	else
		rv = pmap_testbit(m, PTE_M);
	vm_page_unlock_queues();
	return (rv);
}

/* N/C */

/*
 *	pmap_is_prefaultable:
 *
 *	Return whether or not the specified virtual address is elgible
 *	for prefault.
 */
boolean_t
pmap_is_prefaultable(pmap_t pmap, vm_offset_t addr)
{
	pt_entry_t *pte;
	boolean_t rv;

	rv = FALSE;
	PMAP_LOCK(pmap);
	if (*pmap_pde(pmap, addr)) {
		pte = pmap_pte(pmap, addr);
		rv = (*pte == 0);
	}
	PMAP_UNLOCK(pmap);
	return (rv);
}

/*
 *	Clear the modify bits on the specified physical page.
 */
void
pmap_clear_modify(vm_page_t m)
{

	KASSERT((m->flags & (PG_FICTITIOUS | PG_UNMANAGED)) == 0,
	    ("pmap_clear_modify: page %p is not managed", m));
	VM_OBJECT_LOCK_ASSERT(m->object, MA_OWNED);
	KASSERT((m->oflags & VPO_BUSY) == 0,
	    ("pmap_clear_modify: page %p is busy", m));

	/*
	 * If the page is not PG_WRITEABLE, then no PTEs can have PTE_M set.
	 * If the object containing the page is locked and the page is not
	 * VPO_BUSY, then PG_WRITEABLE cannot be concurrently set.
	 */
	if ((m->flags & PG_WRITEABLE) == 0)
		return;
	vm_page_lock_queues();
	if (m->md.pv_flags & PV_TABLE_MOD) {
		pmap_changebit(m, PTE_M, FALSE);
		m->md.pv_flags &= ~PV_TABLE_MOD;
	}
	vm_page_unlock_queues();
}

/*
<<<<<<< HEAD
=======
 *	pmap_is_referenced:
 *
 *	Return whether or not the specified physical page was referenced
 *	in any physical maps.
 */
boolean_t
pmap_is_referenced(vm_page_t m)
{

	KASSERT((m->flags & (PG_FICTITIOUS | PG_UNMANAGED)) == 0,
	    ("pmap_is_referenced: page %p is not managed", m));
	return ((m->md.pv_flags & PV_TABLE_REF) != 0);
}

/*
>>>>>>> 07c9330a
 *	pmap_clear_reference:
 *
 *	Clear the reference bit on the specified physical page.
 */
void
pmap_clear_reference(vm_page_t m)
{

	KASSERT((m->flags & (PG_FICTITIOUS | PG_UNMANAGED)) == 0,
	    ("pmap_clear_reference: page %p is not managed", m));
	vm_page_lock_queues();
	if (m->md.pv_flags & PV_TABLE_REF) {
		m->md.pv_flags &= ~PV_TABLE_REF;
	}
	vm_page_unlock_queues();
}

/*
 * Miscellaneous support routines follow
 */

/*
 * Map a set of physical memory pages into the kernel virtual
 * address space. Return a pointer to where it is mapped. This
 * routine is intended to be used for mapping device memory,
 * NOT real memory.
 */

/*
 * Map a set of physical memory pages into the kernel virtual
 * address space. Return a pointer to where it is mapped. This
 * routine is intended to be used for mapping device memory,
 * NOT real memory.
 */
void *
pmap_mapdev(vm_offset_t pa, vm_size_t size)
{
        vm_offset_t va, tmpva, offset;

	/* 
	 * KSEG1 maps only first 512M of phys address space. For 
	 * pa > 0x20000000 we should make proper mapping * using pmap_kenter.
	 */
	if ((pa + size - 1) < MIPS_KSEG0_LARGEST_PHYS)
		return (void *)MIPS_PHYS_TO_KSEG1(pa);
	else {
		offset = pa & PAGE_MASK;
		size = roundup(size + offset, PAGE_SIZE);
        
		va = kmem_alloc_nofault(kernel_map, size);
		if (!va)
			panic("pmap_mapdev: Couldn't alloc kernel virtual memory");
		pa = trunc_page(pa);
		for (tmpva = va; size > 0;) {
			pmap_kenter(tmpva, pa);
			size -= PAGE_SIZE;
			tmpva += PAGE_SIZE;
			pa += PAGE_SIZE;
		}
	}

	return ((void *)(va + offset));
}

void
pmap_unmapdev(vm_offset_t va, vm_size_t size)
{
	vm_offset_t base, offset, tmpva;

	/* If the address is within KSEG1 then there is nothing to do */
	if (va >= MIPS_KSEG1_START && va <= MIPS_KSEG1_END)
		return;

	base = trunc_page(va);
	offset = va & PAGE_MASK;
	size = roundup(size + offset, PAGE_SIZE);
	for (tmpva = base; tmpva < base + size; tmpva += PAGE_SIZE)
		pmap_kremove(tmpva);
	kmem_free(kernel_map, base, size);
}

/*
 * perform the pmap work for mincore
 */
int
pmap_mincore(pmap_t pmap, vm_offset_t addr, vm_paddr_t *locked_pa)
{
	pt_entry_t *ptep, pte;
	vm_offset_t pa;
	vm_page_t m;
	int val;
	boolean_t managed;

	PMAP_LOCK(pmap);
retry:
	ptep = pmap_pte(pmap, addr);
	pte = (ptep != NULL) ? *ptep : 0;
	if (!mips_pg_v(pte)) {
		val = 0;
		goto out;
	}
	val = MINCORE_INCORE;
	if ((pte & PTE_M) != 0)
		val |= MINCORE_MODIFIED | MINCORE_MODIFIED_OTHER;
	pa = mips_tlbpfn_to_paddr(pte);
	managed = page_is_managed(pa);
	if (managed) {
		/*
		 * This may falsely report the given address as
		 * MINCORE_REFERENCED.  Unfortunately, due to the lack of
		 * per-PTE reference information, it is impossible to
		 * determine if the address is MINCORE_REFERENCED.  
		 */
<<<<<<< HEAD
		vm_page_lock_queues();
		if ((m->flags & PG_REFERENCED) || pmap_ts_referenced(m)) {
			val |= MINCORE_REFERENCED | MINCORE_REFERENCED_OTHER;
			vm_page_flag_set(m, PG_REFERENCED);
		}
		vm_page_unlock_queues();
=======
		m = PHYS_TO_VM_PAGE(pa);
		if ((m->flags & PG_REFERENCED) != 0)
			val |= MINCORE_REFERENCED | MINCORE_REFERENCED_OTHER;
>>>>>>> 07c9330a
	}
	if ((val & (MINCORE_MODIFIED_OTHER | MINCORE_REFERENCED_OTHER)) !=
	    (MINCORE_MODIFIED_OTHER | MINCORE_REFERENCED_OTHER) && managed) {
		/* Ensure that "PHYS_TO_VM_PAGE(pa)->object" doesn't change. */
		if (vm_page_pa_tryrelock(pmap, pa, locked_pa))
			goto retry;
	} else
out:
		PA_UNLOCK_COND(*locked_pa);
	PMAP_UNLOCK(pmap);
	return (val);
}

void
pmap_activate(struct thread *td)
{
	pmap_t pmap, oldpmap;
	struct proc *p = td->td_proc;

	critical_enter();

	pmap = vmspace_pmap(p->p_vmspace);
	oldpmap = PCPU_GET(curpmap);

	if (oldpmap)
		atomic_clear_32(&oldpmap->pm_active, PCPU_GET(cpumask));
	atomic_set_32(&pmap->pm_active, PCPU_GET(cpumask));
	pmap_asid_alloc(pmap);
	if (td == curthread) {
		PCPU_SET(segbase, pmap->pm_segtab);
		MachSetPID(pmap->pm_asid[PCPU_GET(cpuid)].asid);
	}

	PCPU_SET(curpmap, pmap);
	critical_exit();
}

void
pmap_sync_icache(pmap_t pm, vm_offset_t va, vm_size_t sz)
{
}

/*
 *	Increase the starting virtual address of the given mapping if a
 *	different alignment might result in more superpage mappings.
 */
void
pmap_align_superpage(vm_object_t object, vm_ooffset_t offset,
    vm_offset_t *addr, vm_size_t size)
{
	vm_offset_t superpage_offset;

	if (size < NBSEG)
		return;
	if (object != NULL && (object->flags & OBJ_COLORED) != 0)
		offset += ptoa(object->pg_color);
	superpage_offset = offset & SEGOFSET;
	if (size - ((NBSEG - superpage_offset) & SEGOFSET) < NBSEG ||
	    (*addr & SEGOFSET) == superpage_offset)
		return;
	if ((*addr & SEGOFSET) < superpage_offset)
		*addr = (*addr & ~SEGOFSET) + superpage_offset;
	else
		*addr = ((*addr + SEGOFSET) & ~SEGOFSET) + superpage_offset;
}

int pmap_pid_dump(int pid);

int
pmap_pid_dump(int pid)
{
	pmap_t pmap;
	struct proc *p;
	int npte = 0;
	int index;

	sx_slock(&allproc_lock);
	LIST_FOREACH(p, &allproc, p_list) {
		if (p->p_pid != pid)
			continue;

		if (p->p_vmspace) {
			int i, j;

			printf("vmspace is %p\n",
			       p->p_vmspace);
			index = 0;
			pmap = vmspace_pmap(p->p_vmspace);
			printf("pmap asid:%x generation:%x\n",
			       pmap->pm_asid[0].asid,
			       pmap->pm_asid[0].gen);
			for (i = 0; i < NUSERPGTBLS; i++) {
				pd_entry_t *pde;
				pt_entry_t *pte;
				unsigned base = i << SEGSHIFT;

				pde = &pmap->pm_segtab[i];
				if (pde && pmap_pde_v(pde)) {
					for (j = 0; j < 1024; j++) {
						vm_offset_t va = base +
						(j << PAGE_SHIFT);

						pte = pmap_pte(pmap, va);
						if (pte && pmap_pte_v(pte)) {
							vm_offset_t pa;
							vm_page_t m;

							pa = mips_tlbpfn_to_paddr(*pte);
							m = PHYS_TO_VM_PAGE(pa);
							printf("va: %p, pt: %p, h: %d, w: %d, f: 0x%x",
							    (void *)va,
							    (void *)pa,
							    m->hold_count,
							    m->wire_count,
							    m->flags);
							npte++;
							index++;
							if (index >= 2) {
								index = 0;
								printf("\n");
							} else {
								printf(" ");
							}
						}
					}
				}
			}
		} else {
		  printf("Process pid:%d has no vm_space\n", pid);
		}
		break;
	}
	sx_sunlock(&allproc_lock);
	return npte;
}


#if defined(DEBUG)

static void pads(pmap_t pm);
void pmap_pvdump(vm_offset_t pa);

/* print address space of pmap*/
static void
pads(pmap_t pm)
{
	unsigned va, i, j;
	pt_entry_t *ptep;

	if (pm == kernel_pmap)
		return;
	for (i = 0; i < NPTEPG; i++)
		if (pm->pm_segtab[i])
			for (j = 0; j < NPTEPG; j++) {
				va = (i << SEGSHIFT) + (j << PAGE_SHIFT);
				if (pm == kernel_pmap && va < KERNBASE)
					continue;
				if (pm != kernel_pmap &&
				    va >= VM_MAXUSER_ADDRESS)
					continue;
				ptep = pmap_pte(pm, va);
				if (pmap_pte_v(ptep))
					printf("%x:%x ", va, *(int *)ptep);
			}

}

void
pmap_pvdump(vm_offset_t pa)
{
	register pv_entry_t pv;
	vm_page_t m;

	printf("pa %x", pa);
	m = PHYS_TO_VM_PAGE(pa);
	for (pv = TAILQ_FIRST(&m->md.pv_list); pv;
	    pv = TAILQ_NEXT(pv, pv_list)) {
		printf(" -> pmap %p, va %x", (void *)pv->pv_pmap, pv->pv_va);
		pads(pv->pv_pmap);
	}
	printf(" ");
}

/* N/C */
#endif


/*
 * Allocate TLB address space tag (called ASID or TLBPID) and return it.
 * It takes almost as much or more time to search the TLB for a
 * specific ASID and flush those entries as it does to flush the entire TLB.
 * Therefore, when we allocate a new ASID, we just take the next number. When
 * we run out of numbers, we flush the TLB, increment the generation count
 * and start over. ASID zero is reserved for kernel use.
 */
static void
pmap_asid_alloc(pmap)
	pmap_t pmap;
{
	if (pmap->pm_asid[PCPU_GET(cpuid)].asid != PMAP_ASID_RESERVED &&
	    pmap->pm_asid[PCPU_GET(cpuid)].gen == PCPU_GET(asid_generation));
	else {
		if (PCPU_GET(next_asid) == pmap_max_asid) {
			MIPS_TBIAP();
			PCPU_SET(asid_generation,
			    (PCPU_GET(asid_generation) + 1) & ASIDGEN_MASK);
			if (PCPU_GET(asid_generation) == 0) {
				PCPU_SET(asid_generation, 1);
			}
			PCPU_SET(next_asid, 1);	/* 0 means invalid */
		}
		pmap->pm_asid[PCPU_GET(cpuid)].asid = PCPU_GET(next_asid);
		pmap->pm_asid[PCPU_GET(cpuid)].gen = PCPU_GET(asid_generation);
		PCPU_SET(next_asid, PCPU_GET(next_asid) + 1);
	}
}

int
page_is_managed(vm_offset_t pa)
{
	vm_offset_t pgnum = mips_btop(pa);

	if (pgnum >= first_page && (pgnum < (first_page + vm_page_array_size))) {
		vm_page_t m;

		m = PHYS_TO_VM_PAGE(pa);
		if ((m->flags & (PG_FICTITIOUS | PG_UNMANAGED)) == 0)
			return 1;
	}
	return 0;
}

static int
init_pte_prot(vm_offset_t va, vm_page_t m, vm_prot_t prot)
{
	int rw = 0;

	if (!(prot & VM_PROT_WRITE))
		rw = PTE_ROPAGE;
	else {
		if (va >= VM_MIN_KERNEL_ADDRESS) {
			/*
			 * Don't bother to trap on kernel writes, just
			 * record page as dirty.
			 */
			rw = PTE_RWPAGE;
			vm_page_dirty(m);
		} else if ((m->md.pv_flags & PV_TABLE_MOD) ||
		    m->dirty == VM_PAGE_BITS_ALL)
			rw = PTE_RWPAGE;
		else
			rw = PTE_CWPAGE;
		vm_page_flag_set(m, PG_WRITEABLE);
	}
	return rw;
}

/*
 *	pmap_page_is_free:
 *
 *	Called when a page is freed to allow pmap to clean up
 *	any extra state associated with the page.  In this case
 *	clear modified/referenced bits.
 */
void
pmap_page_is_free(vm_page_t m)
{

	m->md.pv_flags = 0;
}

/*
 *	pmap_set_modified:
 *
 *	Sets the page modified and reference bits for the specified page.
 */
void
pmap_set_modified(vm_offset_t pa)
{

	PHYS_TO_VM_PAGE(pa)->md.pv_flags |= (PV_TABLE_REF | PV_TABLE_MOD);
}

/*
 *	Routine:	pmap_kextract
 *	Function:
 *		Extract the physical page address associated
 *		virtual address.
 */
 /* PMAP_INLINE */ vm_offset_t
pmap_kextract(vm_offset_t va)
{
	vm_offset_t pa = 0;

	if (va < MIPS_KSEG0_START) {
		/* user virtual address */
		pt_entry_t *ptep;

		if (curproc && curproc->p_vmspace) {
			ptep = pmap_pte(&curproc->p_vmspace->vm_pmap, va);
			if (ptep)
				pa = mips_tlbpfn_to_paddr(*ptep) |
				    (va & PAGE_MASK);
		}
	} else if (va >= MIPS_KSEG0_START &&
	    va < MIPS_KSEG1_START)
		pa = MIPS_KSEG0_TO_PHYS(va);
	else if (va >= MIPS_KSEG1_START &&
	    va < MIPS_KSEG2_START)
		pa = MIPS_KSEG1_TO_PHYS(va);
#ifdef VM_ALLOC_WIRED_TLB_PG_POOL
	else if (need_wired_tlb_page_pool && ((va >= VM_MIN_KERNEL_ADDRESS) &&
	    (va < (VM_MIN_KERNEL_ADDRESS + VM_KERNEL_ALLOC_OFFSET))))
		pa = MIPS_KSEG0_TO_PHYS(va);
#endif
	else if (va >= MIPS_KSEG2_START && va < VM_MAX_KERNEL_ADDRESS) {
		pt_entry_t *ptep;

		/* Is the kernel pmap initialized? */
		if (kernel_pmap->pm_active) {
			if (va >= (vm_offset_t)virtual_sys_start) {
				/* Its inside the virtual address range */
				ptep = pmap_pte(kernel_pmap, va);
				if (ptep)
					pa = mips_tlbpfn_to_paddr(*ptep) |
					    (va & PAGE_MASK);
			} else {
				int i;

				/*
				 * its inside the special mapping area, I
				 * don't think this should happen, but if it
				 * does I want it toa all work right :-)
				 * Note if it does happen, we assume the
				 * caller has the lock? FIXME, this needs to
				 * be checked FIXEM - RRS.
				 */
				for (i = 0; i < MAXCPU; i++) {
					if ((sysmap_lmem[i].valid1) && ((vm_offset_t)sysmap_lmem[i].CADDR1 == va)) {
						pa = mips_tlbpfn_to_paddr(sysmap_lmem[i].CMAP1);
						break;
					}
					if ((sysmap_lmem[i].valid2) && ((vm_offset_t)sysmap_lmem[i].CADDR2 == va)) {
						pa = mips_tlbpfn_to_paddr(sysmap_lmem[i].CMAP2);
						break;
					}
				}
			}
		}
	}
	return pa;
}

void 
pmap_flush_pvcache(vm_page_t m)
{
	pv_entry_t pv;

	if (m != NULL) {
		for (pv = TAILQ_FIRST(&m->md.pv_list); pv;
	    	    pv = TAILQ_NEXT(pv, pv_list)) {
			mips_dcache_wbinv_range_index(pv->pv_va, NBPG);
		}
	}
}

void
pmap_save_tlb(void)
{
	int tlbno, cpu;

	cpu = PCPU_GET(cpuid);

	for (tlbno = 0; tlbno < num_tlbentries; ++tlbno)
		MachTLBRead(tlbno, &tlbstash[cpu][tlbno]);
}

#ifdef DDB
#include <ddb/ddb.h>

DB_SHOW_COMMAND(tlb, ddb_dump_tlb)
{
	int cpu, tlbno;
	struct tlb *tlb;

	if (have_addr)
		cpu = ((addr >> 4) % 16) * 10 + (addr % 16);
	else
		cpu = PCPU_GET(cpuid);

	if (cpu < 0 || cpu >= mp_ncpus) {
		db_printf("Invalid CPU %d\n", cpu);
		return;
	} else
		db_printf("CPU %d:\n", cpu);

	if (cpu == PCPU_GET(cpuid))
		pmap_save_tlb();

	for (tlbno = 0; tlbno < num_tlbentries; ++tlbno) {
		tlb = &tlbstash[cpu][tlbno];
		if (tlb->tlb_lo0 & PTE_V || tlb->tlb_lo1 & PTE_V) {
			printf("TLB %2d vad 0x%0lx ",
				tlbno, (long)(tlb->tlb_hi & 0xffffff00));
		} else {
			printf("TLB*%2d vad 0x%0lx ",
				tlbno, (long)(tlb->tlb_hi & 0xffffff00));
		}
		printf("0=0x%0lx ", pfn_to_vad((long)tlb->tlb_lo0));
		printf("%c", tlb->tlb_lo0 & PTE_V ? 'V' : '-');
		printf("%c", tlb->tlb_lo0 & PTE_M ? 'M' : '-');
		printf("%c", tlb->tlb_lo0 & PTE_G ? 'G' : '-');
		printf(" atr %x ", (tlb->tlb_lo0 >> 3) & 7);
		printf("1=0x%0lx ", pfn_to_vad((long)tlb->tlb_lo1));
		printf("%c", tlb->tlb_lo1 & PTE_V ? 'V' : '-');
		printf("%c", tlb->tlb_lo1 & PTE_M ? 'M' : '-');
		printf("%c", tlb->tlb_lo1 & PTE_G ? 'G' : '-');
		printf(" atr %x ", (tlb->tlb_lo1 >> 3) & 7);
		printf(" sz=%x pid=%x\n", tlb->tlb_mask,
		       (tlb->tlb_hi & 0x000000ff));
	}
}
#endif	/* DDB */<|MERGE_RESOLUTION|>--- conflicted
+++ resolved
@@ -148,7 +148,6 @@
 
 #define	PMAP_ASID_RESERVED	0
 
-
 vm_offset_t kernel_vm_end;
 
 static struct tlb tlbstash[MAXCPU][MIPS_MAX_TLB_ENTRIES];
@@ -161,10 +160,6 @@
 static uma_zone_t pvzone;
 static struct vm_object pvzone_obj;
 static int pv_entry_count = 0, pv_entry_max = 0, pv_entry_high_water = 0;
-
-struct fpage fpages_shared[FPAGES_SHARED];
-
-struct sysmaps sysmaps_pcpu[MAXCPU];
 
 static PMAP_INLINE void free_pv_entry(pv_entry_t pv);
 static pv_entry_t get_pv_entry(pmap_t locked_pmap);
@@ -189,12 +184,8 @@
 static int init_pte_prot(vm_offset_t va, vm_page_t m, vm_prot_t prot);
 static void pmap_TLB_invalidate_kernel(vm_offset_t);
 static void pmap_TLB_update_kernel(vm_offset_t, pt_entry_t);
-<<<<<<< HEAD
-static void pmap_init_fpage(void);
-=======
 static vm_page_t pmap_alloc_pte_page(pmap_t, unsigned int, int, vm_offset_t *);
 static void pmap_release_pte_page(vm_page_t);
->>>>>>> 07c9330a
 
 #ifdef SMP
 static void pmap_invalidate_page_action(void *arg);
@@ -208,10 +199,7 @@
 
 struct local_sysmaps {
 	struct mtx lock;
-	pt_entry_t CMAP1;
-	pt_entry_t CMAP2;
-	caddr_t CADDR1;
-	caddr_t CADDR2;
+	vm_offset_t base;
 	uint16_t valid1, valid2;
 };
 
@@ -223,6 +211,59 @@
  * bit mode this goes away.
  */
 static struct local_sysmaps sysmap_lmem[MAXCPU];
+
+#define	PMAP_LMEM_MAP1(va, phys)					\
+	int cpu;							\
+	struct local_sysmaps *sysm;					\
+	pt_entry_t *pte, npte;						\
+									\
+	cpu = PCPU_GET(cpuid);						\
+	sysm = &sysmap_lmem[cpu];					\
+	PMAP_LGMEM_LOCK(sysm);						\
+	intr = intr_disable();						\
+	sched_pin();							\
+	va = sysm->base;						\
+	npte = mips_paddr_to_tlbpfn(phys) |				\
+	    PTE_RW | PTE_V | PTE_G | PTE_W | PTE_CACHE;			\
+	pte = pmap_pte(kernel_pmap, va);				\
+	*pte = npte;							\
+	sysm->valid1 = 1;
+
+#define	PMAP_LMEM_MAP2(va1, phys1, va2, phys2)				\
+	int cpu;							\
+	struct local_sysmaps *sysm;					\
+	pt_entry_t *pte, npte;						\
+									\
+	cpu = PCPU_GET(cpuid);						\
+	sysm = &sysmap_lmem[cpu];					\
+	PMAP_LGMEM_LOCK(sysm);						\
+	intr = intr_disable();						\
+	sched_pin();							\
+	va1 = sysm->base;						\
+	va2 = sysm->base + PAGE_SIZE;					\
+	npte = mips_paddr_to_tlbpfn(phys1) |				\
+	    PTE_RW | PTE_V | PTE_G | PTE_W | PTE_CACHE;			\
+	pte = pmap_pte(kernel_pmap, va1);				\
+	*pte = npte;							\
+	npte = mips_paddr_to_tlbpfn(phys2) |				\
+	    PTE_RW | PTE_V | PTE_G | PTE_W | PTE_CACHE;			\
+	pte = pmap_pte(kernel_pmap, va2);				\
+	*pte = npte;							\
+	sysm->valid1 = 1;						\
+	sysm->valid2 = 1;
+
+#define	PMAP_LMEM_UNMAP()						\
+	pte = pmap_pte(kernel_pmap, sysm->base);			\
+	*pte = PTE_G;							\
+	pmap_TLB_invalidate_kernel(sysm->base);				\
+	sysm->valid1 = 0;						\
+	pte = pmap_pte(kernel_pmap, sysm->base + PAGE_SIZE);		\
+	*pte = PTE_G;							\
+	pmap_TLB_invalidate_kernel(sysm->base + PAGE_SIZE);		\
+	sysm->valid2 = 0;						\
+	sched_unpin();							\
+	intr_restore(intr);						\
+	PMAP_LGMEM_UNLOCK(sysm);
 
 pd_entry_t
 pmap_segmap(pmap_t pmap, vm_offset_t va)
@@ -363,7 +404,7 @@
 	kstack0 = pmap_steal_memory(KSTACK_PAGES << PAGE_SHIFT);
 
 
-	virtual_avail = VM_MIN_KERNEL_ADDRESS + VM_KERNEL_ALLOC_OFFSET;
+	virtual_avail = VM_MIN_KERNEL_ADDRESS;
 	virtual_end = VM_MAX_KERNEL_ADDRESS;
 
 #ifdef SMP
@@ -395,12 +436,8 @@
 	 */
 	if (memory_larger_than_512meg) {
 		for (i = 0; i < MAXCPU; i++) {
-			sysmap_lmem[i].CMAP1 = PTE_G;
-			sysmap_lmem[i].CMAP2 = PTE_G;
-			sysmap_lmem[i].CADDR1 = (caddr_t)virtual_avail;
-			virtual_avail += PAGE_SIZE;
-			sysmap_lmem[i].CADDR2 = (caddr_t)virtual_avail;
-			virtual_avail += PAGE_SIZE;
+			sysmap_lmem[i].base = virtual_avail;
+			virtual_avail += PAGE_SIZE * 2;
 			sysmap_lmem[i].valid1 = sysmap_lmem[i].valid2 = 0;
 			PMAP_LGMEM_LOCK_INIT(&sysmap_lmem[i]);
 		}
@@ -488,8 +525,6 @@
 pmap_init(void)
 {
 
-	if (need_wired_tlb_page_pool)
-		pmap_init_fpage();
 	/*
 	 * Initialize the address space (zone) for the pv entries.  Set a
 	 * high water mark so that the system can recover from excessive
@@ -582,7 +617,7 @@
 		pmap->pm_asid[PCPU_GET(cpuid)].gen = 0;
 		return;
 	}
-	va = pmap_va_asid(pmap, (va & ~PGOFSET));
+	va = pmap_va_asid(pmap, (va & ~PAGE_MASK));
 	mips_TBIS(va);
 }
 
@@ -633,7 +668,7 @@
 		pmap->pm_asid[PCPU_GET(cpuid)].gen = 0;
 		return;
 	}
-	va = pmap_va_asid(pmap, va);
+	va = pmap_va_asid(pmap, (va & ~PAGE_MASK));
 	MachTLBUpdate(va, pte);
 }
 
@@ -641,6 +676,8 @@
 pmap_TLB_update_kernel(vm_offset_t va, pt_entry_t pte)
 {
 	u_int32_t pid;
+
+	va &= ~PAGE_MASK;
 
 	MachTLBGetPID(pid);
 	va = va | (pid << VMTLB_PID_SHIFT);
@@ -681,18 +718,22 @@
 {
 	pt_entry_t pte;
 	vm_page_t m;
+	vm_paddr_t pa;
 
 	m = NULL;
-	vm_page_lock_queues();
+	pa = 0;
 	PMAP_LOCK(pmap);
-
+retry:
 	pte = *pmap_pte(pmap, va);
 	if (pte != 0 && pmap_pte_v(&pte) &&
 	    ((pte & PTE_RW) || (prot & VM_PROT_WRITE) == 0)) {
+		if (vm_page_pa_tryrelock(pmap, mips_tlbpfn_to_paddr(pte), &pa))
+			goto retry;
+
 		m = PHYS_TO_VM_PAGE(mips_tlbpfn_to_paddr(pte));
 		vm_page_hold(m);
 	}
-	vm_page_unlock_queues();
+	PA_UNLOCK_COND(pa);
 	PMAP_UNLOCK(pmap);
 	return (m);
 }
@@ -738,7 +779,7 @@
 	/*
 	 * Write back all caches from the page being destroyed
 	 */
-	mips_dcache_wbinv_range_index(va, NBPG);
+	mips_dcache_wbinv_range_index(va, PAGE_SIZE);
 
 	pte = pmap_pte(kernel_pmap, va);
 	*pte = PTE_G;
@@ -817,136 +858,6 @@
  * Page table page management routines.....
  ***************************************************/
 
-/*
- * floating pages (FPAGES) management routines
- *
- * FPAGES are the reserved virtual memory areas which can be
- * mapped to any physical memory. This gets used typically
- * in the following functions:
- *
- * pmap_zero_page
- * pmap_copy_page
- */
-
-/*
- * Create the floating pages, aka FPAGES!
- */
-static void
-pmap_init_fpage()
-{
-	vm_offset_t kva;
-	int i, j;
-	struct sysmaps *sysmaps;
-
-	/*
-	 * We allocate a total of (FPAGES*MAXCPU + FPAGES_SHARED + 1) pages
-	 * at first. FPAGES & FPAGES_SHARED should be EVEN Then we'll adjust
-	 * 'kva' to be even-page aligned so that the fpage area can be wired
-	 * in the TLB with a single TLB entry.
-	 */
-	kva = kmem_alloc_nofault(kernel_map,
-	    (FPAGES * MAXCPU + 1 + FPAGES_SHARED) * PAGE_SIZE);
-	if ((void *)kva == NULL)
-		panic("pmap_init_fpage: fpage allocation failed");
-
-	/*
-	 * Make up start at an even page number so we can wire down the
-	 * fpage area in the tlb with a single tlb entry.
-	 */
-	if ((((vm_offset_t)kva) >> PGSHIFT) & 1) {
-		/*
-		 * 'kva' is not even-page aligned. Adjust it and free the
-		 * first page which is unused.
-		 */
-		kmem_free(kernel_map, (vm_offset_t)kva, NBPG);
-		kva = ((vm_offset_t)kva) + NBPG;
-	} else {
-		/*
-		 * 'kva' is even page aligned. We don't need the last page,
-		 * free it.
-		 */
-		kmem_free(kernel_map, ((vm_offset_t)kva) + FSPACE, NBPG);
-	}
-
-	for (i = 0; i < MAXCPU; i++) {
-		sysmaps = &sysmaps_pcpu[i];
-		mtx_init(&sysmaps->lock, "SYSMAPS", NULL, MTX_DEF);
-
-		/* Assign FPAGES pages to the CPU */
-		for (j = 0; j < FPAGES; j++)
-			sysmaps->fp[j].kva = kva + (j) * PAGE_SIZE;
-		kva = ((vm_offset_t)kva) + (FPAGES * PAGE_SIZE);
-	}
-
-	/*
-	 * An additional 2 pages are needed, one for pmap_zero_page_idle()
-	 * and one for coredump. These pages are shared by all cpu's
-	 */
-	fpages_shared[PMAP_FPAGE3].kva = kva;
-	fpages_shared[PMAP_FPAGE_KENTER_TEMP].kva = kva + PAGE_SIZE;
-}
-
-/*
- * Map the page to the fpage virtual address as specified thru' fpage id
- */
-vm_offset_t
-pmap_map_fpage(vm_paddr_t pa, struct fpage *fp, boolean_t check_unmaped)
-{
-	vm_offset_t kva;
-	register pt_entry_t *pte;
-	pt_entry_t npte;
-
-	KASSERT(curthread->td_pinned > 0, ("curthread not pinned"));
-	/*
-	 * Check if the fpage is free
-	 */
-	if (fp->state) {
-		if (check_unmaped == TRUE)
-			pmap_unmap_fpage(pa, fp);
-		else
-			panic("pmap_map_fpage: fpage is busy");
-	}
-	fp->state = TRUE;
-	kva = fp->kva;
-
-	npte = mips_paddr_to_tlbpfn(pa) | PTE_RW | PTE_V | PTE_G | PTE_W | PTE_CACHE;
-	pte = pmap_pte(kernel_pmap, kva);
-	*pte = npte;
-
-	pmap_TLB_update_kernel(kva, npte);
-
-	return (kva);
-}
-
-/*
- * Unmap the page from the fpage virtual address as specified thru' fpage id
- */
-void
-pmap_unmap_fpage(vm_paddr_t pa, struct fpage *fp)
-{
-	vm_offset_t kva;
-	register pt_entry_t *pte;
-
-	KASSERT(curthread->td_pinned > 0, ("curthread not pinned"));
-	/*
-	 * Check if the fpage is busy
-	 */
-	if (!(fp->state)) {
-		panic("pmap_unmap_fpage: fpage is free");
-	}
-	kva = fp->kva;
-
-	pte = pmap_pte(kernel_pmap, kva);
-	*pte = PTE_G;
-	pmap_TLB_invalidate_kernel(kva);
-
-	fp->state = FALSE;
-
-	/*
-	 * Should there be any flush operation at the end?
-	 */
-}
-
 /*  Revision 1.507
  *
  * Simplify the reference counting of page table pages.	 Specifically, use
@@ -1137,16 +1048,6 @@
 
 	PMAP_LOCK_INIT(pmap);
 
-<<<<<<< HEAD
-	req = VM_ALLOC_NOOBJ | VM_ALLOC_NORMAL | VM_ALLOC_WIRED |
-	    VM_ALLOC_ZERO;
-
-#ifdef VM_ALLOC_WIRED_TLB_PG_POOL
-	if (need_wired_tlb_page_pool)
-		req |= VM_ALLOC_WIRED_TLB_PG_POOL;
-#endif
-=======
->>>>>>> 07c9330a
 	/*
 	 * allocate the page directory page
 	 */
@@ -1181,14 +1082,6 @@
 	    (flags & (M_NOWAIT | M_WAITOK)) == M_WAITOK,
 	    ("_pmap_allocpte: flags is neither M_NOWAIT nor M_WAITOK"));
 
-<<<<<<< HEAD
-	req = VM_ALLOC_WIRED | VM_ALLOC_ZERO | VM_ALLOC_NOOBJ;
-#ifdef VM_ALLOC_WIRED_TLB_PG_POOL
-	if (need_wired_tlb_page_pool)
-		req |= VM_ALLOC_WIRED_TLB_PG_POOL;
-#endif
-=======
->>>>>>> 07c9330a
 	/*
 	 * Find or fabricate a new pagetable page
 	 */
@@ -1296,12 +1189,8 @@
 
 	ptdpg->wire_count--;
 	atomic_subtract_int(&cnt.v_wire_count, 1);
-<<<<<<< HEAD
-	vm_page_free_zero(ptdpg);
-=======
 	pmap_release_pte_page(ptdpg);
 	PMAP_LOCK_DESTROY(pmap);
->>>>>>> 07c9330a
 }
 
 /*
@@ -1317,7 +1206,7 @@
 
 	mtx_assert(&kernel_map->system_mtx, MA_OWNED);
 	if (kernel_vm_end == 0) {
-		kernel_vm_end = VM_MIN_KERNEL_ADDRESS + VM_KERNEL_ALLOC_OFFSET;
+		kernel_vm_end = VM_MIN_KERNEL_ADDRESS;
 		nkpt = 0;
 		while (segtab_pde(kernel_segmap, kernel_vm_end)) {
 			kernel_vm_end = (kernel_vm_end + PAGE_SIZE * NPTEPG) &
@@ -1345,17 +1234,8 @@
 		/*
 		 * This index is bogus, but out of the way
 		 */
-<<<<<<< HEAD
-		req = VM_ALLOC_INTERRUPT | VM_ALLOC_WIRED | VM_ALLOC_NOOBJ;
-#ifdef VM_ALLOC_WIRED_TLB_PG_POOL
-		if (need_wired_tlb_page_pool)
-			req |= VM_ALLOC_WIRED_TLB_PG_POOL;
-#endif
-		nkpg = vm_page_alloc(NULL, nkpt, req);
-=======
 		nkpg = pmap_alloc_pte_page(kernel_pmap, nkpt, M_NOWAIT, &pageva);
 
->>>>>>> 07c9330a
 		if (!nkpg)
 			panic("pmap_growkernel: no memory to grow kernel");
 
@@ -1645,7 +1525,7 @@
 	/*
 	 * Write back all caches from the page being destroyed
 	 */
-	mips_dcache_wbinv_range_index(va, NBPG);
+	mips_dcache_wbinv_range_index(va, PAGE_SIZE);
 
 	/*
 	 * get a local va for mappings for this pmap.
@@ -1719,7 +1599,7 @@
 
 	KASSERT((m->flags & PG_FICTITIOUS) == 0,
 	    ("pmap_remove_all: page %p is fictitious", m));
-	mtx_assert(&vm_page_queue_mtx, MA_OWNED);
+	vm_page_lock_queues();
 
 	if (m->md.pv_flags & PV_TABLE_REF)
 		vm_page_flag_set(m, PG_REFERENCED);
@@ -1732,7 +1612,7 @@
 		 * the page being destroyed
 	 	 */
 		if (m->md.pv_list_count == 1) 
-			mips_dcache_wbinv_range_index(pv->pv_va, NBPG);
+			mips_dcache_wbinv_range_index(pv->pv_va, PAGE_SIZE);
 
 		pv->pv_pmap->pm_stats.resident_count--;
 
@@ -1770,6 +1650,7 @@
 
 	vm_page_flag_clear(m, PG_WRITEABLE);
 	m->md.pv_flags &= ~(PV_TABLE_REF | PV_TABLE_MOD);
+	vm_page_unlock_queues();
 }
 
 /*
@@ -1817,16 +1698,10 @@
 		obits = pbits = *pte;
 		pa = mips_tlbpfn_to_paddr(pbits);
 
-		if (page_is_managed(pa)) {
+		if (page_is_managed(pa) && (pbits & PTE_M) != 0) {
 			m = PHYS_TO_VM_PAGE(pa);
-			if (m->md.pv_flags & PV_TABLE_REF) {
-				vm_page_flag_set(m, PG_REFERENCED);
-				m->md.pv_flags &= ~PV_TABLE_REF;
-			}
-			if (pbits & PTE_M) {
-				vm_page_dirty(m);
-				m->md.pv_flags &= ~PV_TABLE_MOD;
-			}
+			vm_page_dirty(m);
+			m->md.pv_flags &= ~PV_TABLE_MOD;
 		}
 		pbits = (pbits & ~PTE_M) | PTE_RO;
 
@@ -2023,7 +1898,7 @@
 			if (origpte & PTE_M) {
 				KASSERT((origpte & PTE_RW),
 				    ("pmap_enter: modified page not writable:"
-				    " va: %p, pte: 0x%lx", (void *)va, origpte));
+				    " va: %p, pte: 0x%x", (void *)va, origpte));
 				if (page_is_managed(opa))
 					vm_page_dirty(om);
 			}
@@ -2043,8 +1918,8 @@
 	 */
 	if (!is_kernel_pmap(pmap) && (pmap == &curproc->p_vmspace->vm_pmap) &&
 	    (prot & VM_PROT_EXECUTE)) {
-		mips_icache_sync_range(va, NBPG);
-		mips_dcache_wbinv_range(va, NBPG);
+		mips_icache_sync_range(va, PAGE_SIZE);
+		mips_dcache_wbinv_range(va, PAGE_SIZE);
 	}
 	vm_page_unlock_queues();
 	PMAP_UNLOCK(pmap);
@@ -2063,8 +1938,10 @@
 pmap_enter_quick(pmap_t pmap, vm_offset_t va, vm_page_t m, vm_prot_t prot)
 {
 
+	vm_page_lock_queues();
 	PMAP_LOCK(pmap);
 	(void)pmap_enter_quick_locked(pmap, va, m, prot, NULL);
+	vm_page_unlock_queues();
 	PMAP_UNLOCK(pmap);
 }
 
@@ -2174,8 +2051,8 @@
 		 * unresolvable TLB miss may occur. */
 		if (pmap == &curproc->p_vmspace->vm_pmap) {
 			va &= ~PAGE_MASK;
-			mips_icache_sync_range(va, NBPG);
-			mips_dcache_wbinv_range(va, NBPG);
+			mips_icache_sync_range(va, PAGE_SIZE);
+			mips_dcache_wbinv_range(va, PAGE_SIZE);
 		}
 	}
 	return (mpte);
@@ -2189,36 +2066,34 @@
 pmap_kenter_temporary(vm_paddr_t pa, int i)
 {
 	vm_offset_t va;
-	int int_level;
+	register_t intr;
 	if (i != 0)
 		printf("%s: ERROR!!! More than one page of virtual address mapping not supported\n",
 		    __func__);
 
-#ifdef VM_ALLOC_WIRED_TLB_PG_POOL
-	if (need_wired_tlb_page_pool) {
-		va = pmap_map_fpage(pa, &fpages_shared[PMAP_FPAGE_KENTER_TEMP],
-		    TRUE);
-	} else
-#endif
 	if (pa < MIPS_KSEG0_LARGEST_PHYS) {
 		va = MIPS_PHYS_TO_KSEG0(pa);
 	} else {
 		int cpu;
 		struct local_sysmaps *sysm;
+		pt_entry_t *pte, npte;
+
 		/* If this is used other than for dumps, we may need to leave
 		 * interrupts disasbled on return. If crash dumps don't work when
 		 * we get to this point, we might want to consider this (leaving things
 		 * disabled as a starting point ;-)
 	 	 */
-		int_level = disableintr();
+		intr = intr_disable();
 		cpu = PCPU_GET(cpuid);
 		sysm = &sysmap_lmem[cpu];
 		/* Since this is for the debugger, no locks or any other fun */
-		sysm->CMAP1 = mips_paddr_to_tlbpfn(pa) | PTE_RW | PTE_V | PTE_G | PTE_W | PTE_CACHE;
+		npte = mips_paddr_to_tlbpfn(pa) | PTE_RW | PTE_V | PTE_G | PTE_W | PTE_CACHE;
+		pte = pmap_pte(kernel_pmap, sysm->base);
+		*pte = npte;
 		sysm->valid1 = 1;
-		pmap_TLB_update_kernel((vm_offset_t)sysm->CADDR1, sysm->CMAP1);
-		va = (vm_offset_t)sysm->CADDR1;
-		restoreintr(int_level);
+		pmap_update_page(kernel_pmap, sysm->base, npte);
+		va = sysm->base;
+		intr_restore(intr);
 	}
 	return ((void *)va);
 }
@@ -2227,7 +2102,7 @@
 pmap_kenter_temporary_free(vm_paddr_t pa)
 {
 	int cpu;
-	int int_level;
+	register_t intr;
 	struct local_sysmaps *sysm;
 
 	if (pa < MIPS_KSEG0_LARGEST_PHYS) {
@@ -2237,10 +2112,13 @@
 	cpu = PCPU_GET(cpuid);
 	sysm = &sysmap_lmem[cpu];
 	if (sysm->valid1) {
-		int_level = disableintr();
-		pmap_TLB_invalidate_kernel((vm_offset_t)sysm->CADDR1);
-		restoreintr(int_level);
-		sysm->CMAP1 = 0;
+		pt_entry_t *pte;
+
+		intr = intr_disable();
+		pte = pmap_pte(kernel_pmap, sysm->base);
+		*pte = PTE_G;
+		pmap_invalidate_page(kernel_pmap, sysm->base);
+		intr_restore(intr);
 		sysm->valid1 = 0;
 	}
 }
@@ -2352,54 +2230,21 @@
 {
 	vm_offset_t va;
 	vm_paddr_t phys = VM_PAGE_TO_PHYS(m);
-	int int_level;
-#ifdef VM_ALLOC_WIRED_TLB_PG_POOL
-	if (need_wired_tlb_page_pool) {
-		struct fpage *fp1;
-		struct sysmaps *sysmaps;
-
-		sysmaps = &sysmaps_pcpu[PCPU_GET(cpuid)];
-		mtx_lock(&sysmaps->lock);
-		sched_pin();
-
-		fp1 = &sysmaps->fp[PMAP_FPAGE1];
-		va = pmap_map_fpage(phys, fp1, FALSE);
-		bzero((caddr_t)va, PAGE_SIZE);
-		pmap_unmap_fpage(phys, fp1);
-		sched_unpin();
-		mtx_unlock(&sysmaps->lock);
-		/*
-		 * Should you do cache flush?
-		 */
-	} else
-#endif
+	register_t intr;
+
 	if (phys < MIPS_KSEG0_LARGEST_PHYS) {
-
 		va = MIPS_PHYS_TO_KSEG0(phys);
 
 		bzero((caddr_t)va, PAGE_SIZE);
 		mips_dcache_wbinv_range(va, PAGE_SIZE);
 	} else {
-		int cpu;
-		struct local_sysmaps *sysm;
-
-		cpu = PCPU_GET(cpuid);
-		sysm = &sysmap_lmem[cpu];
-		PMAP_LGMEM_LOCK(sysm);
-		sched_pin();
-		int_level = disableintr();
-		sysm->CMAP1 = mips_paddr_to_tlbpfn(phys) | PTE_RW | PTE_V | PTE_G | PTE_W | PTE_CACHE;
-		sysm->valid1 = 1;
-		pmap_TLB_update_kernel((vm_offset_t)sysm->CADDR1, sysm->CMAP1);
-		bzero(sysm->CADDR1, PAGE_SIZE);
-		pmap_TLB_invalidate_kernel((vm_offset_t)sysm->CADDR1);
-		restoreintr(int_level);
-		sysm->CMAP1 = 0;
-		sysm->valid1 = 0;
-		sched_unpin();
-		PMAP_LGMEM_UNLOCK(sysm);
-	}
-
+		PMAP_LMEM_MAP1(va, phys);
+
+		bzero((caddr_t)va, PAGE_SIZE);
+		mips_dcache_wbinv_range(va, PAGE_SIZE);
+
+		PMAP_LMEM_UNMAP();
+	}
 }
 
 /*
@@ -2413,48 +2258,19 @@
 {
 	vm_offset_t va;
 	vm_paddr_t phys = VM_PAGE_TO_PHYS(m);
-	int int_level;
-#ifdef VM_ALLOC_WIRED_TLB_PG_POOL
-	if (need_wired_tlb_page_pool) {
-		struct fpage *fp1;
-		struct sysmaps *sysmaps;
-
-		sysmaps = &sysmaps_pcpu[PCPU_GET(cpuid)];
-		mtx_lock(&sysmaps->lock);
-		sched_pin();
-
-		fp1 = &sysmaps->fp[PMAP_FPAGE1];
-		va = pmap_map_fpage(phys, fp1, FALSE);
-		bzero((caddr_t)va + off, size);
-		pmap_unmap_fpage(phys, fp1);
-
-		sched_unpin();
-		mtx_unlock(&sysmaps->lock);
-	} else
-#endif
+	register_t intr;
+
 	if (phys < MIPS_KSEG0_LARGEST_PHYS) {
 		va = MIPS_PHYS_TO_KSEG0(phys);
 		bzero((char *)(caddr_t)va + off, size);
 		mips_dcache_wbinv_range(va + off, size);
 	} else {
-		int cpu;
-		struct local_sysmaps *sysm;
-
-		cpu = PCPU_GET(cpuid);
-		sysm = &sysmap_lmem[cpu];
-		PMAP_LGMEM_LOCK(sysm);
-		int_level = disableintr();
-		sched_pin();
-		sysm->CMAP1 = mips_paddr_to_tlbpfn(phys) | PTE_RW | PTE_V | PTE_G | PTE_W | PTE_CACHE;
-		sysm->valid1 = 1;
-		pmap_TLB_update_kernel((vm_offset_t)sysm->CADDR1, sysm->CMAP1);
-		bzero((char *)sysm->CADDR1 + off, size);
-		pmap_TLB_invalidate_kernel((vm_offset_t)sysm->CADDR1);
-		restoreintr(int_level);
-		sysm->CMAP1 = 0;
-		sysm->valid1 = 0;
-		sched_unpin();
-		PMAP_LGMEM_UNLOCK(sysm);
+		PMAP_LMEM_MAP1(va, phys);
+
+		bzero((char *)va + off, size);
+		mips_dcache_wbinv_range(va + off, size);
+
+		PMAP_LMEM_UNMAP();
 	}
 }
 
@@ -2463,41 +2279,20 @@
 {
 	vm_offset_t va;
 	vm_paddr_t phys = VM_PAGE_TO_PHYS(m);
-	int int_level;
-#ifdef VM_ALLOC_WIRED_TLB_PG_POOL
-	if (need_wired_tlb_page_pool) {
-		sched_pin();
-		va = pmap_map_fpage(phys, &fpages_shared[PMAP_FPAGE3], FALSE);
-		bzero((caddr_t)va, PAGE_SIZE);
-		pmap_unmap_fpage(phys, &fpages_shared[PMAP_FPAGE3]);
-		sched_unpin();
-	} else
-#endif
+	register_t intr;
+
 	if (phys < MIPS_KSEG0_LARGEST_PHYS) {
 		va = MIPS_PHYS_TO_KSEG0(phys);
 		bzero((caddr_t)va, PAGE_SIZE);
 		mips_dcache_wbinv_range(va, PAGE_SIZE);
 	} else {
-		int cpu;
-		struct local_sysmaps *sysm;
-
-		cpu = PCPU_GET(cpuid);
-		sysm = &sysmap_lmem[cpu];
-		PMAP_LGMEM_LOCK(sysm);
-		int_level = disableintr();
-		sched_pin();
-		sysm->CMAP1 = mips_paddr_to_tlbpfn(phys) | PTE_RW | PTE_V | PTE_G | PTE_W | PTE_CACHE;
-		sysm->valid1 = 1;
-		pmap_TLB_update_kernel((vm_offset_t)sysm->CADDR1, sysm->CMAP1);
-		bzero(sysm->CADDR1, PAGE_SIZE);
-		pmap_TLB_invalidate_kernel((vm_offset_t)sysm->CADDR1);
-		restoreintr(int_level);
-		sysm->CMAP1 = 0;
-		sysm->valid1 = 0;
-		sched_unpin();
-		PMAP_LGMEM_UNLOCK(sysm);
-	}
-
+		PMAP_LMEM_MAP1(va, phys);
+
+		bzero((caddr_t)va, PAGE_SIZE);
+		mips_dcache_wbinv_range(va, PAGE_SIZE);
+
+		PMAP_LMEM_UNMAP();
+	}
 }
 
 /*
@@ -2512,96 +2307,28 @@
 	vm_offset_t va_src, va_dst;
 	vm_paddr_t phy_src = VM_PAGE_TO_PHYS(src);
 	vm_paddr_t phy_dst = VM_PAGE_TO_PHYS(dst);
-	int int_level;
-#ifdef VM_ALLOC_WIRED_TLB_PG_POOL
-	if (need_wired_tlb_page_pool) {
-		struct fpage *fp1, *fp2;
-		struct sysmaps *sysmaps;
-
-		sysmaps = &sysmaps_pcpu[PCPU_GET(cpuid)];
-		mtx_lock(&sysmaps->lock);
-		sched_pin();
-
-		fp1 = &sysmaps->fp[PMAP_FPAGE1];
-		fp2 = &sysmaps->fp[PMAP_FPAGE2];
-
-		va_src = pmap_map_fpage(phy_src, fp1, FALSE);
-		va_dst = pmap_map_fpage(phy_dst, fp2, FALSE);
-
+	register_t intr;
+
+	if ((phy_src < MIPS_KSEG0_LARGEST_PHYS) && (phy_dst < MIPS_KSEG0_LARGEST_PHYS)) {
+		/* easy case, all can be accessed via KSEG0 */
+		/*
+		 * Flush all caches for VA that are mapped to this page
+		 * to make sure that data in SDRAM is up to date
+		 */
+		pmap_flush_pvcache(src);
+		mips_dcache_wbinv_range_index(
+		    MIPS_PHYS_TO_KSEG0(phy_dst), PAGE_SIZE);
+		va_src = MIPS_PHYS_TO_KSEG0(phy_src);
+		va_dst = MIPS_PHYS_TO_KSEG0(phy_dst);
 		bcopy((caddr_t)va_src, (caddr_t)va_dst, PAGE_SIZE);
-
-		pmap_unmap_fpage(phy_src, fp1);
-		pmap_unmap_fpage(phy_dst, fp2);
-		sched_unpin();
-		mtx_unlock(&sysmaps->lock);
-
-		/*
-		 * Should you flush the cache?
-		 */
-	} else
-#endif
-	{
-		if ((phy_src < MIPS_KSEG0_LARGEST_PHYS) && (phy_dst < MIPS_KSEG0_LARGEST_PHYS)) {
-			/* easy case, all can be accessed via KSEG0 */
-			/*
-			 * Flush all caches for VA that are mapped to this page
-			 * to make sure that data in SDRAM is up to date
-			 */
-			pmap_flush_pvcache(src);
-			mips_dcache_wbinv_range_index(
-			    MIPS_PHYS_TO_KSEG0(phy_dst), NBPG);
-			va_src = MIPS_PHYS_TO_KSEG0(phy_src);
-			va_dst = MIPS_PHYS_TO_KSEG0(phy_dst);
-			bcopy((caddr_t)va_src, (caddr_t)va_dst, PAGE_SIZE);
-			mips_dcache_wbinv_range(va_dst, PAGE_SIZE);
-		} else {
-			int cpu;
-			struct local_sysmaps *sysm;
-
-			cpu = PCPU_GET(cpuid);
-			sysm = &sysmap_lmem[cpu];
-			PMAP_LGMEM_LOCK(sysm);
-			sched_pin();
-			int_level = disableintr();
-			if (phy_src < MIPS_KSEG0_LARGEST_PHYS) {
-				/* one side needs mapping - dest */
-				va_src = MIPS_PHYS_TO_KSEG0(phy_src);
-				sysm->CMAP2 = mips_paddr_to_tlbpfn(phy_dst) | PTE_RW | PTE_V | PTE_G | PTE_W | PTE_CACHE;
-				pmap_TLB_update_kernel((vm_offset_t)sysm->CADDR2, sysm->CMAP2);
-				sysm->valid2 = 1;
-				va_dst = (vm_offset_t)sysm->CADDR2;
-			} else if (phy_dst < MIPS_KSEG0_LARGEST_PHYS) {
-				/* one side needs mapping - src */
-				va_dst = MIPS_PHYS_TO_KSEG0(phy_dst);
-				sysm->CMAP1 = mips_paddr_to_tlbpfn(phy_src) | PTE_RW | PTE_V | PTE_G | PTE_W | PTE_CACHE;
-				pmap_TLB_update_kernel((vm_offset_t)sysm->CADDR1, sysm->CMAP1);
-				va_src = (vm_offset_t)sysm->CADDR1;
-				sysm->valid1 = 1;
-			} else {
-				/* all need mapping */
-				sysm->CMAP1 = mips_paddr_to_tlbpfn(phy_src) | PTE_RW | PTE_V | PTE_G | PTE_W | PTE_CACHE;
-				sysm->CMAP2 = mips_paddr_to_tlbpfn(phy_dst) | PTE_RW | PTE_V | PTE_G | PTE_W | PTE_CACHE;
-				pmap_TLB_update_kernel((vm_offset_t)sysm->CADDR1, sysm->CMAP1);
-				pmap_TLB_update_kernel((vm_offset_t)sysm->CADDR2, sysm->CMAP2);
-				sysm->valid1 = sysm->valid2 = 1;
-				va_src = (vm_offset_t)sysm->CADDR1;
-				va_dst = (vm_offset_t)sysm->CADDR2;
-			}
-			bcopy((void *)va_src, (void *)va_dst, PAGE_SIZE);
-			if (sysm->valid1) {
-				pmap_TLB_invalidate_kernel((vm_offset_t)sysm->CADDR1);
-				sysm->CMAP1 = 0;
-				sysm->valid1 = 0;
-			}
-			if (sysm->valid2) {
-				pmap_TLB_invalidate_kernel((vm_offset_t)sysm->CADDR2);
-				sysm->CMAP2 = 0;
-				sysm->valid2 = 0;
-			}
-			restoreintr(int_level);
-			sched_unpin();
-			PMAP_LGMEM_UNLOCK(sysm);
-		}
+		mips_dcache_wbinv_range(va_dst, PAGE_SIZE);
+	} else {
+		PMAP_LMEM_MAP2(va_src, phy_src, va_dst, phy_dst);
+
+		bcopy((void *)va_src, (void *)va_dst, PAGE_SIZE);
+		mips_dcache_wbinv_range(va_dst, PAGE_SIZE);
+
+		PMAP_LMEM_UNMAP();
 	}
 }
 
@@ -2673,9 +2400,8 @@
 		*pte = is_kernel_pmap(pmap) ? PTE_G : 0;
 
 		m = PHYS_TO_VM_PAGE(mips_tlbpfn_to_paddr(tpte));
-
-		KASSERT(m < &vm_page_array[vm_page_array_size],
-		    ("pmap_remove_pages: bad tpte %lx", tpte));
+		KASSERT(m != NULL,
+		    ("pmap_remove_pages: bad tpte %x", tpte));
 
 		pv->pv_pmap->pm_stats.resident_count--;
 
@@ -2806,10 +2532,11 @@
 	count = 0;
 	if ((m->flags & PG_FICTITIOUS) != 0)
 		return (count);
-	mtx_assert(&vm_page_queue_mtx, MA_OWNED);
+	vm_page_lock_queues();
 	TAILQ_FOREACH(pv, &m->md.pv_list, pv_list)
 	    if (pv->pv_wired)
 		count++;
+	vm_page_unlock_queues();
 	return (count);
 }
 
@@ -2823,9 +2550,6 @@
 	vm_offset_t va;
 	pt_entry_t *pte;
 
-<<<<<<< HEAD
-	if ((m->flags & PG_WRITEABLE) == 0)
-=======
 	KASSERT((m->flags & (PG_FICTITIOUS | PG_UNMANAGED)) == 0,
 	    ("pmap_remove_write: page %p is not managed", m));
 
@@ -2837,12 +2561,12 @@
 	VM_OBJECT_LOCK_ASSERT(m->object, MA_OWNED);
 	if ((m->oflags & VPO_BUSY) == 0 &&
 	    (m->flags & PG_WRITEABLE) == 0)
->>>>>>> 07c9330a
 		return;
 
 	/*
 	 * Loop over all current mappings setting/clearing as appropos.
 	 */
+	vm_page_lock_queues();
 	for (pv = TAILQ_FIRST(&m->md.pv_list); pv; pv = npv) {
 		npv = TAILQ_NEXT(pv, pv_plist);
 		pte = pmap_pte(pv->pv_pmap, pv->pv_va);
@@ -2855,6 +2579,7 @@
 		    VM_PROT_READ | VM_PROT_EXECUTE);
 	}
 	vm_page_flag_clear(m, PG_WRITEABLE);
+	vm_page_unlock_queues();
 }
 
 /*
@@ -2960,8 +2685,6 @@
 }
 
 /*
-<<<<<<< HEAD
-=======
  *	pmap_is_referenced:
  *
  *	Return whether or not the specified physical page was referenced
@@ -2977,7 +2700,6 @@
 }
 
 /*
->>>>>>> 07c9330a
  *	pmap_clear_reference:
  *
  *	Clear the reference bit on the specified physical page.
@@ -3091,18 +2813,9 @@
 		 * per-PTE reference information, it is impossible to
 		 * determine if the address is MINCORE_REFERENCED.  
 		 */
-<<<<<<< HEAD
-		vm_page_lock_queues();
-		if ((m->flags & PG_REFERENCED) || pmap_ts_referenced(m)) {
-			val |= MINCORE_REFERENCED | MINCORE_REFERENCED_OTHER;
-			vm_page_flag_set(m, PG_REFERENCED);
-		}
-		vm_page_unlock_queues();
-=======
 		m = PHYS_TO_VM_PAGE(pa);
 		if ((m->flags & PG_REFERENCED) != 0)
 			val |= MINCORE_REFERENCED | MINCORE_REFERENCED_OTHER;
->>>>>>> 07c9330a
 	}
 	if ((val & (MINCORE_MODIFIED_OTHER | MINCORE_REFERENCED_OTHER)) !=
 	    (MINCORE_MODIFIED_OTHER | MINCORE_REFERENCED_OTHER) && managed) {
@@ -3167,6 +2880,21 @@
 		*addr = (*addr & ~SEGOFSET) + superpage_offset;
 	else
 		*addr = ((*addr + SEGOFSET) & ~SEGOFSET) + superpage_offset;
+}
+
+/*
+ * 	Increase the starting virtual address of the given mapping so
+ * 	that it is aligned to not be the second page in a TLB entry.
+ * 	This routine assumes that the length is appropriately-sized so
+ * 	that the allocation does not share a TLB entry at all if required.
+ */
+void
+pmap_align_tlb(vm_offset_t *addr)
+{
+	if ((*addr & PAGE_SIZE) == 0)
+		return;
+	*addr += PAGE_SIZE;
+	return;
 }
 
 int pmap_pid_dump(int pid);
@@ -3325,10 +3053,12 @@
 {
 	vm_offset_t pgnum = mips_btop(pa);
 
-	if (pgnum >= first_page && (pgnum < (first_page + vm_page_array_size))) {
+	if (pgnum >= first_page) {
 		vm_page_t m;
 
 		m = PHYS_TO_VM_PAGE(pa);
+		if (m == NULL)
+			return 0;
 		if ((m->flags & (PG_FICTITIOUS | PG_UNMANAGED)) == 0)
 			return 1;
 	}
@@ -3361,20 +3091,6 @@
 }
 
 /*
- *	pmap_page_is_free:
- *
- *	Called when a page is freed to allow pmap to clean up
- *	any extra state associated with the page.  In this case
- *	clear modified/referenced bits.
- */
-void
-pmap_page_is_free(vm_page_t m)
-{
-
-	m->md.pv_flags = 0;
-}
-
-/*
  *	pmap_set_modified:
  *
  *	Sets the page modified and reference bits for the specified page.
@@ -3413,44 +3129,16 @@
 	else if (va >= MIPS_KSEG1_START &&
 	    va < MIPS_KSEG2_START)
 		pa = MIPS_KSEG1_TO_PHYS(va);
-#ifdef VM_ALLOC_WIRED_TLB_PG_POOL
-	else if (need_wired_tlb_page_pool && ((va >= VM_MIN_KERNEL_ADDRESS) &&
-	    (va < (VM_MIN_KERNEL_ADDRESS + VM_KERNEL_ALLOC_OFFSET))))
-		pa = MIPS_KSEG0_TO_PHYS(va);
-#endif
 	else if (va >= MIPS_KSEG2_START && va < VM_MAX_KERNEL_ADDRESS) {
 		pt_entry_t *ptep;
 
 		/* Is the kernel pmap initialized? */
 		if (kernel_pmap->pm_active) {
-			if (va >= (vm_offset_t)virtual_sys_start) {
-				/* Its inside the virtual address range */
-				ptep = pmap_pte(kernel_pmap, va);
-				if (ptep)
-					pa = mips_tlbpfn_to_paddr(*ptep) |
-					    (va & PAGE_MASK);
-			} else {
-				int i;
-
-				/*
-				 * its inside the special mapping area, I
-				 * don't think this should happen, but if it
-				 * does I want it toa all work right :-)
-				 * Note if it does happen, we assume the
-				 * caller has the lock? FIXME, this needs to
-				 * be checked FIXEM - RRS.
-				 */
-				for (i = 0; i < MAXCPU; i++) {
-					if ((sysmap_lmem[i].valid1) && ((vm_offset_t)sysmap_lmem[i].CADDR1 == va)) {
-						pa = mips_tlbpfn_to_paddr(sysmap_lmem[i].CMAP1);
-						break;
-					}
-					if ((sysmap_lmem[i].valid2) && ((vm_offset_t)sysmap_lmem[i].CADDR2 == va)) {
-						pa = mips_tlbpfn_to_paddr(sysmap_lmem[i].CMAP2);
-						break;
-					}
-				}
-			}
+			/* Its inside the virtual address range */
+			ptep = pmap_pte(kernel_pmap, va);
+			if (ptep)
+				pa = mips_tlbpfn_to_paddr(*ptep) |
+				    (va & PAGE_MASK);
 		}
 	}
 	return pa;
@@ -3464,7 +3152,7 @@
 	if (m != NULL) {
 		for (pv = TAILQ_FIRST(&m->md.pv_list); pv;
 	    	    pv = TAILQ_NEXT(pv, pv_list)) {
-			mips_dcache_wbinv_range_index(pv->pv_va, NBPG);
+			mips_dcache_wbinv_range_index(pv->pv_va, PAGE_SIZE);
 		}
 	}
 }
