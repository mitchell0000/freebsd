--- conflicted
+++ resolved
@@ -104,11 +104,6 @@
 #endif
 static vop_fsync_t	ffs_fsync;
 static vop_lock1_t	ffs_lock;
-<<<<<<< HEAD
-static vop_getpages_t	ffs_getpages;
-static vop_getpages_async_t ffs_getpages_async;
-=======
->>>>>>> fb532b98
 static vop_read_t	ffs_read;
 static vop_write_t	ffs_write;
 static int	ffs_extread(struct vnode *vp, struct uio *uio, int ioflag);
@@ -128,12 +123,8 @@
 struct vop_vector ffs_vnodeops1 = {
 	.vop_default =		&ufs_vnodeops,
 	.vop_fsync =		ffs_fsync,
-<<<<<<< HEAD
-	.vop_getpages =		ffs_getpages,
-	.vop_getpages_async =	ffs_getpages_async,
-=======
 	.vop_getpages =		vnode_pager_local_getpages,
->>>>>>> fb532b98
+	.vop_getpages_async =	vnode_pager_local_getpages_async,
 	.vop_lock1 =		ffs_lock,
 	.vop_read =		ffs_read,
 	.vop_reallocblks =	ffs_reallocblks,
@@ -153,6 +144,7 @@
 	.vop_default =		&ufs_vnodeops,
 	.vop_fsync =		ffs_fsync,
 	.vop_getpages =		vnode_pager_local_getpages,
+	.vop_getpages_async =	vnode_pager_local_getpages_async,
 	.vop_lock1 =		ffs_lock,
 	.vop_read =		ffs_read,
 	.vop_reallocblks =	ffs_reallocblks,
@@ -856,73 +848,6 @@
 }
 
 /*
-<<<<<<< HEAD
- * Get page routines.
- */
-static int
-ffs_getpages_checkvalid(vm_page_t *m, int count, int reqpage)
-{
-	vm_page_t mreq;
-	int pcount;
-
-	pcount = round_page(count) / PAGE_SIZE;
-	mreq = m[reqpage];
-
-	/*
-	 * if ANY DEV_BSIZE blocks are valid on a large filesystem block,
-	 * then the entire page is valid.  Since the page may be mapped,
-	 * user programs might reference data beyond the actual end of file
-	 * occuring within the page.  We have to zero that data.
-	 */
-	VM_OBJECT_WLOCK(mreq->object);
-	if (mreq->valid) {
-		if (mreq->valid != VM_PAGE_BITS_ALL)
-			vm_page_zero_invalid(mreq, TRUE);
-		for (int i = 0; i < pcount; i++) {
-			if (i != reqpage) {
-				vm_page_lock(m[i]);
-				vm_page_free(m[i]);
-				vm_page_unlock(m[i]);
-			}
-		}
-		VM_OBJECT_WUNLOCK(mreq->object);
-		return (VM_PAGER_OK);
-	}
-	VM_OBJECT_WUNLOCK(mreq->object);
-
-	return (-1);
-}
-
-static int
-ffs_getpages(struct vop_getpages_args *ap)
-{
-	int rv;
-
-	rv = ffs_getpages_checkvalid(ap->a_m, ap->a_count, ap->a_reqpage);
-	if (rv == VM_PAGER_OK)
-		return (rv);
-
-	return (vnode_pager_generic_getpages(ap->a_vp, ap->a_m, ap->a_count,
-	    ap->a_reqpage, NULL, NULL));
-}
-
-static int
-ffs_getpages_async(struct vop_getpages_async_args *ap)
-{
-	int rv;
-
-	rv = ffs_getpages_checkvalid(ap->a_m, ap->a_count, ap->a_reqpage);
-	if (rv == VM_PAGER_OK) {
-		(ap->a_vop_getpages_iodone)(ap->a_arg);
-		return (rv);
-	}
-	return (vnode_pager_generic_getpages(ap->a_vp, ap->a_m, ap->a_count,
-	    ap->a_reqpage, ap->a_vop_getpages_iodone, ap->a_arg));
-}
-
-/*
-=======
->>>>>>> fb532b98
  * Extended attribute area reading.
  */
 static int
