--- conflicted
+++ resolved
@@ -268,17 +268,13 @@
 int nfsrvd_layoutcommit(struct nfsrv_descript *, int,
     vnode_t, struct nfsexstuff *);
 int nfsrvd_layoutreturn(struct nfsrv_descript *, int,
-<<<<<<< HEAD
-    vnode_t, NFSPROC_T *, struct nfsexstuff *);
+    vnode_t, struct nfsexstuff *);
 int nfsrvd_ioadvise(struct nfsrv_descript *, int,
     vnode_t, NFSPROC_T *, struct nfsexstuff *);
 int nfsrvd_layouterror(struct nfsrv_descript *, int,
     vnode_t, NFSPROC_T *, struct nfsexstuff *);
 int nfsrvd_layoutstats(struct nfsrv_descript *, int,
     vnode_t, NFSPROC_T *, struct nfsexstuff *);
-=======
-    vnode_t, struct nfsexstuff *);
->>>>>>> 41dca143
 int nfsrvd_teststateid(struct nfsrv_descript *, int,
     vnode_t, struct nfsexstuff *);
 int nfsrvd_notsupp(struct nfsrv_descript *, int,
