--- conflicted
+++ resolved
@@ -116,15 +116,9 @@
     int *, char *, fhandle_t *);
 static void nfsrv_pnfsremove(struct vnode **, int, char *, fhandle_t *,
     NFSPROC_T *);
-<<<<<<< HEAD
-static int nfsrv_proxyds(struct nfsrv_descript *, struct vnode *, off_t, int,
-    struct ucred *, struct thread *, int, struct mbuf **, char *,
-    struct mbuf **, struct nfsvattr *, struct acl *, off_t *, int, bool *);
-=======
 static int nfsrv_proxyds(struct vnode *, off_t, int, struct ucred *,
     struct thread *, int, struct mbuf **, char *, struct mbuf **,
-    struct nfsvattr *, struct acl *);
->>>>>>> 1430355e
+    struct nfsvattr *, struct acl *, off_t *, int, bool *);
 static int nfsrv_setextattr(struct vnode *, struct nfsvattr *, NFSPROC_T *);
 static int nfsrv_readdsrpc(fhandle_t *, off_t, int, struct ucred *,
     NFSPROC_T *, struct nfsmount *, struct mbuf **, struct mbuf **);
@@ -307,14 +301,9 @@
 	    NFSISSET_ATTRBIT(attrbitp, NFSATTRBIT_SIZE) ||
 	    NFSISSET_ATTRBIT(attrbitp, NFSATTRBIT_TIMEACCESS) ||
 	    NFSISSET_ATTRBIT(attrbitp, NFSATTRBIT_TIMEMODIFY))) {
-<<<<<<< HEAD
-		error = nfsrv_proxyds(nd, vp, 0, 0, nd->nd_cred, p,
+		error = nfsrv_proxyds(vp, 0, 0, nd->nd_cred, p,
 		    NFSPROC_GETATTR, NULL, NULL, NULL, &na, NULL, NULL, 0,
 		    NULL);
-=======
-		error = nfsrv_proxyds(vp, 0, 0, nd->nd_cred, p,
-		    NFSPROC_GETATTR, NULL, NULL, NULL, &na, NULL);
->>>>>>> 1430355e
 		if (error == 0)
 			gotattr = 1;
 	}
@@ -496,13 +485,8 @@
 	    nvap->na_vattr.va_atime.tv_sec != VNOVAL ||
 	    nvap->na_vattr.va_mtime.tv_sec != VNOVAL)) {
 		/* For a pNFS server, set the attributes on the DS file. */
-<<<<<<< HEAD
-		error = nfsrv_proxyds(NULL, vp, 0, 0, cred, p, NFSPROC_SETATTR,
+		error = nfsrv_proxyds(vp, 0, 0, cred, p, NFSPROC_SETATTR,
 		    NULL, NULL, NULL, nvap, NULL, NULL, 0, NULL);
-=======
-		error = nfsrv_proxyds(vp, 0, 0, cred, p, NFSPROC_SETATTR,
-		    NULL, NULL, NULL, nvap, NULL);
->>>>>>> 1430355e
 		if (error == ENOENT)
 			error = 0;
 	}
@@ -790,24 +774,7 @@
 {
 	struct mbuf *m, *m2 = NULL, *m3;
 	struct iovec *iv;
-<<<<<<< HEAD
 	int i, left, siz;
-=======
-	struct iovec *iv2;
-	int error = 0, len, left, siz, tlen, ioflag = 0;
-	struct mbuf *m2 = NULL, *m3;
-	struct uio io, *uiop = &io;
-	struct nfsheur *nh;
-
-	/*
-	 * Attempt to read from a DS file. A return of ENOENT implies
-	 * there is no DS file to read.
-	 */
-	error = nfsrv_proxyds(vp, off, cnt, cred, p, NFSPROC_READDS, mpp,
-	    NULL, mpendp, NULL, NULL);
-	if (error != ENOENT)
-		return (error);
->>>>>>> 1430355e
 
 	left = len;
 	m3 = NULL;
@@ -869,7 +836,7 @@
 	 * Attempt to read from a DS file. A return of ENOENT implies
 	 * there is no DS file to read.
 	 */
-	error = nfsrv_proxyds(NULL, vp, off, cnt, cred, p, NFSPROC_READDS, mpp,
+	error = nfsrv_proxyds(vp, off, cnt, cred, p, NFSPROC_READDS, mpp,
 	    NULL, mpendp, NULL, NULL, NULL, 0, NULL);
 	if (error != ENOENT)
 		return (error);
@@ -927,7 +894,6 @@
 	 * Loop through the mbuf chain, counting how many mbufs are a
 	 * part of this write operation, so the iovec size is known.
 	 */
-<<<<<<< HEAD
 	cnt = 0;
 	len = retlen;
 	mp = m;
@@ -943,13 +909,6 @@
 				return (EBADRPC);
 		} else
 			i = mbuf_len(mp);
-=======
-	error = nfsrv_proxyds(vp, off, retlen, cred, p, NFSPROC_WRITEDS,
-	    &mp, cp, NULL, NULL, NULL);
-	if (error != ENOENT) {
-		*stable = NFSWRITE_FILESYNC;
-		return (error);
->>>>>>> 1430355e
 	}
 
 	/* Now, create the iovec. */
@@ -994,7 +953,7 @@
 	 * Attempt to write to a DS file. A return of ENOENT implies
 	 * there is no DS file to write.
 	 */
-	error = nfsrv_proxyds(NULL, vp, off, retlen, cred, p, NFSPROC_WRITEDS,
+	error = nfsrv_proxyds(vp, off, retlen, cred, p, NFSPROC_WRITEDS,
 	    &mp, cp, NULL, NULL, NULL, NULL, 0, NULL);
 	if (error != ENOENT) {
 		*stable = NFSWRITE_FILESYNC;
@@ -4466,13 +4425,8 @@
 
 	/* Do this as root so that it won't fail with EACCES. */
 	tcred = newnfs_getcred();
-<<<<<<< HEAD
-	error = nfsrv_proxyds(NULL, vp, 0, 0, tcred, p, NFSPROC_LAYOUTRETURN,
+	error = nfsrv_proxyds(vp, 0, 0, tcred, p, NFSPROC_LAYOUTRETURN,
 	    NULL, NULL, NULL, nap, NULL, NULL, 0, NULL);
-=======
-	error = nfsrv_proxyds(vp, 0, 0, tcred, p, NFSPROC_LAYOUTRETURN,
-	    NULL, NULL, NULL, nap, NULL);
->>>>>>> 1430355e
 	NFSFREECRED(tcred);
 	return (error);
 }
@@ -4486,27 +4440,16 @@
 {
 	int error;
 
-<<<<<<< HEAD
-	error = nfsrv_proxyds(NULL, vp, 0, 0, cred, p, NFSPROC_SETACL,
+	error = nfsrv_proxyds(vp, 0, 0, cred, p, NFSPROC_SETACL,
 	    NULL, NULL, NULL, NULL, aclp, NULL, 0, NULL);
-=======
-	error = nfsrv_proxyds(vp, 0, 0, cred, p, NFSPROC_SETACL,
-	    NULL, NULL, NULL, NULL, aclp);
->>>>>>> 1430355e
 	return (error);
 }
 
 static int
-<<<<<<< HEAD
-nfsrv_proxyds(struct nfsrv_descript *nd, struct vnode *vp, off_t off, int cnt,
-    struct ucred *cred, struct thread *p, int ioproc, struct mbuf **mpp,
-    char *cp, struct mbuf **mpp2, struct nfsvattr *nap, struct acl *aclp,
-    off_t *offp, int content, bool *eofp)
-=======
 nfsrv_proxyds(struct vnode *vp, off_t off, int cnt, struct ucred *cred,
     struct thread *p, int ioproc, struct mbuf **mpp, char *cp,
-    struct mbuf **mpp2, struct nfsvattr *nap, struct acl *aclp)
->>>>>>> 1430355e
+    struct mbuf **mpp2, struct nfsvattr *nap, struct acl *aclp,
+    off_t *offp, int content, bool *eofp)
 {
 	struct nfsmount *nmp[NFSDEV_MAXMIRRORS], *failnmp;
 	fhandle_t fh[NFSDEV_MAXMIRRORS];
@@ -5941,7 +5884,7 @@
 	 * Attempt to seek on a DS file. A return of ENOENT implies
 	 * there is no DS file to seek on.
 	 */
-	error = nfsrv_proxyds(NULL, vp, 0, 0, cred, p, NFSPROC_SEEKDS, NULL,
+	error = nfsrv_proxyds(vp, 0, 0, cred, p, NFSPROC_SEEKDS, NULL,
 	    NULL, NULL, NULL, NULL, offp, content, eofp);
 	if (error != ENOENT)
 		return (error);
