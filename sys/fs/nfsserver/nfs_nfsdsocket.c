--- conflicted
+++ resolved
@@ -807,16 +807,7 @@
 		*repp = *tl;
 		op = fxdr_unsigned(int, *tl);
 		NFSD_DEBUG(4, "op=%d\n", op);
-<<<<<<< HEAD
-
-		binuptime(&start_time);
-		nfsrvd_statstart(op, &start_time);
-		statsinprog = 1;
-
 		if (op < NFSV4OP_ACCESS || op >= NFSV42_NOPS ||
-=======
-		if (op < NFSV4OP_ACCESS ||
->>>>>>> 3bb75b2b
 		    (op >= NFSV4OP_NOPS && (nd->nd_flag & ND_NFSV41) == 0) ||
 		    (op >= NFSV41_NOPS && (nd->nd_flag & ND_NFSV42) == 0)) {
 			nd->nd_repstat = NFSERR_OPILLEGAL;
