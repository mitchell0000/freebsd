/*-
 * SPDX-License-Identifier: BSD-4-Clause
 *
 * Copyright (c) 1991 Regents of the University of California.
 * All rights reserved.
 * Copyright (c) 1994 John S. Dyson
 * All rights reserved.
 * Copyright (c) 1994 David Greenman
 * All rights reserved.
 * Copyright (c) 2005-2010 Alan L. Cox <alc@cs.rice.edu>
 * All rights reserved.
 *
 * This code is derived from software contributed to Berkeley by
 * the Systems Programming Group of the University of Utah Computer
 * Science Department and William Jolitz of UUNET Technologies Inc.
 *
 * Redistribution and use in source and binary forms, with or without
 * modification, are permitted provided that the following conditions
 * are met:
 * 1. Redistributions of source code must retain the above copyright
 *    notice, this list of conditions and the following disclaimer.
 * 2. Redistributions in binary form must reproduce the above copyright
 *    notice, this list of conditions and the following disclaimer in the
 *    documentation and/or other materials provided with the distribution.
 * 3. All advertising materials mentioning features or use of this software
 *    must display the following acknowledgement:
 *	This product includes software developed by the University of
 *	California, Berkeley and its contributors.
 * 4. Neither the name of the University nor the names of its contributors
 *    may be used to endorse or promote products derived from this software
 *    without specific prior written permission.
 *
 * THIS SOFTWARE IS PROVIDED BY THE REGENTS AND CONTRIBUTORS ``AS IS'' AND
 * ANY EXPRESS OR IMPLIED WARRANTIES, INCLUDING, BUT NOT LIMITED TO, THE
 * IMPLIED WARRANTIES OF MERCHANTABILITY AND FITNESS FOR A PARTICULAR PURPOSE
 * ARE DISCLAIMED.  IN NO EVENT SHALL THE REGENTS OR CONTRIBUTORS BE LIABLE
 * FOR ANY DIRECT, INDIRECT, INCIDENTAL, SPECIAL, EXEMPLARY, OR CONSEQUENTIAL
 * DAMAGES (INCLUDING, BUT NOT LIMITED TO, PROCUREMENT OF SUBSTITUTE GOODS
 * OR SERVICES; LOSS OF USE, DATA, OR PROFITS; OR BUSINESS INTERRUPTION)
 * HOWEVER CAUSED AND ON ANY THEORY OF LIABILITY, WHETHER IN CONTRACT, STRICT
 * LIABILITY, OR TORT (INCLUDING NEGLIGENCE OR OTHERWISE) ARISING IN ANY WAY
 * OUT OF THE USE OF THIS SOFTWARE, EVEN IF ADVISED OF THE POSSIBILITY OF
 * SUCH DAMAGE.
 *
 *	from:	@(#)pmap.c	7.7 (Berkeley)	5/12/91
 */
/*-
 * Copyright (c) 2003 Networks Associates Technology, Inc.
 * All rights reserved.
 *
 * This software was developed for the FreeBSD Project by Jake Burkholder,
 * Safeport Network Services, and Network Associates Laboratories, the
 * Security Research Division of Network Associates, Inc. under
 * DARPA/SPAWAR contract N66001-01-C-8035 ("CBOSS"), as part of the DARPA
 * CHATS research program.
 *
 * Redistribution and use in source and binary forms, with or without
 * modification, are permitted provided that the following conditions
 * are met:
 * 1. Redistributions of source code must retain the above copyright
 *    notice, this list of conditions and the following disclaimer.
 * 2. Redistributions in binary form must reproduce the above copyright
 *    notice, this list of conditions and the following disclaimer in the
 *    documentation and/or other materials provided with the distribution.
 *
 * THIS SOFTWARE IS PROVIDED BY THE AUTHOR AND CONTRIBUTORS ``AS IS'' AND
 * ANY EXPRESS OR IMPLIED WARRANTIES, INCLUDING, BUT NOT LIMITED TO, THE
 * IMPLIED WARRANTIES OF MERCHANTABILITY AND FITNESS FOR A PARTICULAR PURPOSE
 * ARE DISCLAIMED.  IN NO EVENT SHALL THE AUTHOR OR CONTRIBUTORS BE LIABLE
 * FOR ANY DIRECT, INDIRECT, INCIDENTAL, SPECIAL, EXEMPLARY, OR CONSEQUENTIAL
 * DAMAGES (INCLUDING, BUT NOT LIMITED TO, PROCUREMENT OF SUBSTITUTE GOODS
 * OR SERVICES; LOSS OF USE, DATA, OR PROFITS; OR BUSINESS INTERRUPTION)
 * HOWEVER CAUSED AND ON ANY THEORY OF LIABILITY, WHETHER IN CONTRACT, STRICT
 * LIABILITY, OR TORT (INCLUDING NEGLIGENCE OR OTHERWISE) ARISING IN ANY WAY
 * OUT OF THE USE OF THIS SOFTWARE, EVEN IF ADVISED OF THE POSSIBILITY OF
 * SUCH DAMAGE.
 */

#include <sys/cdefs.h>
__FBSDID("$FreeBSD$");

/*
 *	Manages physical address maps.
 *
 *	Since the information managed by this module is
 *	also stored by the logical address mapping module,
 *	this module may throw away valid virtual-to-physical
 *	mappings at almost any time.  However, invalidations
 *	of virtual-to-physical mappings must be done as
 *	requested.
 *
 *	In order to cope with hardware architectures which
 *	make virtual-to-physical map invalidates expensive,
 *	this module may delay invalidate or reduced protection
 *	operations until such time as they are actually
 *	necessary.  This module is given full information as
 *	to which processors are currently using which maps,
 *	and to when physical maps must be made correct.
 */

#include "opt_apic.h"
#include "opt_cpu.h"
#include "opt_pmap.h"
#include "opt_smp.h"
#include "opt_vm.h"

#include <sys/param.h>
#include <sys/systm.h>
#include <sys/kernel.h>
#include <sys/ktr.h>
#include <sys/lock.h>
#include <sys/malloc.h>
#include <sys/mman.h>
#include <sys/msgbuf.h>
#include <sys/mutex.h>
#include <sys/proc.h>
#include <sys/rwlock.h>
#include <sys/sf_buf.h>
#include <sys/sx.h>
#include <sys/vmmeter.h>
#include <sys/sched.h>
#include <sys/sysctl.h>
#include <sys/smp.h>

#include <vm/vm.h>
#include <vm/vm_param.h>
#include <vm/vm_kern.h>
#include <vm/vm_page.h>
#include <vm/vm_map.h>
#include <vm/vm_object.h>
#include <vm/vm_extern.h>
#include <vm/vm_pageout.h>
#include <vm/vm_pager.h>
#include <vm/vm_phys.h>
#include <vm/vm_radix.h>
#include <vm/vm_reserv.h>
#include <vm/uma.h>

#ifdef DEV_APIC
#include <sys/bus.h>
#include <machine/intr_machdep.h>
#include <x86/apicvar.h>
#endif
#include <machine/cpu.h>
#include <machine/cputypes.h>
#include <machine/md_var.h>
#include <machine/pcb.h>
#include <machine/specialreg.h>
#ifdef SMP
#include <machine/smp.h>
#endif

#ifndef PMAP_SHPGPERPROC
#define PMAP_SHPGPERPROC 200
#endif

#if !defined(DIAGNOSTIC)
#ifdef __GNUC_GNU_INLINE__
#define PMAP_INLINE	__attribute__((__gnu_inline__)) inline
#else
#define PMAP_INLINE	extern inline
#endif
#else
#define PMAP_INLINE
#endif

#ifdef PV_STATS
#define PV_STAT(x)	do { x ; } while (0)
#else
#define PV_STAT(x)	do { } while (0)
#endif

#define	pa_index(pa)	((pa) >> PDRSHIFT)
#define	pa_to_pvh(pa)	(&pv_table[pa_index(pa)])

/*
 * Get PDEs and PTEs for user/kernel address space
 */
#define	pmap_pde(m, v)	(&((m)->pm_pdir[(vm_offset_t)(v) >> PDRSHIFT]))
#define pdir_pde(m, v) (m[(vm_offset_t)(v) >> PDRSHIFT])

#define pmap_pde_v(pte)		((*(int *)pte & PG_V) != 0)
#define pmap_pte_w(pte)		((*(int *)pte & PG_W) != 0)
#define pmap_pte_m(pte)		((*(int *)pte & PG_M) != 0)
#define pmap_pte_u(pte)		((*(int *)pte & PG_A) != 0)
#define pmap_pte_v(pte)		((*(int *)pte & PG_V) != 0)

#define pmap_pte_set_w(pte, v)	((v) ? atomic_set_int((u_int *)(pte), PG_W) : \
    atomic_clear_int((u_int *)(pte), PG_W))
#define pmap_pte_set_prot(pte, v) ((*(int *)pte &= ~PG_PROT), (*(int *)pte |= (v)))

struct pmap kernel_pmap_store;
LIST_HEAD(pmaplist, pmap);
static struct pmaplist allpmaps;
static struct mtx allpmaps_lock;

vm_offset_t virtual_avail;	/* VA of first avail page (after kernel bss) */
vm_offset_t virtual_end;	/* VA of last avail page (end of kernel AS) */
int pgeflag = 0;		/* PG_G or-in */
int pseflag = 0;		/* PG_PS or-in */

static int nkpt = NKPT;
vm_offset_t kernel_vm_end = KERNBASE + NKPT * NBPDR;
extern u_int32_t KERNend;
extern u_int32_t KPTphys;

#if defined(PAE) || defined(PAE_TABLES)
pt_entry_t pg_nx;
static uma_zone_t pdptzone;
#endif

static SYSCTL_NODE(_vm, OID_AUTO, pmap, CTLFLAG_RD, 0, "VM/pmap parameters");

static int pat_works = 1;
SYSCTL_INT(_vm_pmap, OID_AUTO, pat_works, CTLFLAG_RD, &pat_works, 1,
    "Is page attribute table fully functional?");

static int pg_ps_enabled = 1;
SYSCTL_INT(_vm_pmap, OID_AUTO, pg_ps_enabled, CTLFLAG_RDTUN | CTLFLAG_NOFETCH,
    &pg_ps_enabled, 0, "Are large page mappings enabled?");

#define	PAT_INDEX_SIZE	8
static int pat_index[PAT_INDEX_SIZE];	/* cache mode to PAT index conversion */

/*
 * pmap_mapdev support pre initialization (i.e. console)
 */
#define	PMAP_PREINIT_MAPPING_COUNT	8
static struct pmap_preinit_mapping {
	vm_paddr_t	pa;
	vm_offset_t	va;
	vm_size_t	sz;
	int		mode;
} pmap_preinit_mapping[PMAP_PREINIT_MAPPING_COUNT];
static int pmap_initialized;

static struct rwlock_padalign pvh_global_lock;

/*
 * Data for the pv entry allocation mechanism
 */
static TAILQ_HEAD(pch, pv_chunk) pv_chunks = TAILQ_HEAD_INITIALIZER(pv_chunks);
static int pv_entry_count = 0, pv_entry_max = 0, pv_entry_high_water = 0;
static struct md_page *pv_table;
static int shpgperproc = PMAP_SHPGPERPROC;

struct pv_chunk *pv_chunkbase;		/* KVA block for pv_chunks */
int pv_maxchunks;			/* How many chunks we have KVA for */
vm_offset_t pv_vafree;			/* freelist stored in the PTE */

/*
 * All those kernel PT submaps that BSD is so fond of
 */
pt_entry_t *CMAP3;
static pd_entry_t *KPTD;
caddr_t ptvmmap = 0;
caddr_t CADDR3;

/*
 * Crashdump maps.
 */
static caddr_t crashdumpmap;

static pt_entry_t *PMAP1 = NULL, *PMAP2;
static pt_entry_t *PADDR1 = NULL, *PADDR2;
#ifdef SMP
static int PMAP1cpu;
static int PMAP1changedcpu;
SYSCTL_INT(_debug, OID_AUTO, PMAP1changedcpu, CTLFLAG_RD, 
	   &PMAP1changedcpu, 0,
	   "Number of times pmap_pte_quick changed CPU with same PMAP1");
#endif
static int PMAP1changed;
SYSCTL_INT(_debug, OID_AUTO, PMAP1changed, CTLFLAG_RD, 
	   &PMAP1changed, 0,
	   "Number of times pmap_pte_quick changed PMAP1");
static int PMAP1unchanged;
SYSCTL_INT(_debug, OID_AUTO, PMAP1unchanged, CTLFLAG_RD, 
	   &PMAP1unchanged, 0,
	   "Number of times pmap_pte_quick didn't change PMAP1");
static struct mtx PMAP2mutex;

int pti;

static void	free_pv_chunk(struct pv_chunk *pc);
static void	free_pv_entry(pmap_t pmap, pv_entry_t pv);
static pv_entry_t get_pv_entry(pmap_t pmap, boolean_t try);
static void	pmap_pv_demote_pde(pmap_t pmap, vm_offset_t va, vm_paddr_t pa);
static boolean_t pmap_pv_insert_pde(pmap_t pmap, vm_offset_t va, vm_paddr_t pa);
#if VM_NRESERVLEVEL > 0
static void	pmap_pv_promote_pde(pmap_t pmap, vm_offset_t va, vm_paddr_t pa);
#endif
static void	pmap_pvh_free(struct md_page *pvh, pmap_t pmap, vm_offset_t va);
static pv_entry_t pmap_pvh_remove(struct md_page *pvh, pmap_t pmap,
		    vm_offset_t va);
static int	pmap_pvh_wired_mappings(struct md_page *pvh, int count);

static boolean_t pmap_demote_pde(pmap_t pmap, pd_entry_t *pde, vm_offset_t va);
static boolean_t pmap_enter_pde(pmap_t pmap, vm_offset_t va, vm_page_t m,
    vm_prot_t prot);
static vm_page_t pmap_enter_quick_locked(pmap_t pmap, vm_offset_t va,
    vm_page_t m, vm_prot_t prot, vm_page_t mpte);
static void pmap_flush_page(vm_page_t m);
static int pmap_insert_pt_page(pmap_t pmap, vm_page_t mpte);
static void pmap_invalidate_pde_page(pmap_t pmap, vm_offset_t va,
		    pd_entry_t pde);
static void pmap_fill_ptp(pt_entry_t *firstpte, pt_entry_t newpte);
static boolean_t pmap_is_modified_pvh(struct md_page *pvh);
static boolean_t pmap_is_referenced_pvh(struct md_page *pvh);
static void pmap_kenter_attr(vm_offset_t va, vm_paddr_t pa, int mode);
static void pmap_kenter_pde(vm_offset_t va, pd_entry_t newpde);
static void pmap_pde_attr(pd_entry_t *pde, int cache_bits);
#if VM_NRESERVLEVEL > 0
static void pmap_promote_pde(pmap_t pmap, pd_entry_t *pde, vm_offset_t va);
#endif
static boolean_t pmap_protect_pde(pmap_t pmap, pd_entry_t *pde, vm_offset_t sva,
    vm_prot_t prot);
static void pmap_pte_attr(pt_entry_t *pte, int cache_bits);
static void pmap_remove_pde(pmap_t pmap, pd_entry_t *pdq, vm_offset_t sva,
    struct spglist *free);
static int pmap_remove_pte(pmap_t pmap, pt_entry_t *ptq, vm_offset_t sva,
    struct spglist *free);
static vm_page_t pmap_remove_pt_page(pmap_t pmap, vm_offset_t va);
static void pmap_remove_page(struct pmap *pmap, vm_offset_t va,
    struct spglist *free);
static void pmap_remove_entry(struct pmap *pmap, vm_page_t m,
					vm_offset_t va);
static void pmap_insert_entry(pmap_t pmap, vm_offset_t va, vm_page_t m);
static boolean_t pmap_try_insert_pv_entry(pmap_t pmap, vm_offset_t va,
    vm_page_t m);
static void pmap_update_pde(pmap_t pmap, vm_offset_t va, pd_entry_t *pde,
    pd_entry_t newpde);
static void pmap_update_pde_invalidate(vm_offset_t va, pd_entry_t newpde);

static vm_page_t pmap_allocpte(pmap_t pmap, vm_offset_t va, u_int flags);

static vm_page_t _pmap_allocpte(pmap_t pmap, u_int ptepindex, u_int flags);
static void _pmap_unwire_ptp(pmap_t pmap, vm_page_t m, struct spglist *free);
static pt_entry_t *pmap_pte_quick(pmap_t pmap, vm_offset_t va);
static void pmap_pte_release(pt_entry_t *pte);
static int pmap_unuse_pt(pmap_t, vm_offset_t, struct spglist *);
#if defined(PAE) || defined(PAE_TABLES)
static void *pmap_pdpt_allocf(uma_zone_t zone, vm_size_t bytes, int domain,
    uint8_t *flags, int wait);
#endif
static void pmap_set_pg(void);

static __inline void pagezero(void *page);

CTASSERT(1 << PDESHIFT == sizeof(pd_entry_t));
CTASSERT(1 << PTESHIFT == sizeof(pt_entry_t));

/*
 * If you get an error here, then you set KVA_PAGES wrong! See the
 * description of KVA_PAGES in sys/i386/include/pmap.h. It must be
 * multiple of 4 for a normal kernel, or a multiple of 8 for a PAE.
 */
CTASSERT(KERNBASE % (1 << 24) == 0);

/*
 *	Bootstrap the system enough to run with virtual memory.
 *
 *	On the i386 this is called after mapping has already been enabled
 *	and just syncs the pmap module with what has already been done.
 *	[We can't call it easily with mapping off since the kernel is not
 *	mapped with PA == VA, hence we would have to relocate every address
 *	from the linked base (virtual) address "KERNBASE" to the actual
 *	(physical) address starting relative to 0]
 */
void
pmap_bootstrap(vm_paddr_t firstaddr)
{
	vm_offset_t va;
	pt_entry_t *pte, *unused;
	struct pcpu *pc;
	int i;

	/*
	 * Add a physical memory segment (vm_phys_seg) corresponding to the
	 * preallocated kernel page table pages so that vm_page structures
	 * representing these pages will be created.  The vm_page structures
	 * are required for promotion of the corresponding kernel virtual
	 * addresses to superpage mappings.
	 */
	vm_phys_add_seg(KPTphys, KPTphys + ptoa(nkpt));

	/*
	 * Initialize the first available kernel virtual address.  However,
	 * using "firstaddr" may waste a few pages of the kernel virtual
	 * address space, because locore may not have mapped every physical
	 * page that it allocated.  Preferably, locore would provide a first
	 * unused virtual address in addition to "firstaddr".
	 */
	virtual_avail = (vm_offset_t) KERNBASE + firstaddr;

	virtual_end = VM_MAX_KERNEL_ADDRESS;

	/*
	 * Initialize the kernel pmap (which is statically allocated).
	 */
	PMAP_LOCK_INIT(kernel_pmap);
	kernel_pmap->pm_pdir = (pd_entry_t *) (KERNBASE + (u_int)IdlePTD);
#if defined(PAE) || defined(PAE_TABLES)
	kernel_pmap->pm_pdpt = (pdpt_entry_t *) (KERNBASE + (u_int)IdlePDPT);
#endif
	CPU_FILL(&kernel_pmap->pm_active);	/* don't allow deactivation */
	TAILQ_INIT(&kernel_pmap->pm_pvchunk);

 	/*
	 * Initialize the global pv list lock.
	 */
	rw_init(&pvh_global_lock, "pmap pv global");

	LIST_INIT(&allpmaps);

	/*
	 * Request a spin mutex so that changes to allpmaps cannot be
	 * preempted by smp_rendezvous_cpus().  Otherwise,
	 * pmap_update_pde_kernel() could access allpmaps while it is
	 * being changed.
	 */
	mtx_init(&allpmaps_lock, "allpmaps", NULL, MTX_SPIN);
	mtx_lock_spin(&allpmaps_lock);
	LIST_INSERT_HEAD(&allpmaps, kernel_pmap, pm_list);
	mtx_unlock_spin(&allpmaps_lock);

	/*
	 * Reserve some special page table entries/VA space for temporary
	 * mapping of pages.
	 */
#define	SYSMAP(c, p, v, n)	\
	v = (c)va; va += ((n)*PAGE_SIZE); p = pte; pte += (n);

	va = virtual_avail;
	pte = vtopte(va);


	/*
	 * Initialize temporary map objects on the current CPU for use
	 * during early boot.
	 * CMAP1/CMAP2 are used for zeroing and copying pages.
	 * CMAP3 is used for the boot-time memory test.
	 */
	pc = get_pcpu();
	mtx_init(&pc->pc_cmap_lock, "SYSMAPS", NULL, MTX_DEF);
	SYSMAP(caddr_t, pc->pc_cmap_pte1, pc->pc_cmap_addr1, 1)
	SYSMAP(caddr_t, pc->pc_cmap_pte2, pc->pc_cmap_addr2, 1)
	SYSMAP(vm_offset_t, pte, pc->pc_qmap_addr, 1)

	SYSMAP(caddr_t, CMAP3, CADDR3, 1);

	/*
	 * Crashdump maps.
	 */
	SYSMAP(caddr_t, unused, crashdumpmap, MAXDUMPPGS)

	/*
	 * ptvmmap is used for reading arbitrary physical pages via /dev/mem.
	 */
	SYSMAP(caddr_t, unused, ptvmmap, 1)

	/*
	 * msgbufp is used to map the system message buffer.
	 */
	SYSMAP(struct msgbuf *, unused, msgbufp, atop(round_page(msgbufsize)))

	/*
	 * KPTmap is used by pmap_kextract().
	 *
	 * KPTmap is first initialized by locore.  However, that initial
	 * KPTmap can only support NKPT page table pages.  Here, a larger
	 * KPTmap is created that can support KVA_PAGES page table pages.
	 */
	SYSMAP(pt_entry_t *, KPTD, KPTmap, KVA_PAGES)

	for (i = 0; i < NKPT; i++)
		KPTD[i] = (KPTphys + (i << PAGE_SHIFT)) | pgeflag | PG_RW | PG_V;

	/*
	 * Adjust the start of the KPTD and KPTmap so that the implementation
	 * of pmap_kextract() and pmap_growkernel() can be made simpler.
	 */
	KPTD -= KPTDI;
	KPTmap -= i386_btop(KPTDI << PDRSHIFT);

	/*
	 * PADDR1 and PADDR2 are used by pmap_pte_quick() and pmap_pte(),
	 * respectively.
	 */
	SYSMAP(pt_entry_t *, PMAP1, PADDR1, 1)
	SYSMAP(pt_entry_t *, PMAP2, PADDR2, 1)

	mtx_init(&PMAP2mutex, "PMAP2", NULL, MTX_DEF);

	virtual_avail = va;

	/*
	 * Finish removing the identity mapping (virt == phys) of low memory.
	 * It was only used for 2 instructions in locore.  locore then
	 * unmapped the first PTD to get some null pointer checks.  ACPI
	 * wakeup will map the first PTD transiently to use it for 1
	 * instruction.  The double mapping for low memory is not usable in
	 * normal operation since it breaks trapping of null pointers and
	 * causes inconsistencies in page tables when combined with PG_G.
	 */
	for (i = 1; i < NKPT; i++)
		PTD[i] = 0;

	/*
	 * Initialize the PAT MSR if present.
	 * pmap_init_pat() clears and sets CR4_PGE, which, as a
	 * side-effect, invalidates stale PG_G TLB entries that might
	 * have been created in our pre-boot environment.  We assume
	 * that PAT support implies PGE and in reverse, PGE presence
	 * comes with PAT.  Both features were added for Pentium Pro.
	 */
	pmap_init_pat();

	/* Turn on PG_G on kernel page(s) */
	pmap_set_pg();
}

static void
pmap_init_reserved_pages(void)
{
	struct pcpu *pc;
	vm_offset_t pages;
	int i;

	CPU_FOREACH(i) {
		pc = pcpu_find(i);
		/*
		 * Skip if the mapping has already been initialized,
		 * i.e. this is the BSP.
		 */
		if (pc->pc_cmap_addr1 != 0)
			continue;
		mtx_init(&pc->pc_cmap_lock, "SYSMAPS", NULL, MTX_DEF);
		pages = kva_alloc(PAGE_SIZE * 3);
		if (pages == 0)
			panic("%s: unable to allocate KVA", __func__);
		pc->pc_cmap_pte1 = vtopte(pages);
		pc->pc_cmap_pte2 = vtopte(pages + PAGE_SIZE);
		pc->pc_cmap_addr1 = (caddr_t)pages;
		pc->pc_cmap_addr2 = (caddr_t)(pages + PAGE_SIZE);
		pc->pc_qmap_addr = pages + (PAGE_SIZE * 2);
	}
}
 
SYSINIT(rpages_init, SI_SUB_CPU, SI_ORDER_ANY, pmap_init_reserved_pages, NULL);

/*
 * Setup the PAT MSR.
 */
void
pmap_init_pat(void)
{
	int pat_table[PAT_INDEX_SIZE];
	uint64_t pat_msr;
	u_long cr0, cr4;
	int i;

	/* Set default PAT index table. */
	for (i = 0; i < PAT_INDEX_SIZE; i++)
		pat_table[i] = -1;
	pat_table[PAT_WRITE_BACK] = 0;
	pat_table[PAT_WRITE_THROUGH] = 1;
	pat_table[PAT_UNCACHEABLE] = 3;
	pat_table[PAT_WRITE_COMBINING] = 3;
	pat_table[PAT_WRITE_PROTECTED] = 3;
	pat_table[PAT_UNCACHED] = 3;

	/*
	 * Bail if this CPU doesn't implement PAT.
	 * We assume that PAT support implies PGE.
	 */
	if ((cpu_feature & CPUID_PAT) == 0) {
		for (i = 0; i < PAT_INDEX_SIZE; i++)
			pat_index[i] = pat_table[i];
		pat_works = 0;
		return;
	}

	/*
	 * Due to some Intel errata, we can only safely use the lower 4
	 * PAT entries.
	 *
	 *   Intel Pentium III Processor Specification Update
	 * Errata E.27 (Upper Four PAT Entries Not Usable With Mode B
	 * or Mode C Paging)
	 *
	 *   Intel Pentium IV  Processor Specification Update
	 * Errata N46 (PAT Index MSB May Be Calculated Incorrectly)
	 */
	if (cpu_vendor_id == CPU_VENDOR_INTEL &&
	    !(CPUID_TO_FAMILY(cpu_id) == 6 && CPUID_TO_MODEL(cpu_id) >= 0xe))
		pat_works = 0;

	/* Initialize default PAT entries. */
	pat_msr = PAT_VALUE(0, PAT_WRITE_BACK) |
	    PAT_VALUE(1, PAT_WRITE_THROUGH) |
	    PAT_VALUE(2, PAT_UNCACHED) |
	    PAT_VALUE(3, PAT_UNCACHEABLE) |
	    PAT_VALUE(4, PAT_WRITE_BACK) |
	    PAT_VALUE(5, PAT_WRITE_THROUGH) |
	    PAT_VALUE(6, PAT_UNCACHED) |
	    PAT_VALUE(7, PAT_UNCACHEABLE);

	if (pat_works) {
		/*
		 * Leave the indices 0-3 at the default of WB, WT, UC-, and UC.
		 * Program 5 and 6 as WP and WC.
		 * Leave 4 and 7 as WB and UC.
		 */
		pat_msr &= ~(PAT_MASK(5) | PAT_MASK(6));
		pat_msr |= PAT_VALUE(5, PAT_WRITE_PROTECTED) |
		    PAT_VALUE(6, PAT_WRITE_COMBINING);
		pat_table[PAT_UNCACHED] = 2;
		pat_table[PAT_WRITE_PROTECTED] = 5;
		pat_table[PAT_WRITE_COMBINING] = 6;
	} else {
		/*
		 * Just replace PAT Index 2 with WC instead of UC-.
		 */
		pat_msr &= ~PAT_MASK(2);
		pat_msr |= PAT_VALUE(2, PAT_WRITE_COMBINING);
		pat_table[PAT_WRITE_COMBINING] = 2;
	}

	/* Disable PGE. */
	cr4 = rcr4();
	load_cr4(cr4 & ~CR4_PGE);

	/* Disable caches (CD = 1, NW = 0). */
	cr0 = rcr0();
	load_cr0((cr0 & ~CR0_NW) | CR0_CD);

	/* Flushes caches and TLBs. */
	wbinvd();
	invltlb();

	/* Update PAT and index table. */
	wrmsr(MSR_PAT, pat_msr);
	for (i = 0; i < PAT_INDEX_SIZE; i++)
		pat_index[i] = pat_table[i];

	/* Flush caches and TLBs again. */
	wbinvd();
	invltlb();

	/* Restore caches and PGE. */
	load_cr0(cr0);
	load_cr4(cr4);
}

/*
 * Set PG_G on kernel pages.  Only the BSP calls this when SMP is turned on.
 */
static void
pmap_set_pg(void)
{
	pt_entry_t *pte;
	vm_offset_t va, endva;

	if (pgeflag == 0)
		return;

	endva = KERNBASE + KERNend;

	if (pseflag) {
		va = KERNBASE + roundup2(KERNLOAD, NBPDR);
		while (va  < endva) {
			pdir_pde(PTD, va) |= pgeflag;
			invltlb();	/* Flush non-PG_G entries. */
			va += NBPDR;
		}
	} else {
		va = (vm_offset_t)btext;
		while (va < endva) {
			pte = vtopte(va);
			if (*pte)
				*pte |= pgeflag;
			invltlb();	/* Flush non-PG_G entries. */
			va += PAGE_SIZE;
		}
	}
}

/*
 * Initialize a vm_page's machine-dependent fields.
 */
void
pmap_page_init(vm_page_t m)
{

	TAILQ_INIT(&m->md.pv_list);
	m->md.pat_mode = PAT_WRITE_BACK;
}

#if defined(PAE) || defined(PAE_TABLES)
static void *
pmap_pdpt_allocf(uma_zone_t zone, vm_size_t bytes, int domain, uint8_t *flags,
    int wait)
{

	/* Inform UMA that this allocator uses kernel_map/object. */
	*flags = UMA_SLAB_KERNEL;
	return ((void *)kmem_alloc_contig_domain(domain, bytes, wait, 0x0ULL,
	    0xffffffffULL, 1, 0, VM_MEMATTR_DEFAULT));
}
#endif

/*
 * Abuse the pte nodes for unmapped kva to thread a kva freelist through.
 * Requirements:
 *  - Must deal with pages in order to ensure that none of the PG_* bits
 *    are ever set, PG_V in particular.
 *  - Assumes we can write to ptes without pte_store() atomic ops, even
 *    on PAE systems.  This should be ok.
 *  - Assumes nothing will ever test these addresses for 0 to indicate
 *    no mapping instead of correctly checking PG_V.
 *  - Assumes a vm_offset_t will fit in a pte (true for i386).
 * Because PG_V is never set, there can be no mappings to invalidate.
 */
static vm_offset_t
pmap_ptelist_alloc(vm_offset_t *head)
{
	pt_entry_t *pte;
	vm_offset_t va;

	va = *head;
	if (va == 0)
		panic("pmap_ptelist_alloc: exhausted ptelist KVA");
	pte = vtopte(va);
	*head = *pte;
	if (*head & PG_V)
		panic("pmap_ptelist_alloc: va with PG_V set!");
	*pte = 0;
	return (va);
}

static void
pmap_ptelist_free(vm_offset_t *head, vm_offset_t va)
{
	pt_entry_t *pte;

	if (va & PG_V)
		panic("pmap_ptelist_free: freeing va with PG_V set!");
	pte = vtopte(va);
	*pte = *head;		/* virtual! PG_V is 0 though */
	*head = va;
}

static void
pmap_ptelist_init(vm_offset_t *head, void *base, int npages)
{
	int i;
	vm_offset_t va;

	*head = 0;
	for (i = npages - 1; i >= 0; i--) {
		va = (vm_offset_t)base + i * PAGE_SIZE;
		pmap_ptelist_free(head, va);
	}
}


/*
 *	Initialize the pmap module.
 *	Called by vm_init, to initialize any structures that the pmap
 *	system needs to map virtual memory.
 */
void
pmap_init(void)
{
	struct pmap_preinit_mapping *ppim;
	vm_page_t mpte;
	vm_size_t s;
	int i, pv_npg;

	/*
	 * Initialize the vm page array entries for the kernel pmap's
	 * page table pages.
	 */ 
	for (i = 0; i < NKPT; i++) {
		mpte = PHYS_TO_VM_PAGE(KPTphys + (i << PAGE_SHIFT));
		KASSERT(mpte >= vm_page_array &&
		    mpte < &vm_page_array[vm_page_array_size],
		    ("pmap_init: page table page is out of range"));
		mpte->pindex = i + KPTDI;
		mpte->phys_addr = KPTphys + (i << PAGE_SHIFT);
	}

	/*
	 * Initialize the address space (zone) for the pv entries.  Set a
	 * high water mark so that the system can recover from excessive
	 * numbers of pv entries.
	 */
	TUNABLE_INT_FETCH("vm.pmap.shpgperproc", &shpgperproc);
	pv_entry_max = shpgperproc * maxproc + vm_cnt.v_page_count;
	TUNABLE_INT_FETCH("vm.pmap.pv_entries", &pv_entry_max);
	pv_entry_max = roundup(pv_entry_max, _NPCPV);
	pv_entry_high_water = 9 * (pv_entry_max / 10);

	/*
	 * If the kernel is running on a virtual machine, then it must assume
	 * that MCA is enabled by the hypervisor.  Moreover, the kernel must
	 * be prepared for the hypervisor changing the vendor and family that
	 * are reported by CPUID.  Consequently, the workaround for AMD Family
	 * 10h Erratum 383 is enabled if the processor's feature set does not
	 * include at least one feature that is only supported by older Intel
	 * or newer AMD processors.
	 */
	if (vm_guest != VM_GUEST_NO && (cpu_feature & CPUID_SS) == 0 &&
	    (cpu_feature2 & (CPUID2_SSSE3 | CPUID2_SSE41 | CPUID2_AESNI |
	    CPUID2_AVX | CPUID2_XSAVE)) == 0 && (amd_feature2 & (AMDID2_XOP |
	    AMDID2_FMA4)) == 0)
		workaround_erratum383 = 1;

	/*
	 * Are large page mappings supported and enabled?
	 */
	TUNABLE_INT_FETCH("vm.pmap.pg_ps_enabled", &pg_ps_enabled);
	if (pseflag == 0)
		pg_ps_enabled = 0;
	else if (pg_ps_enabled) {
		KASSERT(MAXPAGESIZES > 1 && pagesizes[1] == 0,
		    ("pmap_init: can't assign to pagesizes[1]"));
		pagesizes[1] = NBPDR;
	}

	/*
	 * Calculate the size of the pv head table for superpages.
	 * Handle the possibility that "vm_phys_segs[...].end" is zero.
	 */
	pv_npg = trunc_4mpage(vm_phys_segs[vm_phys_nsegs - 1].end -
	    PAGE_SIZE) / NBPDR + 1;

	/*
	 * Allocate memory for the pv head table for superpages.
	 */
	s = (vm_size_t)(pv_npg * sizeof(struct md_page));
	s = round_page(s);
	pv_table = (struct md_page *)kmem_malloc(kernel_arena, s,
	    M_WAITOK | M_ZERO);
	for (i = 0; i < pv_npg; i++)
		TAILQ_INIT(&pv_table[i].pv_list);

	pv_maxchunks = MAX(pv_entry_max / _NPCPV, maxproc);
	pv_chunkbase = (struct pv_chunk *)kva_alloc(PAGE_SIZE * pv_maxchunks);
	if (pv_chunkbase == NULL)
		panic("pmap_init: not enough kvm for pv chunks");
	pmap_ptelist_init(&pv_vafree, pv_chunkbase, pv_maxchunks);
#if defined(PAE) || defined(PAE_TABLES)
	pdptzone = uma_zcreate("PDPT", NPGPTD * sizeof(pdpt_entry_t), NULL,
	    NULL, NULL, NULL, (NPGPTD * sizeof(pdpt_entry_t)) - 1,
	    UMA_ZONE_VM | UMA_ZONE_NOFREE);
	uma_zone_set_allocf(pdptzone, pmap_pdpt_allocf);
#endif

	pmap_initialized = 1;
	if (!bootverbose)
		return;
	for (i = 0; i < PMAP_PREINIT_MAPPING_COUNT; i++) {
		ppim = pmap_preinit_mapping + i;
		if (ppim->va == 0)
			continue;
		printf("PPIM %u: PA=%#jx, VA=%#x, size=%#x, mode=%#x\n", i,
		    (uintmax_t)ppim->pa, ppim->va, ppim->sz, ppim->mode);
	}
}


SYSCTL_INT(_vm_pmap, OID_AUTO, pv_entry_max, CTLFLAG_RD, &pv_entry_max, 0,
	"Max number of PV entries");
SYSCTL_INT(_vm_pmap, OID_AUTO, shpgperproc, CTLFLAG_RD, &shpgperproc, 0,
	"Page share factor per proc");

static SYSCTL_NODE(_vm_pmap, OID_AUTO, pde, CTLFLAG_RD, 0,
    "2/4MB page mapping counters");

static u_long pmap_pde_demotions;
SYSCTL_ULONG(_vm_pmap_pde, OID_AUTO, demotions, CTLFLAG_RD,
    &pmap_pde_demotions, 0, "2/4MB page demotions");

static u_long pmap_pde_mappings;
SYSCTL_ULONG(_vm_pmap_pde, OID_AUTO, mappings, CTLFLAG_RD,
    &pmap_pde_mappings, 0, "2/4MB page mappings");

static u_long pmap_pde_p_failures;
SYSCTL_ULONG(_vm_pmap_pde, OID_AUTO, p_failures, CTLFLAG_RD,
    &pmap_pde_p_failures, 0, "2/4MB page promotion failures");

static u_long pmap_pde_promotions;
SYSCTL_ULONG(_vm_pmap_pde, OID_AUTO, promotions, CTLFLAG_RD,
    &pmap_pde_promotions, 0, "2/4MB page promotions");

/***************************************************
 * Low level helper routines.....
 ***************************************************/

/*
 * Determine the appropriate bits to set in a PTE or PDE for a specified
 * caching mode.
 */
int
pmap_cache_bits(int mode, boolean_t is_pde)
{
	int cache_bits, pat_flag, pat_idx;

	if (mode < 0 || mode >= PAT_INDEX_SIZE || pat_index[mode] < 0)
		panic("Unknown caching mode %d\n", mode);

	/* The PAT bit is different for PTE's and PDE's. */
	pat_flag = is_pde ? PG_PDE_PAT : PG_PTE_PAT;

	/* Map the caching mode to a PAT index. */
	pat_idx = pat_index[mode];

	/* Map the 3-bit index value into the PAT, PCD, and PWT bits. */
	cache_bits = 0;
	if (pat_idx & 0x4)
		cache_bits |= pat_flag;
	if (pat_idx & 0x2)
		cache_bits |= PG_NC_PCD;
	if (pat_idx & 0x1)
		cache_bits |= PG_NC_PWT;
	return (cache_bits);
}

/*
 * The caller is responsible for maintaining TLB consistency.
 */
static void
pmap_kenter_pde(vm_offset_t va, pd_entry_t newpde)
{
	pd_entry_t *pde;
	pmap_t pmap;
	boolean_t PTD_updated;

	PTD_updated = FALSE;
	mtx_lock_spin(&allpmaps_lock);
	LIST_FOREACH(pmap, &allpmaps, pm_list) {
		if ((pmap->pm_pdir[PTDPTDI] & PG_FRAME) == (PTDpde[0] &
		    PG_FRAME))
			PTD_updated = TRUE;
		pde = pmap_pde(pmap, va);
		pde_store(pde, newpde);
	}
	mtx_unlock_spin(&allpmaps_lock);
	KASSERT(PTD_updated,
	    ("pmap_kenter_pde: current page table is not in allpmaps"));
}

/*
 * After changing the page size for the specified virtual address in the page
 * table, flush the corresponding entries from the processor's TLB.  Only the
 * calling processor's TLB is affected.
 *
 * The calling thread must be pinned to a processor.
 */
static void
pmap_update_pde_invalidate(vm_offset_t va, pd_entry_t newpde)
{
	u_long cr4;

	if ((newpde & PG_PS) == 0)
		/* Demotion: flush a specific 2MB page mapping. */
		invlpg(va);
	else if ((newpde & PG_G) == 0)
		/*
		 * Promotion: flush every 4KB page mapping from the TLB
		 * because there are too many to flush individually.
		 */
		invltlb();
	else {
		/*
		 * Promotion: flush every 4KB page mapping from the TLB,
		 * including any global (PG_G) mappings.
		 */
		cr4 = rcr4();
		load_cr4(cr4 & ~CR4_PGE);
		/*
		 * Although preemption at this point could be detrimental to
		 * performance, it would not lead to an error.  PG_G is simply
		 * ignored if CR4.PGE is clear.  Moreover, in case this block
		 * is re-entered, the load_cr4() either above or below will
		 * modify CR4.PGE flushing the TLB.
		 */
		load_cr4(cr4 | CR4_PGE);
	}
}

void
invltlb_glob(void)
{
	uint64_t cr4;

	if (pgeflag == 0) {
		invltlb();
	} else {
		cr4 = rcr4();
		load_cr4(cr4 & ~CR4_PGE);
		load_cr4(cr4 | CR4_PGE);
	}
}


#ifdef SMP
/*
 * For SMP, these functions have to use the IPI mechanism for coherence.
 *
 * N.B.: Before calling any of the following TLB invalidation functions,
 * the calling processor must ensure that all stores updating a non-
 * kernel page table are globally performed.  Otherwise, another
 * processor could cache an old, pre-update entry without being
 * invalidated.  This can happen one of two ways: (1) The pmap becomes
 * active on another processor after its pm_active field is checked by
 * one of the following functions but before a store updating the page
 * table is globally performed. (2) The pmap becomes active on another
 * processor before its pm_active field is checked but due to
 * speculative loads one of the following functions stills reads the
 * pmap as inactive on the other processor.
 * 
 * The kernel page table is exempt because its pm_active field is
 * immutable.  The kernel page table is always active on every
 * processor.
 */
void
pmap_invalidate_page(pmap_t pmap, vm_offset_t va)
{
	cpuset_t *mask, other_cpus;
	u_int cpuid;

	sched_pin();
	if (pmap == kernel_pmap || !CPU_CMP(&pmap->pm_active, &all_cpus)) {
		invlpg(va);
		mask = &all_cpus;
	} else {
		cpuid = PCPU_GET(cpuid);
		other_cpus = all_cpus;
		CPU_CLR(cpuid, &other_cpus);
		if (CPU_ISSET(cpuid, &pmap->pm_active))
			invlpg(va);
		CPU_AND(&other_cpus, &pmap->pm_active);
		mask = &other_cpus;
	}
	smp_masked_invlpg(*mask, va, pmap);
	sched_unpin();
}

/* 4k PTEs -- Chosen to exceed the total size of Broadwell L2 TLB */
#define	PMAP_INVLPG_THRESHOLD	(4 * 1024 * PAGE_SIZE)

void
pmap_invalidate_range(pmap_t pmap, vm_offset_t sva, vm_offset_t eva)
{
	cpuset_t *mask, other_cpus;
	vm_offset_t addr;
	u_int cpuid;

	if (eva - sva >= PMAP_INVLPG_THRESHOLD) {
		pmap_invalidate_all(pmap);
		return;
	}

	sched_pin();
	if (pmap == kernel_pmap || !CPU_CMP(&pmap->pm_active, &all_cpus)) {
		for (addr = sva; addr < eva; addr += PAGE_SIZE)
			invlpg(addr);
		mask = &all_cpus;
	} else {
		cpuid = PCPU_GET(cpuid);
		other_cpus = all_cpus;
		CPU_CLR(cpuid, &other_cpus);
		if (CPU_ISSET(cpuid, &pmap->pm_active))
			for (addr = sva; addr < eva; addr += PAGE_SIZE)
				invlpg(addr);
		CPU_AND(&other_cpus, &pmap->pm_active);
		mask = &other_cpus;
	}
	smp_masked_invlpg_range(*mask, sva, eva, pmap);
	sched_unpin();
}

void
pmap_invalidate_all(pmap_t pmap)
{
	cpuset_t *mask, other_cpus;
	u_int cpuid;

	sched_pin();
	if (pmap == kernel_pmap) {
		invltlb_glob();
		mask = &all_cpus;
	} else if (!CPU_CMP(&pmap->pm_active, &all_cpus)) {
		invltlb();
		mask = &all_cpus;
	} else {
		cpuid = PCPU_GET(cpuid);
		other_cpus = all_cpus;
		CPU_CLR(cpuid, &other_cpus);
		if (CPU_ISSET(cpuid, &pmap->pm_active))
			invltlb();
		CPU_AND(&other_cpus, &pmap->pm_active);
		mask = &other_cpus;
	}
	smp_masked_invltlb(*mask, pmap);
	sched_unpin();
}

void
pmap_invalidate_cache(void)
{

	sched_pin();
	wbinvd();
	smp_cache_flush();
	sched_unpin();
}

struct pde_action {
	cpuset_t invalidate;	/* processors that invalidate their TLB */
	vm_offset_t va;
	pd_entry_t *pde;
	pd_entry_t newpde;
	u_int store;		/* processor that updates the PDE */
};

static void
pmap_update_pde_kernel(void *arg)
{
	struct pde_action *act = arg;
	pd_entry_t *pde;
	pmap_t pmap;

	if (act->store == PCPU_GET(cpuid)) {

		/*
		 * Elsewhere, this operation requires allpmaps_lock for
		 * synchronization.  Here, it does not because it is being
		 * performed in the context of an all_cpus rendezvous.
		 */
		LIST_FOREACH(pmap, &allpmaps, pm_list) {
			pde = pmap_pde(pmap, act->va);
			pde_store(pde, act->newpde);
		}
	}
}

static void
pmap_update_pde_user(void *arg)
{
	struct pde_action *act = arg;

	if (act->store == PCPU_GET(cpuid))
		pde_store(act->pde, act->newpde);
}

static void
pmap_update_pde_teardown(void *arg)
{
	struct pde_action *act = arg;

	if (CPU_ISSET(PCPU_GET(cpuid), &act->invalidate))
		pmap_update_pde_invalidate(act->va, act->newpde);
}

/*
 * Change the page size for the specified virtual address in a way that
 * prevents any possibility of the TLB ever having two entries that map the
 * same virtual address using different page sizes.  This is the recommended
 * workaround for Erratum 383 on AMD Family 10h processors.  It prevents a
 * machine check exception for a TLB state that is improperly diagnosed as a
 * hardware error.
 */
static void
pmap_update_pde(pmap_t pmap, vm_offset_t va, pd_entry_t *pde, pd_entry_t newpde)
{
	struct pde_action act;
	cpuset_t active, other_cpus;
	u_int cpuid;

	sched_pin();
	cpuid = PCPU_GET(cpuid);
	other_cpus = all_cpus;
	CPU_CLR(cpuid, &other_cpus);
	if (pmap == kernel_pmap)
		active = all_cpus;
	else
		active = pmap->pm_active;
	if (CPU_OVERLAP(&active, &other_cpus)) {
		act.store = cpuid;
		act.invalidate = active;
		act.va = va;
		act.pde = pde;
		act.newpde = newpde;
		CPU_SET(cpuid, &active);
		smp_rendezvous_cpus(active,
		    smp_no_rendezvous_barrier, pmap == kernel_pmap ?
		    pmap_update_pde_kernel : pmap_update_pde_user,
		    pmap_update_pde_teardown, &act);
	} else {
		if (pmap == kernel_pmap)
			pmap_kenter_pde(va, newpde);
		else
			pde_store(pde, newpde);
		if (CPU_ISSET(cpuid, &active))
			pmap_update_pde_invalidate(va, newpde);
	}
	sched_unpin();
}
#else /* !SMP */
/*
 * Normal, non-SMP, 486+ invalidation functions.
 * We inline these within pmap.c for speed.
 */
PMAP_INLINE void
pmap_invalidate_page(pmap_t pmap, vm_offset_t va)
{

	if (pmap == kernel_pmap || !CPU_EMPTY(&pmap->pm_active))
		invlpg(va);
}

PMAP_INLINE void
pmap_invalidate_range(pmap_t pmap, vm_offset_t sva, vm_offset_t eva)
{
	vm_offset_t addr;

	if (pmap == kernel_pmap || !CPU_EMPTY(&pmap->pm_active))
		for (addr = sva; addr < eva; addr += PAGE_SIZE)
			invlpg(addr);
}

PMAP_INLINE void
pmap_invalidate_all(pmap_t pmap)
{

	if (pmap == kernel_pmap)
		invltlb_glob();
	else if (!CPU_EMPTY(&pmap->pm_active))
		invltlb();
}

PMAP_INLINE void
pmap_invalidate_cache(void)
{

	wbinvd();
}

static void
pmap_update_pde(pmap_t pmap, vm_offset_t va, pd_entry_t *pde, pd_entry_t newpde)
{

	if (pmap == kernel_pmap)
		pmap_kenter_pde(va, newpde);
	else
		pde_store(pde, newpde);
	if (pmap == kernel_pmap || !CPU_EMPTY(&pmap->pm_active))
		pmap_update_pde_invalidate(va, newpde);
}
#endif /* !SMP */

static void
pmap_invalidate_pde_page(pmap_t pmap, vm_offset_t va, pd_entry_t pde)
{

	/*
	 * When the PDE has PG_PROMOTED set, the 2- or 4MB page mapping was
	 * created by a promotion that did not invalidate the 512 or 1024 4KB
	 * page mappings that might exist in the TLB.  Consequently, at this
	 * point, the TLB may hold both 4KB and 2- or 4MB page mappings for
	 * the address range [va, va + NBPDR).  Therefore, the entire range
	 * must be invalidated here.  In contrast, when PG_PROMOTED is clear,
	 * the TLB will not hold any 4KB page mappings for the address range
	 * [va, va + NBPDR), and so a single INVLPG suffices to invalidate the
	 * 2- or 4MB page mapping from the TLB.
	 */
	if ((pde & PG_PROMOTED) != 0)
		pmap_invalidate_range(pmap, va, va + NBPDR - 1);
	else
		pmap_invalidate_page(pmap, va);
}

#define	PMAP_CLFLUSH_THRESHOLD	(2 * 1024 * 1024)

void
pmap_invalidate_cache_range(vm_offset_t sva, vm_offset_t eva, boolean_t force)
{

	if (force) {
		sva &= ~(vm_offset_t)(cpu_clflush_line_size - 1);
	} else {
		KASSERT((sva & PAGE_MASK) == 0,
		    ("pmap_invalidate_cache_range: sva not page-aligned"));
		KASSERT((eva & PAGE_MASK) == 0,
		    ("pmap_invalidate_cache_range: eva not page-aligned"));
	}

	if ((cpu_feature & CPUID_SS) != 0 && !force)
		; /* If "Self Snoop" is supported and allowed, do nothing. */
	else if ((cpu_stdext_feature & CPUID_STDEXT_CLFLUSHOPT) != 0 &&
	    eva - sva < PMAP_CLFLUSH_THRESHOLD) {
#ifdef DEV_APIC
		/*
		 * XXX: Some CPUs fault, hang, or trash the local APIC
		 * registers if we use CLFLUSH on the local APIC
		 * range.  The local APIC is always uncached, so we
		 * don't need to flush for that range anyway.
		 */
		if (pmap_kextract(sva) == lapic_paddr)
			return;
#endif
		/*
		 * Otherwise, do per-cache line flush.  Use the sfence
		 * instruction to insure that previous stores are
		 * included in the write-back.  The processor
		 * propagates flush to other processors in the cache
		 * coherence domain.
		 */
		sfence();
		for (; sva < eva; sva += cpu_clflush_line_size)
			clflushopt(sva);
		sfence();
	} else if ((cpu_feature & CPUID_CLFSH) != 0 &&
	    eva - sva < PMAP_CLFLUSH_THRESHOLD) {
#ifdef DEV_APIC
		if (pmap_kextract(sva) == lapic_paddr)
			return;
#endif
		/*
		 * Writes are ordered by CLFLUSH on Intel CPUs.
		 */
		if (cpu_vendor_id != CPU_VENDOR_INTEL)
			mfence();
		for (; sva < eva; sva += cpu_clflush_line_size)
			clflush(sva);
		if (cpu_vendor_id != CPU_VENDOR_INTEL)
			mfence();
	} else {

		/*
		 * No targeted cache flush methods are supported by CPU,
		 * or the supplied range is bigger than 2MB.
		 * Globally invalidate cache.
		 */
		pmap_invalidate_cache();
	}
}

void
pmap_invalidate_cache_pages(vm_page_t *pages, int count)
{
	int i;

	if (count >= PMAP_CLFLUSH_THRESHOLD / PAGE_SIZE ||
	    (cpu_feature & CPUID_CLFSH) == 0) {
		pmap_invalidate_cache();
	} else {
		for (i = 0; i < count; i++)
			pmap_flush_page(pages[i]);
	}
}

/*
 * Are we current address space or kernel?
 */
static __inline int
pmap_is_current(pmap_t pmap)
{

	return (pmap == kernel_pmap || pmap ==
	    vmspace_pmap(curthread->td_proc->p_vmspace));
}

/*
 * If the given pmap is not the current or kernel pmap, the returned pte must
 * be released by passing it to pmap_pte_release().
 */
pt_entry_t *
pmap_pte(pmap_t pmap, vm_offset_t va)
{
	pd_entry_t newpf;
	pd_entry_t *pde;

	pde = pmap_pde(pmap, va);
	if (*pde & PG_PS)
		return (pde);
	if (*pde != 0) {
		/* are we current address space or kernel? */
		if (pmap_is_current(pmap))
			return (vtopte(va));
		mtx_lock(&PMAP2mutex);
		newpf = *pde & PG_FRAME;
		if ((*PMAP2 & PG_FRAME) != newpf) {
			*PMAP2 = newpf | PG_RW | PG_V | PG_A | PG_M;
			pmap_invalidate_page(kernel_pmap, (vm_offset_t)PADDR2);
		}
		return (PADDR2 + (i386_btop(va) & (NPTEPG - 1)));
	}
	return (NULL);
}

/*
 * Releases a pte that was obtained from pmap_pte().  Be prepared for the pte
 * being NULL.
 */
static __inline void
pmap_pte_release(pt_entry_t *pte)
{

	if ((pt_entry_t *)((vm_offset_t)pte & ~PAGE_MASK) == PADDR2)
		mtx_unlock(&PMAP2mutex);
}

/*
 * NB:  The sequence of updating a page table followed by accesses to the
 * corresponding pages is subject to the situation described in the "AMD64
 * Architecture Programmer's Manual Volume 2: System Programming" rev. 3.23,
 * "7.3.1 Special Coherency Considerations".  Therefore, issuing the INVLPG
 * right after modifying the PTE bits is crucial.
 */
static __inline void
invlcaddr(void *caddr)
{

	invlpg((u_int)caddr);
}

/*
 * Super fast pmap_pte routine best used when scanning
 * the pv lists.  This eliminates many coarse-grained
 * invltlb calls.  Note that many of the pv list
 * scans are across different pmaps.  It is very wasteful
 * to do an entire invltlb for checking a single mapping.
 *
 * If the given pmap is not the current pmap, pvh_global_lock
 * must be held and curthread pinned to a CPU.
 */
static pt_entry_t *
pmap_pte_quick(pmap_t pmap, vm_offset_t va)
{
	pd_entry_t newpf;
	pd_entry_t *pde;

	pde = pmap_pde(pmap, va);
	if (*pde & PG_PS)
		return (pde);
	if (*pde != 0) {
		/* are we current address space or kernel? */
		if (pmap_is_current(pmap))
			return (vtopte(va));
		rw_assert(&pvh_global_lock, RA_WLOCKED);
		KASSERT(curthread->td_pinned > 0, ("curthread not pinned"));
		newpf = *pde & PG_FRAME;
		if ((*PMAP1 & PG_FRAME) != newpf) {
			*PMAP1 = newpf | PG_RW | PG_V | PG_A | PG_M;
#ifdef SMP
			PMAP1cpu = PCPU_GET(cpuid);
#endif
			invlcaddr(PADDR1);
			PMAP1changed++;
		} else
#ifdef SMP
		if (PMAP1cpu != PCPU_GET(cpuid)) {
			PMAP1cpu = PCPU_GET(cpuid);
			invlcaddr(PADDR1);
			PMAP1changedcpu++;
		} else
#endif
			PMAP1unchanged++;
		return (PADDR1 + (i386_btop(va) & (NPTEPG - 1)));
	}
	return (0);
}

/*
 *	Routine:	pmap_extract
 *	Function:
 *		Extract the physical page address associated
 *		with the given map/virtual_address pair.
 */
vm_paddr_t 
pmap_extract(pmap_t pmap, vm_offset_t va)
{
	vm_paddr_t rtval;
	pt_entry_t *pte;
	pd_entry_t pde;

	rtval = 0;
	PMAP_LOCK(pmap);
	pde = pmap->pm_pdir[va >> PDRSHIFT];
	if (pde != 0) {
		if ((pde & PG_PS) != 0)
			rtval = (pde & PG_PS_FRAME) | (va & PDRMASK);
		else {
			pte = pmap_pte(pmap, va);
			rtval = (*pte & PG_FRAME) | (va & PAGE_MASK);
			pmap_pte_release(pte);
		}
	}
	PMAP_UNLOCK(pmap);
	return (rtval);
}

/*
 *	Routine:	pmap_extract_and_hold
 *	Function:
 *		Atomically extract and hold the physical page
 *		with the given pmap and virtual address pair
 *		if that mapping permits the given protection.
 */
vm_page_t
pmap_extract_and_hold(pmap_t pmap, vm_offset_t va, vm_prot_t prot)
{
	pd_entry_t pde;
	pt_entry_t pte, *ptep;
	vm_page_t m;
	vm_paddr_t pa;

	pa = 0;
	m = NULL;
	PMAP_LOCK(pmap);
retry:
	pde = *pmap_pde(pmap, va);
	if (pde != 0) {
		if (pde & PG_PS) {
			if ((pde & PG_RW) || (prot & VM_PROT_WRITE) == 0) {
				if (vm_page_pa_tryrelock(pmap, (pde &
				    PG_PS_FRAME) | (va & PDRMASK), &pa))
					goto retry;
				m = PHYS_TO_VM_PAGE((pde & PG_PS_FRAME) |
				    (va & PDRMASK));
				vm_page_hold(m);
			}
		} else {
			ptep = pmap_pte(pmap, va);
			pte = *ptep;
			pmap_pte_release(ptep);
			if (pte != 0 &&
			    ((pte & PG_RW) || (prot & VM_PROT_WRITE) == 0)) {
				if (vm_page_pa_tryrelock(pmap, pte & PG_FRAME,
				    &pa))
					goto retry;
				m = PHYS_TO_VM_PAGE(pte & PG_FRAME);
				vm_page_hold(m);
			}
		}
	}
	PA_UNLOCK_COND(pa);
	PMAP_UNLOCK(pmap);
	return (m);
}

/***************************************************
 * Low level mapping routines.....
 ***************************************************/

/*
 * Add a wired page to the kva.
 * Note: not SMP coherent.
 *
 * This function may be used before pmap_bootstrap() is called.
 */
PMAP_INLINE void 
pmap_kenter(vm_offset_t va, vm_paddr_t pa)
{
	pt_entry_t *pte;

	pte = vtopte(va);
	pte_store(pte, pa | PG_RW | PG_V | pgeflag);
}

static __inline void
pmap_kenter_attr(vm_offset_t va, vm_paddr_t pa, int mode)
{
	pt_entry_t *pte;

	pte = vtopte(va);
	pte_store(pte, pa | PG_RW | PG_V | pgeflag | pmap_cache_bits(mode, 0));
}

/*
 * Remove a page from the kernel pagetables.
 * Note: not SMP coherent.
 *
 * This function may be used before pmap_bootstrap() is called.
 */
PMAP_INLINE void
pmap_kremove(vm_offset_t va)
{
	pt_entry_t *pte;

	pte = vtopte(va);
	pte_clear(pte);
}

/*
 *	Used to map a range of physical addresses into kernel
 *	virtual address space.
 *
 *	The value passed in '*virt' is a suggested virtual address for
 *	the mapping. Architectures which can support a direct-mapped
 *	physical to virtual region can return the appropriate address
 *	within that region, leaving '*virt' unchanged. Other
 *	architectures should map the pages starting at '*virt' and
 *	update '*virt' with the first usable address after the mapped
 *	region.
 */
vm_offset_t
pmap_map(vm_offset_t *virt, vm_paddr_t start, vm_paddr_t end, int prot)
{
	vm_offset_t va, sva;
	vm_paddr_t superpage_offset;
	pd_entry_t newpde;

	va = *virt;
	/*
	 * Does the physical address range's size and alignment permit at
	 * least one superpage mapping to be created?
	 */ 
	superpage_offset = start & PDRMASK;
	if ((end - start) - ((NBPDR - superpage_offset) & PDRMASK) >= NBPDR) {
		/*
		 * Increase the starting virtual address so that its alignment
		 * does not preclude the use of superpage mappings.
		 */
		if ((va & PDRMASK) < superpage_offset)
			va = (va & ~PDRMASK) + superpage_offset;
		else if ((va & PDRMASK) > superpage_offset)
			va = ((va + PDRMASK) & ~PDRMASK) + superpage_offset;
	}
	sva = va;
	while (start < end) {
		if ((start & PDRMASK) == 0 && end - start >= NBPDR &&
		    pseflag) {
			KASSERT((va & PDRMASK) == 0,
			    ("pmap_map: misaligned va %#x", va));
			newpde = start | PG_PS | pgeflag | PG_RW | PG_V;
			pmap_kenter_pde(va, newpde);
			va += NBPDR;
			start += NBPDR;
		} else {
			pmap_kenter(va, start);
			va += PAGE_SIZE;
			start += PAGE_SIZE;
		}
	}
	pmap_invalidate_range(kernel_pmap, sva, va);
	*virt = va;
	return (sva);
}


/*
 * Add a list of wired pages to the kva
 * this routine is only used for temporary
 * kernel mappings that do not need to have
 * page modification or references recorded.
 * Note that old mappings are simply written
 * over.  The page *must* be wired.
 * Note: SMP coherent.  Uses a ranged shootdown IPI.
 */
void
pmap_qenter(vm_offset_t sva, vm_page_t *ma, int count)
{
	pt_entry_t *endpte, oldpte, pa, *pte;
	vm_page_t m;

	oldpte = 0;
	pte = vtopte(sva);
	endpte = pte + count;
	while (pte < endpte) {
		m = *ma++;
		pa = VM_PAGE_TO_PHYS(m) | pmap_cache_bits(m->md.pat_mode, 0);
		if ((*pte & (PG_FRAME | PG_PTE_CACHE)) != pa) {
			oldpte |= *pte;
			pte_store(pte, pa | pgeflag | PG_RW | PG_V);
		}
		pte++;
	}
	if (__predict_false((oldpte & PG_V) != 0))
		pmap_invalidate_range(kernel_pmap, sva, sva + count *
		    PAGE_SIZE);
}

/*
 * This routine tears out page mappings from the
 * kernel -- it is meant only for temporary mappings.
 * Note: SMP coherent.  Uses a ranged shootdown IPI.
 */
void
pmap_qremove(vm_offset_t sva, int count)
{
	vm_offset_t va;

	va = sva;
	while (count-- > 0) {
		pmap_kremove(va);
		va += PAGE_SIZE;
	}
	pmap_invalidate_range(kernel_pmap, sva, va);
}

/***************************************************
 * Page table page management routines.....
 ***************************************************/
static __inline void
pmap_free_zero_pages(struct spglist *free)
{
	vm_page_t m;
	int count;

	for (count = 0; (m = SLIST_FIRST(free)) != NULL; count++) {
		SLIST_REMOVE_HEAD(free, plinks.s.ss);
		/* Preserve the page's PG_ZERO setting. */
		vm_page_free_toq(m);
	}
	VM_CNT_ADD(v_wire_count, -count);
}

/*
 * Schedule the specified unused page table page to be freed.  Specifically,
 * add the page to the specified list of pages that will be released to the
 * physical memory manager after the TLB has been updated.
 */
static __inline void
pmap_add_delayed_free_list(vm_page_t m, struct spglist *free,
    boolean_t set_PG_ZERO)
{

	if (set_PG_ZERO)
		m->flags |= PG_ZERO;
	else
		m->flags &= ~PG_ZERO;
	SLIST_INSERT_HEAD(free, m, plinks.s.ss);
}

/*
 * Inserts the specified page table page into the specified pmap's collection
 * of idle page table pages.  Each of a pmap's page table pages is responsible
 * for mapping a distinct range of virtual addresses.  The pmap's collection is
 * ordered by this virtual address range.
 */
static __inline int
pmap_insert_pt_page(pmap_t pmap, vm_page_t mpte)
{

	PMAP_LOCK_ASSERT(pmap, MA_OWNED);
	return (vm_radix_insert(&pmap->pm_root, mpte));
}

/*
 * Removes the page table page mapping the specified virtual address from the
 * specified pmap's collection of idle page table pages, and returns it.
 * Otherwise, returns NULL if there is no page table page corresponding to the
 * specified virtual address.
 */
static __inline vm_page_t
pmap_remove_pt_page(pmap_t pmap, vm_offset_t va)
{

	PMAP_LOCK_ASSERT(pmap, MA_OWNED);
	return (vm_radix_remove(&pmap->pm_root, va >> PDRSHIFT));
}

/*
 * Decrements a page table page's wire count, which is used to record the
 * number of valid page table entries within the page.  If the wire count
 * drops to zero, then the page table page is unmapped.  Returns TRUE if the
 * page table page was unmapped and FALSE otherwise.
 */
static inline boolean_t
pmap_unwire_ptp(pmap_t pmap, vm_page_t m, struct spglist *free)
{

	--m->wire_count;
	if (m->wire_count == 0) {
		_pmap_unwire_ptp(pmap, m, free);
		return (TRUE);
	} else
		return (FALSE);
}

static void
_pmap_unwire_ptp(pmap_t pmap, vm_page_t m, struct spglist *free)
{
	vm_offset_t pteva;

	/*
	 * unmap the page table page
	 */
	pmap->pm_pdir[m->pindex] = 0;
	--pmap->pm_stats.resident_count;

	/*
	 * Do an invltlb to make the invalidated mapping
	 * take effect immediately.
	 */
	pteva = VM_MAXUSER_ADDRESS + i386_ptob(m->pindex);
	pmap_invalidate_page(pmap, pteva);

	/* 
	 * Put page on a list so that it is released after
	 * *ALL* TLB shootdown is done
	 */
	pmap_add_delayed_free_list(m, free, TRUE);
}

/*
 * After removing a page table entry, this routine is used to
 * conditionally free the page, and manage the hold/wire counts.
 */
static int
pmap_unuse_pt(pmap_t pmap, vm_offset_t va, struct spglist *free)
{
	pd_entry_t ptepde;
	vm_page_t mpte;

	if (va >= VM_MAXUSER_ADDRESS)
		return (0);
	ptepde = *pmap_pde(pmap, va);
	mpte = PHYS_TO_VM_PAGE(ptepde & PG_FRAME);
	return (pmap_unwire_ptp(pmap, mpte, free));
}

/*
 * Initialize the pmap for the swapper process.
 */
void
pmap_pinit0(pmap_t pmap)
{

	PMAP_LOCK_INIT(pmap);
	/*
	 * Since the page table directory is shared with the kernel pmap,
	 * which is already included in the list "allpmaps", this pmap does
	 * not need to be inserted into that list.
	 */
	pmap->pm_pdir = (pd_entry_t *)(KERNBASE + (vm_offset_t)IdlePTD);
#if defined(PAE) || defined(PAE_TABLES)
	pmap->pm_pdpt = (pdpt_entry_t *)(KERNBASE + (vm_offset_t)IdlePDPT);
#endif
	pmap->pm_root.rt_root = 0;
	CPU_ZERO(&pmap->pm_active);
	PCPU_SET(curpmap, pmap);
	TAILQ_INIT(&pmap->pm_pvchunk);
	bzero(&pmap->pm_stats, sizeof pmap->pm_stats);
}

/*
 * Initialize a preallocated and zeroed pmap structure,
 * such as one in a vmspace structure.
 */
int
pmap_pinit(pmap_t pmap)
{
	vm_page_t m, ptdpg[NPGPTD];
	vm_paddr_t pa;
	int i;

	/*
	 * No need to allocate page table space yet but we do need a valid
	 * page directory table.
	 */
	if (pmap->pm_pdir == NULL) {
		pmap->pm_pdir = (pd_entry_t *)kva_alloc(NBPTD);
		if (pmap->pm_pdir == NULL)
			return (0);
#if defined(PAE) || defined(PAE_TABLES)
		pmap->pm_pdpt = uma_zalloc(pdptzone, M_WAITOK | M_ZERO);
		KASSERT(((vm_offset_t)pmap->pm_pdpt &
		    ((NPGPTD * sizeof(pdpt_entry_t)) - 1)) == 0,
		    ("pmap_pinit: pdpt misaligned"));
		KASSERT(pmap_kextract((vm_offset_t)pmap->pm_pdpt) < (4ULL<<30),
		    ("pmap_pinit: pdpt above 4g"));
#endif
		pmap->pm_root.rt_root = 0;
	}
	KASSERT(vm_radix_is_empty(&pmap->pm_root),
	    ("pmap_pinit: pmap has reserved page table page(s)"));

	/*
	 * allocate the page directory page(s)
	 */
	for (i = 0; i < NPGPTD;) {
		m = vm_page_alloc(NULL, 0, VM_ALLOC_NORMAL | VM_ALLOC_NOOBJ |
		    VM_ALLOC_WIRED | VM_ALLOC_ZERO);
		if (m == NULL)
			VM_WAIT;
		else {
			ptdpg[i++] = m;
		}
	}

	pmap_qenter((vm_offset_t)pmap->pm_pdir, ptdpg, NPGPTD);

	for (i = 0; i < NPGPTD; i++)
		if ((ptdpg[i]->flags & PG_ZERO) == 0)
			pagezero(pmap->pm_pdir + (i * NPDEPG));

	mtx_lock_spin(&allpmaps_lock);
	LIST_INSERT_HEAD(&allpmaps, pmap, pm_list);
	/* Copy the kernel page table directory entries. */
	bcopy(PTD + KPTDI, pmap->pm_pdir + KPTDI, nkpt * sizeof(pd_entry_t));
	mtx_unlock_spin(&allpmaps_lock);

	/* install self-referential address mapping entry(s) */
	for (i = 0; i < NPGPTD; i++) {
		pa = VM_PAGE_TO_PHYS(ptdpg[i]);
		pmap->pm_pdir[PTDPTDI + i] = pa | PG_V | PG_RW | PG_A | PG_M;
#if defined(PAE) || defined(PAE_TABLES)
		pmap->pm_pdpt[i] = pa | PG_V;
#endif
	}

	CPU_ZERO(&pmap->pm_active);
	TAILQ_INIT(&pmap->pm_pvchunk);
	bzero(&pmap->pm_stats, sizeof pmap->pm_stats);

	return (1);
}

/*
 * this routine is called if the page table page is not
 * mapped correctly.
 */
static vm_page_t
_pmap_allocpte(pmap_t pmap, u_int ptepindex, u_int flags)
{
	vm_paddr_t ptepa;
	vm_page_t m;

	/*
	 * Allocate a page table page.
	 */
	if ((m = vm_page_alloc(NULL, ptepindex, VM_ALLOC_NOOBJ |
	    VM_ALLOC_WIRED | VM_ALLOC_ZERO)) == NULL) {
		if ((flags & PMAP_ENTER_NOSLEEP) == 0) {
			PMAP_UNLOCK(pmap);
			rw_wunlock(&pvh_global_lock);
			VM_WAIT;
			rw_wlock(&pvh_global_lock);
			PMAP_LOCK(pmap);
		}

		/*
		 * Indicate the need to retry.  While waiting, the page table
		 * page may have been allocated.
		 */
		return (NULL);
	}
	if ((m->flags & PG_ZERO) == 0)
		pmap_zero_page(m);

	/*
	 * Map the pagetable page into the process address space, if
	 * it isn't already there.
	 */

	pmap->pm_stats.resident_count++;

	ptepa = VM_PAGE_TO_PHYS(m);
	pmap->pm_pdir[ptepindex] =
		(pd_entry_t) (ptepa | PG_U | PG_RW | PG_V | PG_A | PG_M);

	return (m);
}

static vm_page_t
pmap_allocpte(pmap_t pmap, vm_offset_t va, u_int flags)
{
	u_int ptepindex;
	pd_entry_t ptepa;
	vm_page_t m;

	/*
	 * Calculate pagetable page index
	 */
	ptepindex = va >> PDRSHIFT;
retry:
	/*
	 * Get the page directory entry
	 */
	ptepa = pmap->pm_pdir[ptepindex];

	/*
	 * This supports switching from a 4MB page to a
	 * normal 4K page.
	 */
	if (ptepa & PG_PS) {
		(void)pmap_demote_pde(pmap, &pmap->pm_pdir[ptepindex], va);
		ptepa = pmap->pm_pdir[ptepindex];
	}

	/*
	 * If the page table page is mapped, we just increment the
	 * hold count, and activate it.
	 */
	if (ptepa) {
		m = PHYS_TO_VM_PAGE(ptepa & PG_FRAME);
		m->wire_count++;
	} else {
		/*
		 * Here if the pte page isn't mapped, or if it has
		 * been deallocated. 
		 */
		m = _pmap_allocpte(pmap, ptepindex, flags);
		if (m == NULL && (flags & PMAP_ENTER_NOSLEEP) == 0)
			goto retry;
	}
	return (m);
}


/***************************************************
* Pmap allocation/deallocation routines.
 ***************************************************/

/*
 * Release any resources held by the given physical map.
 * Called when a pmap initialized by pmap_pinit is being released.
 * Should only be called if the map contains no valid mappings.
 */
void
pmap_release(pmap_t pmap)
{
	vm_page_t m, ptdpg[NPGPTD];
	int i;

	KASSERT(pmap->pm_stats.resident_count == 0,
	    ("pmap_release: pmap resident count %ld != 0",
	    pmap->pm_stats.resident_count));
	KASSERT(vm_radix_is_empty(&pmap->pm_root),
	    ("pmap_release: pmap has reserved page table page(s)"));
	KASSERT(CPU_EMPTY(&pmap->pm_active),
	    ("releasing active pmap %p", pmap));

	mtx_lock_spin(&allpmaps_lock);
	LIST_REMOVE(pmap, pm_list);
	mtx_unlock_spin(&allpmaps_lock);

	for (i = 0; i < NPGPTD; i++)
		ptdpg[i] = PHYS_TO_VM_PAGE(pmap->pm_pdir[PTDPTDI + i] &
		    PG_FRAME);

	bzero(pmap->pm_pdir + PTDPTDI, (nkpt + NPGPTD) *
	    sizeof(*pmap->pm_pdir));

	pmap_qremove((vm_offset_t)pmap->pm_pdir, NPGPTD);

	for (i = 0; i < NPGPTD; i++) {
		m = ptdpg[i];
#if defined(PAE) || defined(PAE_TABLES)
		KASSERT(VM_PAGE_TO_PHYS(m) == (pmap->pm_pdpt[i] & PG_FRAME),
		    ("pmap_release: got wrong ptd page"));
#endif
		vm_page_unwire_noq(m);
		vm_page_free_zero(m);
	}
<<<<<<< HEAD
	VM_CNT_ADD(v_wire_count, -NPGPTD);
=======
>>>>>>> 084e8354
}

static int
kvm_size(SYSCTL_HANDLER_ARGS)
{
	unsigned long ksize = VM_MAX_KERNEL_ADDRESS - KERNBASE;

	return (sysctl_handle_long(oidp, &ksize, 0, req));
}
SYSCTL_PROC(_vm, OID_AUTO, kvm_size, CTLTYPE_LONG|CTLFLAG_RD, 
    0, 0, kvm_size, "IU", "Size of KVM");

static int
kvm_free(SYSCTL_HANDLER_ARGS)
{
	unsigned long kfree = VM_MAX_KERNEL_ADDRESS - kernel_vm_end;

	return (sysctl_handle_long(oidp, &kfree, 0, req));
}
SYSCTL_PROC(_vm, OID_AUTO, kvm_free, CTLTYPE_LONG|CTLFLAG_RD, 
    0, 0, kvm_free, "IU", "Amount of KVM free");

/*
 * grow the number of kernel page table entries, if needed
 */
void
pmap_growkernel(vm_offset_t addr)
{
	vm_paddr_t ptppaddr;
	vm_page_t nkpg;
	pd_entry_t newpdir;

	mtx_assert(&kernel_map->system_mtx, MA_OWNED);
	addr = roundup2(addr, NBPDR);
	if (addr - 1 >= kernel_map->max_offset)
		addr = kernel_map->max_offset;
	while (kernel_vm_end < addr) {
		if (pdir_pde(PTD, kernel_vm_end)) {
			kernel_vm_end = (kernel_vm_end + NBPDR) & ~PDRMASK;
			if (kernel_vm_end - 1 >= kernel_map->max_offset) {
				kernel_vm_end = kernel_map->max_offset;
				break;
			}
			continue;
		}

		nkpg = vm_page_alloc(NULL, kernel_vm_end >> PDRSHIFT,
		    VM_ALLOC_INTERRUPT | VM_ALLOC_NOOBJ | VM_ALLOC_WIRED |
		    VM_ALLOC_ZERO);
		if (nkpg == NULL)
			panic("pmap_growkernel: no memory to grow kernel");

		nkpt++;

		if ((nkpg->flags & PG_ZERO) == 0)
			pmap_zero_page(nkpg);
		ptppaddr = VM_PAGE_TO_PHYS(nkpg);
		newpdir = (pd_entry_t) (ptppaddr | PG_V | PG_RW | PG_A | PG_M);
		pdir_pde(KPTD, kernel_vm_end) = pgeflag | newpdir;

		pmap_kenter_pde(kernel_vm_end, newpdir);
		kernel_vm_end = (kernel_vm_end + NBPDR) & ~PDRMASK;
		if (kernel_vm_end - 1 >= kernel_map->max_offset) {
			kernel_vm_end = kernel_map->max_offset;
			break;
		}
	}
}


/***************************************************
 * page management routines.
 ***************************************************/

CTASSERT(sizeof(struct pv_chunk) == PAGE_SIZE);
CTASSERT(_NPCM == 11);
CTASSERT(_NPCPV == 336);

static __inline struct pv_chunk *
pv_to_chunk(pv_entry_t pv)
{

	return ((struct pv_chunk *)((uintptr_t)pv & ~(uintptr_t)PAGE_MASK));
}

#define PV_PMAP(pv) (pv_to_chunk(pv)->pc_pmap)

#define	PC_FREE0_9	0xfffffffful	/* Free values for index 0 through 9 */
#define	PC_FREE10	0x0000fffful	/* Free values for index 10 */

static const uint32_t pc_freemask[_NPCM] = {
	PC_FREE0_9, PC_FREE0_9, PC_FREE0_9,
	PC_FREE0_9, PC_FREE0_9, PC_FREE0_9,
	PC_FREE0_9, PC_FREE0_9, PC_FREE0_9,
	PC_FREE0_9, PC_FREE10
};

SYSCTL_INT(_vm_pmap, OID_AUTO, pv_entry_count, CTLFLAG_RD, &pv_entry_count, 0,
	"Current number of pv entries");

#ifdef PV_STATS
static int pc_chunk_count, pc_chunk_allocs, pc_chunk_frees, pc_chunk_tryfail;

SYSCTL_INT(_vm_pmap, OID_AUTO, pc_chunk_count, CTLFLAG_RD, &pc_chunk_count, 0,
	"Current number of pv entry chunks");
SYSCTL_INT(_vm_pmap, OID_AUTO, pc_chunk_allocs, CTLFLAG_RD, &pc_chunk_allocs, 0,
	"Current number of pv entry chunks allocated");
SYSCTL_INT(_vm_pmap, OID_AUTO, pc_chunk_frees, CTLFLAG_RD, &pc_chunk_frees, 0,
	"Current number of pv entry chunks frees");
SYSCTL_INT(_vm_pmap, OID_AUTO, pc_chunk_tryfail, CTLFLAG_RD, &pc_chunk_tryfail, 0,
	"Number of times tried to get a chunk page but failed.");

static long pv_entry_frees, pv_entry_allocs;
static int pv_entry_spare;

SYSCTL_LONG(_vm_pmap, OID_AUTO, pv_entry_frees, CTLFLAG_RD, &pv_entry_frees, 0,
	"Current number of pv entry frees");
SYSCTL_LONG(_vm_pmap, OID_AUTO, pv_entry_allocs, CTLFLAG_RD, &pv_entry_allocs, 0,
	"Current number of pv entry allocs");
SYSCTL_INT(_vm_pmap, OID_AUTO, pv_entry_spare, CTLFLAG_RD, &pv_entry_spare, 0,
	"Current number of spare pv entries");
#endif

/*
 * We are in a serious low memory condition.  Resort to
 * drastic measures to free some pages so we can allocate
 * another pv entry chunk.
 */
static vm_page_t
pmap_pv_reclaim(pmap_t locked_pmap)
{
	struct pch newtail;
	struct pv_chunk *pc;
	struct md_page *pvh;
	pd_entry_t *pde;
	pmap_t pmap;
	pt_entry_t *pte, tpte;
	pv_entry_t pv;
	vm_offset_t va;
	vm_page_t m, m_pc;
	struct spglist free;
	uint32_t inuse;
	int bit, field, freed;

	PMAP_LOCK_ASSERT(locked_pmap, MA_OWNED);
	pmap = NULL;
	m_pc = NULL;
	SLIST_INIT(&free);
	TAILQ_INIT(&newtail);
	while ((pc = TAILQ_FIRST(&pv_chunks)) != NULL && (pv_vafree == 0 ||
	    SLIST_EMPTY(&free))) {
		TAILQ_REMOVE(&pv_chunks, pc, pc_lru);
		if (pmap != pc->pc_pmap) {
			if (pmap != NULL) {
				pmap_invalidate_all(pmap);
				if (pmap != locked_pmap)
					PMAP_UNLOCK(pmap);
			}
			pmap = pc->pc_pmap;
			/* Avoid deadlock and lock recursion. */
			if (pmap > locked_pmap)
				PMAP_LOCK(pmap);
			else if (pmap != locked_pmap && !PMAP_TRYLOCK(pmap)) {
				pmap = NULL;
				TAILQ_INSERT_TAIL(&newtail, pc, pc_lru);
				continue;
			}
		}

		/*
		 * Destroy every non-wired, 4 KB page mapping in the chunk.
		 */
		freed = 0;
		for (field = 0; field < _NPCM; field++) {
			for (inuse = ~pc->pc_map[field] & pc_freemask[field];
			    inuse != 0; inuse &= ~(1UL << bit)) {
				bit = bsfl(inuse);
				pv = &pc->pc_pventry[field * 32 + bit];
				va = pv->pv_va;
				pde = pmap_pde(pmap, va);
				if ((*pde & PG_PS) != 0)
					continue;
				pte = pmap_pte(pmap, va);
				tpte = *pte;
				if ((tpte & PG_W) == 0)
					tpte = pte_load_clear(pte);
				pmap_pte_release(pte);
				if ((tpte & PG_W) != 0)
					continue;
				KASSERT(tpte != 0,
				    ("pmap_pv_reclaim: pmap %p va %x zero pte",
				    pmap, va));
				if ((tpte & PG_G) != 0)
					pmap_invalidate_page(pmap, va);
				m = PHYS_TO_VM_PAGE(tpte & PG_FRAME);
				if ((tpte & (PG_M | PG_RW)) == (PG_M | PG_RW))
					vm_page_dirty(m);
				if ((tpte & PG_A) != 0)
					vm_page_aflag_set(m, PGA_REFERENCED);
				TAILQ_REMOVE(&m->md.pv_list, pv, pv_next);
				if (TAILQ_EMPTY(&m->md.pv_list) &&
				    (m->flags & PG_FICTITIOUS) == 0) {
					pvh = pa_to_pvh(VM_PAGE_TO_PHYS(m));
					if (TAILQ_EMPTY(&pvh->pv_list)) {
						vm_page_aflag_clear(m,
						    PGA_WRITEABLE);
					}
				}
				pc->pc_map[field] |= 1UL << bit;
				pmap_unuse_pt(pmap, va, &free);
				freed++;
			}
		}
		if (freed == 0) {
			TAILQ_INSERT_TAIL(&newtail, pc, pc_lru);
			continue;
		}
		/* Every freed mapping is for a 4 KB page. */
		pmap->pm_stats.resident_count -= freed;
		PV_STAT(pv_entry_frees += freed);
		PV_STAT(pv_entry_spare += freed);
		pv_entry_count -= freed;
		TAILQ_REMOVE(&pmap->pm_pvchunk, pc, pc_list);
		for (field = 0; field < _NPCM; field++)
			if (pc->pc_map[field] != pc_freemask[field]) {
				TAILQ_INSERT_HEAD(&pmap->pm_pvchunk, pc,
				    pc_list);
				TAILQ_INSERT_TAIL(&newtail, pc, pc_lru);

				/*
				 * One freed pv entry in locked_pmap is
				 * sufficient.
				 */
				if (pmap == locked_pmap)
					goto out;
				break;
			}
		if (field == _NPCM) {
			PV_STAT(pv_entry_spare -= _NPCPV);
			PV_STAT(pc_chunk_count--);
			PV_STAT(pc_chunk_frees++);
			/* Entire chunk is free; return it. */
			m_pc = PHYS_TO_VM_PAGE(pmap_kextract((vm_offset_t)pc));
			pmap_qremove((vm_offset_t)pc, 1);
			pmap_ptelist_free(&pv_vafree, (vm_offset_t)pc);
			break;
		}
	}
out:
	TAILQ_CONCAT(&pv_chunks, &newtail, pc_lru);
	if (pmap != NULL) {
		pmap_invalidate_all(pmap);
		if (pmap != locked_pmap)
			PMAP_UNLOCK(pmap);
	}
	if (m_pc == NULL && pv_vafree != 0 && SLIST_EMPTY(&free)) {
		m_pc = SLIST_FIRST(&free);
		SLIST_REMOVE_HEAD(&free, plinks.s.ss);
		/* Recycle a freed page table page. */
		m_pc->wire_count = 1;
	}
	pmap_free_zero_pages(&free);
	return (m_pc);
}

/*
 * free the pv_entry back to the free list
 */
static void
free_pv_entry(pmap_t pmap, pv_entry_t pv)
{
	struct pv_chunk *pc;
	int idx, field, bit;

	rw_assert(&pvh_global_lock, RA_WLOCKED);
	PMAP_LOCK_ASSERT(pmap, MA_OWNED);
	PV_STAT(pv_entry_frees++);
	PV_STAT(pv_entry_spare++);
	pv_entry_count--;
	pc = pv_to_chunk(pv);
	idx = pv - &pc->pc_pventry[0];
	field = idx / 32;
	bit = idx % 32;
	pc->pc_map[field] |= 1ul << bit;
	for (idx = 0; idx < _NPCM; idx++)
		if (pc->pc_map[idx] != pc_freemask[idx]) {
			/*
			 * 98% of the time, pc is already at the head of the
			 * list.  If it isn't already, move it to the head.
			 */
			if (__predict_false(TAILQ_FIRST(&pmap->pm_pvchunk) !=
			    pc)) {
				TAILQ_REMOVE(&pmap->pm_pvchunk, pc, pc_list);
				TAILQ_INSERT_HEAD(&pmap->pm_pvchunk, pc,
				    pc_list);
			}
			return;
		}
	TAILQ_REMOVE(&pmap->pm_pvchunk, pc, pc_list);
	free_pv_chunk(pc);
}

static void
free_pv_chunk(struct pv_chunk *pc)
{
	vm_page_t m;

 	TAILQ_REMOVE(&pv_chunks, pc, pc_lru);
	PV_STAT(pv_entry_spare -= _NPCPV);
	PV_STAT(pc_chunk_count--);
	PV_STAT(pc_chunk_frees++);
	/* entire chunk is free, return it */
	m = PHYS_TO_VM_PAGE(pmap_kextract((vm_offset_t)pc));
	pmap_qremove((vm_offset_t)pc, 1);
	vm_page_unwire(m, PQ_NONE);
	vm_page_free(m);
	pmap_ptelist_free(&pv_vafree, (vm_offset_t)pc);
}

/*
 * get a new pv_entry, allocating a block from the system
 * when needed.
 */
static pv_entry_t
get_pv_entry(pmap_t pmap, boolean_t try)
{
	static const struct timeval printinterval = { 60, 0 };
	static struct timeval lastprint;
	int bit, field;
	pv_entry_t pv;
	struct pv_chunk *pc;
	vm_page_t m;

	rw_assert(&pvh_global_lock, RA_WLOCKED);
	PMAP_LOCK_ASSERT(pmap, MA_OWNED);
	PV_STAT(pv_entry_allocs++);
	pv_entry_count++;
	if (pv_entry_count > pv_entry_high_water)
		if (ratecheck(&lastprint, &printinterval))
			printf("Approaching the limit on PV entries, consider "
			    "increasing either the vm.pmap.shpgperproc or the "
			    "vm.pmap.pv_entry_max tunable.\n");
retry:
	pc = TAILQ_FIRST(&pmap->pm_pvchunk);
	if (pc != NULL) {
		for (field = 0; field < _NPCM; field++) {
			if (pc->pc_map[field]) {
				bit = bsfl(pc->pc_map[field]);
				break;
			}
		}
		if (field < _NPCM) {
			pv = &pc->pc_pventry[field * 32 + bit];
			pc->pc_map[field] &= ~(1ul << bit);
			/* If this was the last item, move it to tail */
			for (field = 0; field < _NPCM; field++)
				if (pc->pc_map[field] != 0) {
					PV_STAT(pv_entry_spare--);
					return (pv);	/* not full, return */
				}
			TAILQ_REMOVE(&pmap->pm_pvchunk, pc, pc_list);
			TAILQ_INSERT_TAIL(&pmap->pm_pvchunk, pc, pc_list);
			PV_STAT(pv_entry_spare--);
			return (pv);
		}
	}
	/*
	 * Access to the ptelist "pv_vafree" is synchronized by the pvh
	 * global lock.  If "pv_vafree" is currently non-empty, it will
	 * remain non-empty until pmap_ptelist_alloc() completes.
	 */
	if (pv_vafree == 0 || (m = vm_page_alloc(NULL, 0, VM_ALLOC_NORMAL |
	    VM_ALLOC_NOOBJ | VM_ALLOC_WIRED)) == NULL) {
		if (try) {
			pv_entry_count--;
			PV_STAT(pc_chunk_tryfail++);
			return (NULL);
		}
		m = pmap_pv_reclaim(pmap);
		if (m == NULL)
			goto retry;
	}
	PV_STAT(pc_chunk_count++);
	PV_STAT(pc_chunk_allocs++);
	pc = (struct pv_chunk *)pmap_ptelist_alloc(&pv_vafree);
	pmap_qenter((vm_offset_t)pc, &m, 1);
	pc->pc_pmap = pmap;
	pc->pc_map[0] = pc_freemask[0] & ~1ul;	/* preallocated bit 0 */
	for (field = 1; field < _NPCM; field++)
		pc->pc_map[field] = pc_freemask[field];
	TAILQ_INSERT_TAIL(&pv_chunks, pc, pc_lru);
	pv = &pc->pc_pventry[0];
	TAILQ_INSERT_HEAD(&pmap->pm_pvchunk, pc, pc_list);
	PV_STAT(pv_entry_spare += _NPCPV - 1);
	return (pv);
}

static __inline pv_entry_t
pmap_pvh_remove(struct md_page *pvh, pmap_t pmap, vm_offset_t va)
{
	pv_entry_t pv;

	rw_assert(&pvh_global_lock, RA_WLOCKED);
	TAILQ_FOREACH(pv, &pvh->pv_list, pv_next) {
		if (pmap == PV_PMAP(pv) && va == pv->pv_va) {
			TAILQ_REMOVE(&pvh->pv_list, pv, pv_next);
			break;
		}
	}
	return (pv);
}

static void
pmap_pv_demote_pde(pmap_t pmap, vm_offset_t va, vm_paddr_t pa)
{
	struct md_page *pvh;
	pv_entry_t pv;
	vm_offset_t va_last;
	vm_page_t m;

	rw_assert(&pvh_global_lock, RA_WLOCKED);
	KASSERT((pa & PDRMASK) == 0,
	    ("pmap_pv_demote_pde: pa is not 4mpage aligned"));

	/*
	 * Transfer the 4mpage's pv entry for this mapping to the first
	 * page's pv list.
	 */
	pvh = pa_to_pvh(pa);
	va = trunc_4mpage(va);
	pv = pmap_pvh_remove(pvh, pmap, va);
	KASSERT(pv != NULL, ("pmap_pv_demote_pde: pv not found"));
	m = PHYS_TO_VM_PAGE(pa);
	TAILQ_INSERT_TAIL(&m->md.pv_list, pv, pv_next);
	/* Instantiate the remaining NPTEPG - 1 pv entries. */
	va_last = va + NBPDR - PAGE_SIZE;
	do {
		m++;
		KASSERT((m->oflags & VPO_UNMANAGED) == 0,
		    ("pmap_pv_demote_pde: page %p is not managed", m));
		va += PAGE_SIZE;
		pmap_insert_entry(pmap, va, m);
	} while (va < va_last);
}

#if VM_NRESERVLEVEL > 0
static void
pmap_pv_promote_pde(pmap_t pmap, vm_offset_t va, vm_paddr_t pa)
{
	struct md_page *pvh;
	pv_entry_t pv;
	vm_offset_t va_last;
	vm_page_t m;

	rw_assert(&pvh_global_lock, RA_WLOCKED);
	KASSERT((pa & PDRMASK) == 0,
	    ("pmap_pv_promote_pde: pa is not 4mpage aligned"));

	/*
	 * Transfer the first page's pv entry for this mapping to the
	 * 4mpage's pv list.  Aside from avoiding the cost of a call
	 * to get_pv_entry(), a transfer avoids the possibility that
	 * get_pv_entry() calls pmap_collect() and that pmap_collect()
	 * removes one of the mappings that is being promoted.
	 */
	m = PHYS_TO_VM_PAGE(pa);
	va = trunc_4mpage(va);
	pv = pmap_pvh_remove(&m->md, pmap, va);
	KASSERT(pv != NULL, ("pmap_pv_promote_pde: pv not found"));
	pvh = pa_to_pvh(pa);
	TAILQ_INSERT_TAIL(&pvh->pv_list, pv, pv_next);
	/* Free the remaining NPTEPG - 1 pv entries. */
	va_last = va + NBPDR - PAGE_SIZE;
	do {
		m++;
		va += PAGE_SIZE;
		pmap_pvh_free(&m->md, pmap, va);
	} while (va < va_last);
}
#endif /* VM_NRESERVLEVEL > 0 */

static void
pmap_pvh_free(struct md_page *pvh, pmap_t pmap, vm_offset_t va)
{
	pv_entry_t pv;

	pv = pmap_pvh_remove(pvh, pmap, va);
	KASSERT(pv != NULL, ("pmap_pvh_free: pv not found"));
	free_pv_entry(pmap, pv);
}

static void
pmap_remove_entry(pmap_t pmap, vm_page_t m, vm_offset_t va)
{
	struct md_page *pvh;

	rw_assert(&pvh_global_lock, RA_WLOCKED);
	pmap_pvh_free(&m->md, pmap, va);
	if (TAILQ_EMPTY(&m->md.pv_list) && (m->flags & PG_FICTITIOUS) == 0) {
		pvh = pa_to_pvh(VM_PAGE_TO_PHYS(m));
		if (TAILQ_EMPTY(&pvh->pv_list))
			vm_page_aflag_clear(m, PGA_WRITEABLE);
	}
}

/*
 * Create a pv entry for page at pa for
 * (pmap, va).
 */
static void
pmap_insert_entry(pmap_t pmap, vm_offset_t va, vm_page_t m)
{
	pv_entry_t pv;

	rw_assert(&pvh_global_lock, RA_WLOCKED);
	PMAP_LOCK_ASSERT(pmap, MA_OWNED);
	pv = get_pv_entry(pmap, FALSE);
	pv->pv_va = va;
	TAILQ_INSERT_TAIL(&m->md.pv_list, pv, pv_next);
}

/*
 * Conditionally create a pv entry.
 */
static boolean_t
pmap_try_insert_pv_entry(pmap_t pmap, vm_offset_t va, vm_page_t m)
{
	pv_entry_t pv;

	rw_assert(&pvh_global_lock, RA_WLOCKED);
	PMAP_LOCK_ASSERT(pmap, MA_OWNED);
	if (pv_entry_count < pv_entry_high_water && 
	    (pv = get_pv_entry(pmap, TRUE)) != NULL) {
		pv->pv_va = va;
		TAILQ_INSERT_TAIL(&m->md.pv_list, pv, pv_next);
		return (TRUE);
	} else
		return (FALSE);
}

/*
 * Create the pv entries for each of the pages within a superpage.
 */
static boolean_t
pmap_pv_insert_pde(pmap_t pmap, vm_offset_t va, vm_paddr_t pa)
{
	struct md_page *pvh;
	pv_entry_t pv;

	rw_assert(&pvh_global_lock, RA_WLOCKED);
	if (pv_entry_count < pv_entry_high_water && 
	    (pv = get_pv_entry(pmap, TRUE)) != NULL) {
		pv->pv_va = va;
		pvh = pa_to_pvh(pa);
		TAILQ_INSERT_TAIL(&pvh->pv_list, pv, pv_next);
		return (TRUE);
	} else
		return (FALSE);
}

/*
 * Fills a page table page with mappings to consecutive physical pages.
 */
static void
pmap_fill_ptp(pt_entry_t *firstpte, pt_entry_t newpte)
{
	pt_entry_t *pte;

	for (pte = firstpte; pte < firstpte + NPTEPG; pte++) {
		*pte = newpte;	
		newpte += PAGE_SIZE;
	}
}

/*
 * Tries to demote a 2- or 4MB page mapping.  If demotion fails, the
 * 2- or 4MB page mapping is invalidated.
 */
static boolean_t
pmap_demote_pde(pmap_t pmap, pd_entry_t *pde, vm_offset_t va)
{
	pd_entry_t newpde, oldpde;
	pt_entry_t *firstpte, newpte;
	vm_paddr_t mptepa;
	vm_page_t mpte;
	struct spglist free;
	vm_offset_t sva;

	PMAP_LOCK_ASSERT(pmap, MA_OWNED);
	oldpde = *pde;
	KASSERT((oldpde & (PG_PS | PG_V)) == (PG_PS | PG_V),
	    ("pmap_demote_pde: oldpde is missing PG_PS and/or PG_V"));
	if ((oldpde & PG_A) == 0 || (mpte = pmap_remove_pt_page(pmap, va)) ==
	    NULL) {
		KASSERT((oldpde & PG_W) == 0,
		    ("pmap_demote_pde: page table page for a wired mapping"
		    " is missing"));

		/*
		 * Invalidate the 2- or 4MB page mapping and return
		 * "failure" if the mapping was never accessed or the
		 * allocation of the new page table page fails.
		 */
		if ((oldpde & PG_A) == 0 || (mpte = vm_page_alloc(NULL,
		    va >> PDRSHIFT, VM_ALLOC_NOOBJ | VM_ALLOC_NORMAL |
		    VM_ALLOC_WIRED)) == NULL) {
			SLIST_INIT(&free);
			sva = trunc_4mpage(va);
			pmap_remove_pde(pmap, pde, sva, &free);
			if ((oldpde & PG_G) == 0)
				pmap_invalidate_pde_page(pmap, sva, oldpde);
			pmap_free_zero_pages(&free);
			CTR2(KTR_PMAP, "pmap_demote_pde: failure for va %#x"
			    " in pmap %p", va, pmap);
			return (FALSE);
		}
		if (va < VM_MAXUSER_ADDRESS)
			pmap->pm_stats.resident_count++;
	}
	mptepa = VM_PAGE_TO_PHYS(mpte);

	/*
	 * If the page mapping is in the kernel's address space, then the
	 * KPTmap can provide access to the page table page.  Otherwise,
	 * temporarily map the page table page (mpte) into the kernel's
	 * address space at either PADDR1 or PADDR2. 
	 */
	if (va >= KERNBASE)
		firstpte = &KPTmap[i386_btop(trunc_4mpage(va))];
	else if (curthread->td_pinned > 0 && rw_wowned(&pvh_global_lock)) {
		if ((*PMAP1 & PG_FRAME) != mptepa) {
			*PMAP1 = mptepa | PG_RW | PG_V | PG_A | PG_M;
#ifdef SMP
			PMAP1cpu = PCPU_GET(cpuid);
#endif
			invlcaddr(PADDR1);
			PMAP1changed++;
		} else
#ifdef SMP
		if (PMAP1cpu != PCPU_GET(cpuid)) {
			PMAP1cpu = PCPU_GET(cpuid);
			invlcaddr(PADDR1);
			PMAP1changedcpu++;
		} else
#endif
			PMAP1unchanged++;
		firstpte = PADDR1;
	} else {
		mtx_lock(&PMAP2mutex);
		if ((*PMAP2 & PG_FRAME) != mptepa) {
			*PMAP2 = mptepa | PG_RW | PG_V | PG_A | PG_M;
			pmap_invalidate_page(kernel_pmap, (vm_offset_t)PADDR2);
		}
		firstpte = PADDR2;
	}
	newpde = mptepa | PG_M | PG_A | (oldpde & PG_U) | PG_RW | PG_V;
	KASSERT((oldpde & PG_A) != 0,
	    ("pmap_demote_pde: oldpde is missing PG_A"));
	KASSERT((oldpde & (PG_M | PG_RW)) != PG_RW,
	    ("pmap_demote_pde: oldpde is missing PG_M"));
	newpte = oldpde & ~PG_PS;
	if ((newpte & PG_PDE_PAT) != 0)
		newpte ^= PG_PDE_PAT | PG_PTE_PAT;

	/*
	 * If the page table page is new, initialize it.
	 */
	if (mpte->wire_count == 1) {
		mpte->wire_count = NPTEPG;
		pmap_fill_ptp(firstpte, newpte);
	}
	KASSERT((*firstpte & PG_FRAME) == (newpte & PG_FRAME),
	    ("pmap_demote_pde: firstpte and newpte map different physical"
	    " addresses"));

	/*
	 * If the mapping has changed attributes, update the page table
	 * entries.
	 */ 
	if ((*firstpte & PG_PTE_PROMOTE) != (newpte & PG_PTE_PROMOTE))
		pmap_fill_ptp(firstpte, newpte);
	
	/*
	 * Demote the mapping.  This pmap is locked.  The old PDE has
	 * PG_A set.  If the old PDE has PG_RW set, it also has PG_M
	 * set.  Thus, there is no danger of a race with another
	 * processor changing the setting of PG_A and/or PG_M between
	 * the read above and the store below. 
	 */
	if (workaround_erratum383)
		pmap_update_pde(pmap, va, pde, newpde);
	else if (pmap == kernel_pmap)
		pmap_kenter_pde(va, newpde);
	else
		pde_store(pde, newpde);	
	if (firstpte == PADDR2)
		mtx_unlock(&PMAP2mutex);

	/*
	 * Invalidate the recursive mapping of the page table page.
	 */
	pmap_invalidate_page(pmap, (vm_offset_t)vtopte(va));

	/*
	 * Demote the pv entry.  This depends on the earlier demotion
	 * of the mapping.  Specifically, the (re)creation of a per-
	 * page pv entry might trigger the execution of pmap_collect(),
	 * which might reclaim a newly (re)created per-page pv entry
	 * and destroy the associated mapping.  In order to destroy
	 * the mapping, the PDE must have already changed from mapping
	 * the 2mpage to referencing the page table page.
	 */
	if ((oldpde & PG_MANAGED) != 0)
		pmap_pv_demote_pde(pmap, va, oldpde & PG_PS_FRAME);

	pmap_pde_demotions++;
	CTR2(KTR_PMAP, "pmap_demote_pde: success for va %#x"
	    " in pmap %p", va, pmap);
	return (TRUE);
}

/*
 * Removes a 2- or 4MB page mapping from the kernel pmap.
 */
static void
pmap_remove_kernel_pde(pmap_t pmap, pd_entry_t *pde, vm_offset_t va)
{
	pd_entry_t newpde;
	vm_paddr_t mptepa;
	vm_page_t mpte;

	PMAP_LOCK_ASSERT(pmap, MA_OWNED);
	mpte = pmap_remove_pt_page(pmap, va);
	if (mpte == NULL)
		panic("pmap_remove_kernel_pde: Missing pt page.");

	mptepa = VM_PAGE_TO_PHYS(mpte);
	newpde = mptepa | PG_M | PG_A | PG_RW | PG_V;

	/*
	 * Initialize the page table page.
	 */
	pagezero((void *)&KPTmap[i386_btop(trunc_4mpage(va))]);

	/*
	 * Remove the mapping.
	 */
	if (workaround_erratum383)
		pmap_update_pde(pmap, va, pde, newpde);
	else 
		pmap_kenter_pde(va, newpde);

	/*
	 * Invalidate the recursive mapping of the page table page.
	 */
	pmap_invalidate_page(pmap, (vm_offset_t)vtopte(va));
}

/*
 * pmap_remove_pde: do the things to unmap a superpage in a process
 */
static void
pmap_remove_pde(pmap_t pmap, pd_entry_t *pdq, vm_offset_t sva,
    struct spglist *free)
{
	struct md_page *pvh;
	pd_entry_t oldpde;
	vm_offset_t eva, va;
	vm_page_t m, mpte;

	PMAP_LOCK_ASSERT(pmap, MA_OWNED);
	KASSERT((sva & PDRMASK) == 0,
	    ("pmap_remove_pde: sva is not 4mpage aligned"));
	oldpde = pte_load_clear(pdq);
	if (oldpde & PG_W)
		pmap->pm_stats.wired_count -= NBPDR / PAGE_SIZE;

	/*
	 * Machines that don't support invlpg, also don't support
	 * PG_G.
	 */
	if ((oldpde & PG_G) != 0)
		pmap_invalidate_pde_page(kernel_pmap, sva, oldpde);

	pmap->pm_stats.resident_count -= NBPDR / PAGE_SIZE;
	if (oldpde & PG_MANAGED) {
		pvh = pa_to_pvh(oldpde & PG_PS_FRAME);
		pmap_pvh_free(pvh, pmap, sva);
		eva = sva + NBPDR;
		for (va = sva, m = PHYS_TO_VM_PAGE(oldpde & PG_PS_FRAME);
		    va < eva; va += PAGE_SIZE, m++) {
			if ((oldpde & (PG_M | PG_RW)) == (PG_M | PG_RW))
				vm_page_dirty(m);
			if (oldpde & PG_A)
				vm_page_aflag_set(m, PGA_REFERENCED);
			if (TAILQ_EMPTY(&m->md.pv_list) &&
			    TAILQ_EMPTY(&pvh->pv_list))
				vm_page_aflag_clear(m, PGA_WRITEABLE);
		}
	}
	if (pmap == kernel_pmap) {
		pmap_remove_kernel_pde(pmap, pdq, sva);
	} else {
		mpte = pmap_remove_pt_page(pmap, sva);
		if (mpte != NULL) {
			pmap->pm_stats.resident_count--;
			KASSERT(mpte->wire_count == NPTEPG,
			    ("pmap_remove_pde: pte page wire count error"));
			mpte->wire_count = 0;
			pmap_add_delayed_free_list(mpte, free, FALSE);
		}
	}
}

/*
 * pmap_remove_pte: do the things to unmap a page in a process
 */
static int
pmap_remove_pte(pmap_t pmap, pt_entry_t *ptq, vm_offset_t va,
    struct spglist *free)
{
	pt_entry_t oldpte;
	vm_page_t m;

	rw_assert(&pvh_global_lock, RA_WLOCKED);
	PMAP_LOCK_ASSERT(pmap, MA_OWNED);
	oldpte = pte_load_clear(ptq);
	KASSERT(oldpte != 0,
	    ("pmap_remove_pte: pmap %p va %x zero pte", pmap, va));
	if (oldpte & PG_W)
		pmap->pm_stats.wired_count -= 1;
	/*
	 * Machines that don't support invlpg, also don't support
	 * PG_G.
	 */
	if (oldpte & PG_G)
		pmap_invalidate_page(kernel_pmap, va);
	pmap->pm_stats.resident_count -= 1;
	if (oldpte & PG_MANAGED) {
		m = PHYS_TO_VM_PAGE(oldpte & PG_FRAME);
		if ((oldpte & (PG_M | PG_RW)) == (PG_M | PG_RW))
			vm_page_dirty(m);
		if (oldpte & PG_A)
			vm_page_aflag_set(m, PGA_REFERENCED);
		pmap_remove_entry(pmap, m, va);
	}
	return (pmap_unuse_pt(pmap, va, free));
}

/*
 * Remove a single page from a process address space
 */
static void
pmap_remove_page(pmap_t pmap, vm_offset_t va, struct spglist *free)
{
	pt_entry_t *pte;

	rw_assert(&pvh_global_lock, RA_WLOCKED);
	KASSERT(curthread->td_pinned > 0, ("curthread not pinned"));
	PMAP_LOCK_ASSERT(pmap, MA_OWNED);
	if ((pte = pmap_pte_quick(pmap, va)) == NULL || *pte == 0)
		return;
	pmap_remove_pte(pmap, pte, va, free);
	pmap_invalidate_page(pmap, va);
}

/*
 *	Remove the given range of addresses from the specified map.
 *
 *	It is assumed that the start and end are properly
 *	rounded to the page size.
 */
void
pmap_remove(pmap_t pmap, vm_offset_t sva, vm_offset_t eva)
{
	vm_offset_t pdnxt;
	pd_entry_t ptpaddr;
	pt_entry_t *pte;
	struct spglist free;
	int anyvalid;

	/*
	 * Perform an unsynchronized read.  This is, however, safe.
	 */
	if (pmap->pm_stats.resident_count == 0)
		return;

	anyvalid = 0;
	SLIST_INIT(&free);

	rw_wlock(&pvh_global_lock);
	sched_pin();
	PMAP_LOCK(pmap);

	/*
	 * special handling of removing one page.  a very
	 * common operation and easy to short circuit some
	 * code.
	 */
	if ((sva + PAGE_SIZE == eva) && 
	    ((pmap->pm_pdir[(sva >> PDRSHIFT)] & PG_PS) == 0)) {
		pmap_remove_page(pmap, sva, &free);
		goto out;
	}

	for (; sva < eva; sva = pdnxt) {
		u_int pdirindex;

		/*
		 * Calculate index for next page table.
		 */
		pdnxt = (sva + NBPDR) & ~PDRMASK;
		if (pdnxt < sva)
			pdnxt = eva;
		if (pmap->pm_stats.resident_count == 0)
			break;

		pdirindex = sva >> PDRSHIFT;
		ptpaddr = pmap->pm_pdir[pdirindex];

		/*
		 * Weed out invalid mappings. Note: we assume that the page
		 * directory table is always allocated, and in kernel virtual.
		 */
		if (ptpaddr == 0)
			continue;

		/*
		 * Check for large page.
		 */
		if ((ptpaddr & PG_PS) != 0) {
			/*
			 * Are we removing the entire large page?  If not,
			 * demote the mapping and fall through.
			 */
			if (sva + NBPDR == pdnxt && eva >= pdnxt) {
				/*
				 * The TLB entry for a PG_G mapping is
				 * invalidated by pmap_remove_pde().
				 */
				if ((ptpaddr & PG_G) == 0)
					anyvalid = 1;
				pmap_remove_pde(pmap,
				    &pmap->pm_pdir[pdirindex], sva, &free);
				continue;
			} else if (!pmap_demote_pde(pmap,
			    &pmap->pm_pdir[pdirindex], sva)) {
				/* The large page mapping was destroyed. */
				continue;
			}
		}

		/*
		 * Limit our scan to either the end of the va represented
		 * by the current page table page, or to the end of the
		 * range being removed.
		 */
		if (pdnxt > eva)
			pdnxt = eva;

		for (pte = pmap_pte_quick(pmap, sva); sva != pdnxt; pte++,
		    sva += PAGE_SIZE) {
			if (*pte == 0)
				continue;

			/*
			 * The TLB entry for a PG_G mapping is invalidated
			 * by pmap_remove_pte().
			 */
			if ((*pte & PG_G) == 0)
				anyvalid = 1;
			if (pmap_remove_pte(pmap, pte, sva, &free))
				break;
		}
	}
out:
	sched_unpin();
	if (anyvalid)
		pmap_invalidate_all(pmap);
	rw_wunlock(&pvh_global_lock);
	PMAP_UNLOCK(pmap);
	pmap_free_zero_pages(&free);
}

/*
 *	Routine:	pmap_remove_all
 *	Function:
 *		Removes this physical page from
 *		all physical maps in which it resides.
 *		Reflects back modify bits to the pager.
 *
 *	Notes:
 *		Original versions of this routine were very
 *		inefficient because they iteratively called
 *		pmap_remove (slow...)
 */

void
pmap_remove_all(vm_page_t m)
{
	struct md_page *pvh;
	pv_entry_t pv;
	pmap_t pmap;
	pt_entry_t *pte, tpte;
	pd_entry_t *pde;
	vm_offset_t va;
	struct spglist free;

	KASSERT((m->oflags & VPO_UNMANAGED) == 0,
	    ("pmap_remove_all: page %p is not managed", m));
	SLIST_INIT(&free);
	rw_wlock(&pvh_global_lock);
	sched_pin();
	if ((m->flags & PG_FICTITIOUS) != 0)
		goto small_mappings;
	pvh = pa_to_pvh(VM_PAGE_TO_PHYS(m));
	while ((pv = TAILQ_FIRST(&pvh->pv_list)) != NULL) {
		va = pv->pv_va;
		pmap = PV_PMAP(pv);
		PMAP_LOCK(pmap);
		pde = pmap_pde(pmap, va);
		(void)pmap_demote_pde(pmap, pde, va);
		PMAP_UNLOCK(pmap);
	}
small_mappings:
	while ((pv = TAILQ_FIRST(&m->md.pv_list)) != NULL) {
		pmap = PV_PMAP(pv);
		PMAP_LOCK(pmap);
		pmap->pm_stats.resident_count--;
		pde = pmap_pde(pmap, pv->pv_va);
		KASSERT((*pde & PG_PS) == 0, ("pmap_remove_all: found"
		    " a 4mpage in page %p's pv list", m));
		pte = pmap_pte_quick(pmap, pv->pv_va);
		tpte = pte_load_clear(pte);
		KASSERT(tpte != 0, ("pmap_remove_all: pmap %p va %x zero pte",
		    pmap, pv->pv_va));
		if (tpte & PG_W)
			pmap->pm_stats.wired_count--;
		if (tpte & PG_A)
			vm_page_aflag_set(m, PGA_REFERENCED);

		/*
		 * Update the vm_page_t clean and reference bits.
		 */
		if ((tpte & (PG_M | PG_RW)) == (PG_M | PG_RW))
			vm_page_dirty(m);
		pmap_unuse_pt(pmap, pv->pv_va, &free);
		pmap_invalidate_page(pmap, pv->pv_va);
		TAILQ_REMOVE(&m->md.pv_list, pv, pv_next);
		free_pv_entry(pmap, pv);
		PMAP_UNLOCK(pmap);
	}
	vm_page_aflag_clear(m, PGA_WRITEABLE);
	sched_unpin();
	rw_wunlock(&pvh_global_lock);
	pmap_free_zero_pages(&free);
}

/*
 * pmap_protect_pde: do the things to protect a 4mpage in a process
 */
static boolean_t
pmap_protect_pde(pmap_t pmap, pd_entry_t *pde, vm_offset_t sva, vm_prot_t prot)
{
	pd_entry_t newpde, oldpde;
	vm_offset_t eva, va;
	vm_page_t m;
	boolean_t anychanged;

	PMAP_LOCK_ASSERT(pmap, MA_OWNED);
	KASSERT((sva & PDRMASK) == 0,
	    ("pmap_protect_pde: sva is not 4mpage aligned"));
	anychanged = FALSE;
retry:
	oldpde = newpde = *pde;
	if ((oldpde & (PG_MANAGED | PG_M | PG_RW)) ==
	    (PG_MANAGED | PG_M | PG_RW)) {
		eva = sva + NBPDR;
		for (va = sva, m = PHYS_TO_VM_PAGE(oldpde & PG_PS_FRAME);
		    va < eva; va += PAGE_SIZE, m++)
			vm_page_dirty(m);
	}
	if ((prot & VM_PROT_WRITE) == 0)
		newpde &= ~(PG_RW | PG_M);
#if defined(PAE) || defined(PAE_TABLES)
	if ((prot & VM_PROT_EXECUTE) == 0)
		newpde |= pg_nx;
#endif
	if (newpde != oldpde) {
		/*
		 * As an optimization to future operations on this PDE, clear
		 * PG_PROMOTED.  The impending invalidation will remove any
		 * lingering 4KB page mappings from the TLB.
		 */
		if (!pde_cmpset(pde, oldpde, newpde & ~PG_PROMOTED))
			goto retry;
		if ((oldpde & PG_G) != 0)
			pmap_invalidate_pde_page(kernel_pmap, sva, oldpde);
		else
			anychanged = TRUE;
	}
	return (anychanged);
}

/*
 *	Set the physical protection on the
 *	specified range of this map as requested.
 */
void
pmap_protect(pmap_t pmap, vm_offset_t sva, vm_offset_t eva, vm_prot_t prot)
{
	vm_offset_t pdnxt;
	pd_entry_t ptpaddr;
	pt_entry_t *pte;
	boolean_t anychanged, pv_lists_locked;

	KASSERT((prot & ~VM_PROT_ALL) == 0, ("invalid prot %x", prot));
	if (prot == VM_PROT_NONE) {
		pmap_remove(pmap, sva, eva);
		return;
	}

#if defined(PAE) || defined(PAE_TABLES)
	if ((prot & (VM_PROT_WRITE|VM_PROT_EXECUTE)) ==
	    (VM_PROT_WRITE|VM_PROT_EXECUTE))
		return;
#else
	if (prot & VM_PROT_WRITE)
		return;
#endif

	if (pmap_is_current(pmap))
		pv_lists_locked = FALSE;
	else {
		pv_lists_locked = TRUE;
resume:
		rw_wlock(&pvh_global_lock);
		sched_pin();
	}
	anychanged = FALSE;

	PMAP_LOCK(pmap);
	for (; sva < eva; sva = pdnxt) {
		pt_entry_t obits, pbits;
		u_int pdirindex;

		pdnxt = (sva + NBPDR) & ~PDRMASK;
		if (pdnxt < sva)
			pdnxt = eva;

		pdirindex = sva >> PDRSHIFT;
		ptpaddr = pmap->pm_pdir[pdirindex];

		/*
		 * Weed out invalid mappings. Note: we assume that the page
		 * directory table is always allocated, and in kernel virtual.
		 */
		if (ptpaddr == 0)
			continue;

		/*
		 * Check for large page.
		 */
		if ((ptpaddr & PG_PS) != 0) {
			/*
			 * Are we protecting the entire large page?  If not,
			 * demote the mapping and fall through.
			 */
			if (sva + NBPDR == pdnxt && eva >= pdnxt) {
				/*
				 * The TLB entry for a PG_G mapping is
				 * invalidated by pmap_protect_pde().
				 */
				if (pmap_protect_pde(pmap,
				    &pmap->pm_pdir[pdirindex], sva, prot))
					anychanged = TRUE;
				continue;
			} else {
				if (!pv_lists_locked) {
					pv_lists_locked = TRUE;
					if (!rw_try_wlock(&pvh_global_lock)) {
						if (anychanged)
							pmap_invalidate_all(
							    pmap);
						PMAP_UNLOCK(pmap);
						goto resume;
					}
					sched_pin();
				}
				if (!pmap_demote_pde(pmap,
				    &pmap->pm_pdir[pdirindex], sva)) {
					/*
					 * The large page mapping was
					 * destroyed.
					 */
					continue;
				}
			}
		}

		if (pdnxt > eva)
			pdnxt = eva;

		for (pte = pmap_pte_quick(pmap, sva); sva != pdnxt; pte++,
		    sva += PAGE_SIZE) {
			vm_page_t m;

retry:
			/*
			 * Regardless of whether a pte is 32 or 64 bits in
			 * size, PG_RW, PG_A, and PG_M are among the least
			 * significant 32 bits.
			 */
			obits = pbits = *pte;
			if ((pbits & PG_V) == 0)
				continue;

			if ((prot & VM_PROT_WRITE) == 0) {
				if ((pbits & (PG_MANAGED | PG_M | PG_RW)) ==
				    (PG_MANAGED | PG_M | PG_RW)) {
					m = PHYS_TO_VM_PAGE(pbits & PG_FRAME);
					vm_page_dirty(m);
				}
				pbits &= ~(PG_RW | PG_M);
			}
#if defined(PAE) || defined(PAE_TABLES)
			if ((prot & VM_PROT_EXECUTE) == 0)
				pbits |= pg_nx;
#endif

			if (pbits != obits) {
#if defined(PAE) || defined(PAE_TABLES)
				if (!atomic_cmpset_64(pte, obits, pbits))
					goto retry;
#else
				if (!atomic_cmpset_int((u_int *)pte, obits,
				    pbits))
					goto retry;
#endif
				if (obits & PG_G)
					pmap_invalidate_page(pmap, sva);
				else
					anychanged = TRUE;
			}
		}
	}
	if (anychanged)
		pmap_invalidate_all(pmap);
	if (pv_lists_locked) {
		sched_unpin();
		rw_wunlock(&pvh_global_lock);
	}
	PMAP_UNLOCK(pmap);
}

#if VM_NRESERVLEVEL > 0
/*
 * Tries to promote the 512 or 1024, contiguous 4KB page mappings that are
 * within a single page table page (PTP) to a single 2- or 4MB page mapping.
 * For promotion to occur, two conditions must be met: (1) the 4KB page
 * mappings must map aligned, contiguous physical memory and (2) the 4KB page
 * mappings must have identical characteristics.
 *
 * Managed (PG_MANAGED) mappings within the kernel address space are not
 * promoted.  The reason is that kernel PDEs are replicated in each pmap but
 * pmap_clear_ptes() and pmap_ts_referenced() only read the PDE from the kernel
 * pmap.
 */
static void
pmap_promote_pde(pmap_t pmap, pd_entry_t *pde, vm_offset_t va)
{
	pd_entry_t newpde;
	pt_entry_t *firstpte, oldpte, pa, *pte;
	vm_offset_t oldpteva;
	vm_page_t mpte;

	PMAP_LOCK_ASSERT(pmap, MA_OWNED);

	/*
	 * Examine the first PTE in the specified PTP.  Abort if this PTE is
	 * either invalid, unused, or does not map the first 4KB physical page
	 * within a 2- or 4MB page.
	 */
	firstpte = pmap_pte_quick(pmap, trunc_4mpage(va));
setpde:
	newpde = *firstpte;
	if ((newpde & ((PG_FRAME & PDRMASK) | PG_A | PG_V)) != (PG_A | PG_V)) {
		pmap_pde_p_failures++;
		CTR2(KTR_PMAP, "pmap_promote_pde: failure for va %#x"
		    " in pmap %p", va, pmap);
		return;
	}
	if ((*firstpte & PG_MANAGED) != 0 && pmap == kernel_pmap) {
		pmap_pde_p_failures++;
		CTR2(KTR_PMAP, "pmap_promote_pde: failure for va %#x"
		    " in pmap %p", va, pmap);
		return;
	}
	if ((newpde & (PG_M | PG_RW)) == PG_RW) {
		/*
		 * When PG_M is already clear, PG_RW can be cleared without
		 * a TLB invalidation.
		 */
		if (!atomic_cmpset_int((u_int *)firstpte, newpde, newpde &
		    ~PG_RW))  
			goto setpde;
		newpde &= ~PG_RW;
	}

	/* 
	 * Examine each of the other PTEs in the specified PTP.  Abort if this
	 * PTE maps an unexpected 4KB physical page or does not have identical
	 * characteristics to the first PTE.
	 */
	pa = (newpde & (PG_PS_FRAME | PG_A | PG_V)) + NBPDR - PAGE_SIZE;
	for (pte = firstpte + NPTEPG - 1; pte > firstpte; pte--) {
setpte:
		oldpte = *pte;
		if ((oldpte & (PG_FRAME | PG_A | PG_V)) != pa) {
			pmap_pde_p_failures++;
			CTR2(KTR_PMAP, "pmap_promote_pde: failure for va %#x"
			    " in pmap %p", va, pmap);
			return;
		}
		if ((oldpte & (PG_M | PG_RW)) == PG_RW) {
			/*
			 * When PG_M is already clear, PG_RW can be cleared
			 * without a TLB invalidation.
			 */
			if (!atomic_cmpset_int((u_int *)pte, oldpte,
			    oldpte & ~PG_RW))
				goto setpte;
			oldpte &= ~PG_RW;
			oldpteva = (oldpte & PG_FRAME & PDRMASK) |
			    (va & ~PDRMASK);
			CTR2(KTR_PMAP, "pmap_promote_pde: protect for va %#x"
			    " in pmap %p", oldpteva, pmap);
		}
		if ((oldpte & PG_PTE_PROMOTE) != (newpde & PG_PTE_PROMOTE)) {
			pmap_pde_p_failures++;
			CTR2(KTR_PMAP, "pmap_promote_pde: failure for va %#x"
			    " in pmap %p", va, pmap);
			return;
		}
		pa -= PAGE_SIZE;
	}

	/*
	 * Save the page table page in its current state until the PDE
	 * mapping the superpage is demoted by pmap_demote_pde() or
	 * destroyed by pmap_remove_pde(). 
	 */
	mpte = PHYS_TO_VM_PAGE(*pde & PG_FRAME);
	KASSERT(mpte >= vm_page_array &&
	    mpte < &vm_page_array[vm_page_array_size],
	    ("pmap_promote_pde: page table page is out of range"));
	KASSERT(mpte->pindex == va >> PDRSHIFT,
	    ("pmap_promote_pde: page table page's pindex is wrong"));
	if (pmap_insert_pt_page(pmap, mpte)) {
		pmap_pde_p_failures++;
		CTR2(KTR_PMAP,
		    "pmap_promote_pde: failure for va %#x in pmap %p", va,
		    pmap);
		return;
	}

	/*
	 * Promote the pv entries.
	 */
	if ((newpde & PG_MANAGED) != 0)
		pmap_pv_promote_pde(pmap, va, newpde & PG_PS_FRAME);

	/*
	 * Propagate the PAT index to its proper position.
	 */
	if ((newpde & PG_PTE_PAT) != 0)
		newpde ^= PG_PDE_PAT | PG_PTE_PAT;

	/*
	 * Map the superpage.
	 */
	if (workaround_erratum383)
		pmap_update_pde(pmap, va, pde, PG_PS | newpde);
	else if (pmap == kernel_pmap)
		pmap_kenter_pde(va, PG_PROMOTED | PG_PS | newpde);
	else
		pde_store(pde, PG_PROMOTED | PG_PS | newpde);

	pmap_pde_promotions++;
	CTR2(KTR_PMAP, "pmap_promote_pde: success for va %#x"
	    " in pmap %p", va, pmap);
}
#endif /* VM_NRESERVLEVEL > 0 */

/*
 *	Insert the given physical page (p) at
 *	the specified virtual address (v) in the
 *	target physical map with the protection requested.
 *
 *	If specified, the page will be wired down, meaning
 *	that the related pte can not be reclaimed.
 *
 *	NB:  This is the only routine which MAY NOT lazy-evaluate
 *	or lose information.  That is, this routine must actually
 *	insert this page into the given map NOW.
 */
int
pmap_enter(pmap_t pmap, vm_offset_t va, vm_page_t m, vm_prot_t prot,
    u_int flags, int8_t psind)
{
	pd_entry_t *pde;
	pt_entry_t *pte;
	pt_entry_t newpte, origpte;
	pv_entry_t pv;
	vm_paddr_t opa, pa;
	vm_page_t mpte, om;
	boolean_t invlva, wired;

	va = trunc_page(va);
	mpte = NULL;
	wired = (flags & PMAP_ENTER_WIRED) != 0;

	KASSERT(va <= VM_MAX_KERNEL_ADDRESS, ("pmap_enter: toobig"));
	KASSERT(va < UPT_MIN_ADDRESS || va >= UPT_MAX_ADDRESS,
	    ("pmap_enter: invalid to pmap_enter page table pages (va: 0x%x)",
	    va));
	if ((m->oflags & VPO_UNMANAGED) == 0 && !vm_page_xbusied(m))
		VM_OBJECT_ASSERT_LOCKED(m->object);

	rw_wlock(&pvh_global_lock);
	PMAP_LOCK(pmap);
	sched_pin();

	pde = pmap_pde(pmap, va);
	if (va < VM_MAXUSER_ADDRESS) {
		/*
		 * va is for UVA.
		 * In the case that a page table page is not resident,
		 * we are creating it here.  pmap_allocpte() handles
		 * demotion.
		 */
		mpte = pmap_allocpte(pmap, va, flags);
		if (mpte == NULL) {
			KASSERT((flags & PMAP_ENTER_NOSLEEP) != 0,
			    ("pmap_allocpte failed with sleep allowed"));
			sched_unpin();
			rw_wunlock(&pvh_global_lock);
			PMAP_UNLOCK(pmap);
			return (KERN_RESOURCE_SHORTAGE);
		}
	} else {
		/*
		 * va is for KVA, so pmap_demote_pde() will never fail
		 * to install a page table page.  PG_V is also
		 * asserted by pmap_demote_pde().
		 */
		KASSERT(pde != NULL && (*pde & PG_V) != 0,
		    ("KVA %#x invalid pde pdir %#jx", va,
		    (uintmax_t)pmap->pm_pdir[PTDPTDI]));
		if ((*pde & PG_PS) != 0)
			pmap_demote_pde(pmap, pde, va);
	}
	pte = pmap_pte_quick(pmap, va);

	/*
	 * Page Directory table entry is not valid, which should not
	 * happen.  We should have either allocated the page table
	 * page or demoted the existing mapping above.
	 */
	if (pte == NULL) {
		panic("pmap_enter: invalid page directory pdir=%#jx, va=%#x",
		    (uintmax_t)pmap->pm_pdir[PTDPTDI], va);
	}

	pa = VM_PAGE_TO_PHYS(m);
	om = NULL;
	origpte = *pte;
	opa = origpte & PG_FRAME;

	/*
	 * Mapping has not changed, must be protection or wiring change.
	 */
	if (origpte && (opa == pa)) {
		/*
		 * Wiring change, just update stats. We don't worry about
		 * wiring PT pages as they remain resident as long as there
		 * are valid mappings in them. Hence, if a user page is wired,
		 * the PT page will be also.
		 */
		if (wired && ((origpte & PG_W) == 0))
			pmap->pm_stats.wired_count++;
		else if (!wired && (origpte & PG_W))
			pmap->pm_stats.wired_count--;

		/*
		 * Remove extra pte reference
		 */
		if (mpte)
			mpte->wire_count--;

		if (origpte & PG_MANAGED) {
			om = m;
			pa |= PG_MANAGED;
		}
		goto validate;
	} 

	pv = NULL;

	/*
	 * Mapping has changed, invalidate old range and fall through to
	 * handle validating new mapping.
	 */
	if (opa) {
		if (origpte & PG_W)
			pmap->pm_stats.wired_count--;
		if (origpte & PG_MANAGED) {
			om = PHYS_TO_VM_PAGE(opa);
			pv = pmap_pvh_remove(&om->md, pmap, va);
		}
		if (mpte != NULL) {
			mpte->wire_count--;
			KASSERT(mpte->wire_count > 0,
			    ("pmap_enter: missing reference to page table page,"
			     " va: 0x%x", va));
		}
	} else
		pmap->pm_stats.resident_count++;

	/*
	 * Enter on the PV list if part of our managed memory.
	 */
	if ((m->oflags & VPO_UNMANAGED) == 0) {
		KASSERT(va < kmi.clean_sva || va >= kmi.clean_eva,
		    ("pmap_enter: managed mapping within the clean submap"));
		if (pv == NULL)
			pv = get_pv_entry(pmap, FALSE);
		pv->pv_va = va;
		TAILQ_INSERT_TAIL(&m->md.pv_list, pv, pv_next);
		pa |= PG_MANAGED;
	} else if (pv != NULL)
		free_pv_entry(pmap, pv);

	/*
	 * Increment counters
	 */
	if (wired)
		pmap->pm_stats.wired_count++;

validate:
	/*
	 * Now validate mapping with desired protection/wiring.
	 */
	newpte = (pt_entry_t)(pa | pmap_cache_bits(m->md.pat_mode, 0) | PG_V);
	if ((prot & VM_PROT_WRITE) != 0) {
		newpte |= PG_RW;
		if ((newpte & PG_MANAGED) != 0)
			vm_page_aflag_set(m, PGA_WRITEABLE);
	}
#if defined(PAE) || defined(PAE_TABLES)
	if ((prot & VM_PROT_EXECUTE) == 0)
		newpte |= pg_nx;
#endif
	if (wired)
		newpte |= PG_W;
	if (va < VM_MAXUSER_ADDRESS)
		newpte |= PG_U;
	if (pmap == kernel_pmap)
		newpte |= pgeflag;

	/*
	 * if the mapping or permission bits are different, we need
	 * to update the pte.
	 */
	if ((origpte & ~(PG_M|PG_A)) != newpte) {
		newpte |= PG_A;
		if ((flags & VM_PROT_WRITE) != 0)
			newpte |= PG_M;
		if (origpte & PG_V) {
			invlva = FALSE;
			origpte = pte_load_store(pte, newpte);
			if (origpte & PG_A) {
				if (origpte & PG_MANAGED)
					vm_page_aflag_set(om, PGA_REFERENCED);
				if (opa != VM_PAGE_TO_PHYS(m))
					invlva = TRUE;
#if defined(PAE) || defined(PAE_TABLES)
				if ((origpte & PG_NX) == 0 &&
				    (newpte & PG_NX) != 0)
					invlva = TRUE;
#endif
			}
			if ((origpte & (PG_M | PG_RW)) == (PG_M | PG_RW)) {
				if ((origpte & PG_MANAGED) != 0)
					vm_page_dirty(om);
				if ((prot & VM_PROT_WRITE) == 0)
					invlva = TRUE;
			}
			if ((origpte & PG_MANAGED) != 0 &&
			    TAILQ_EMPTY(&om->md.pv_list) &&
			    ((om->flags & PG_FICTITIOUS) != 0 ||
			    TAILQ_EMPTY(&pa_to_pvh(opa)->pv_list)))
				vm_page_aflag_clear(om, PGA_WRITEABLE);
			if (invlva)
				pmap_invalidate_page(pmap, va);
		} else
			pte_store(pte, newpte);
	}

#if VM_NRESERVLEVEL > 0
	/*
	 * If both the page table page and the reservation are fully
	 * populated, then attempt promotion.
	 */
	if ((mpte == NULL || mpte->wire_count == NPTEPG) &&
	    pg_ps_enabled && (m->flags & PG_FICTITIOUS) == 0 &&
	    vm_reserv_level_iffullpop(m) == 0)
		pmap_promote_pde(pmap, pde, va);
#endif

	sched_unpin();
	rw_wunlock(&pvh_global_lock);
	PMAP_UNLOCK(pmap);
	return (KERN_SUCCESS);
}

/*
 * Tries to create a 2- or 4MB page mapping.  Returns TRUE if successful and
 * FALSE otherwise.  Fails if (1) a page table page cannot be allocated without
 * blocking, (2) a mapping already exists at the specified virtual address, or
 * (3) a pv entry cannot be allocated without reclaiming another pv entry. 
 */
static boolean_t
pmap_enter_pde(pmap_t pmap, vm_offset_t va, vm_page_t m, vm_prot_t prot)
{
	pd_entry_t *pde, newpde;

	rw_assert(&pvh_global_lock, RA_WLOCKED);
	PMAP_LOCK_ASSERT(pmap, MA_OWNED);
	pde = pmap_pde(pmap, va);
	if (*pde != 0) {
		CTR2(KTR_PMAP, "pmap_enter_pde: failure for va %#lx"
		    " in pmap %p", va, pmap);
		return (FALSE);
	}
	newpde = VM_PAGE_TO_PHYS(m) | pmap_cache_bits(m->md.pat_mode, 1) |
	    PG_PS | PG_V;
	if ((m->oflags & VPO_UNMANAGED) == 0) {
		newpde |= PG_MANAGED;

		/*
		 * Abort this mapping if its PV entry could not be created.
		 */
		if (!pmap_pv_insert_pde(pmap, va, VM_PAGE_TO_PHYS(m))) {
			CTR2(KTR_PMAP, "pmap_enter_pde: failure for va %#lx"
			    " in pmap %p", va, pmap);
			return (FALSE);
		}
	}
#if defined(PAE) || defined(PAE_TABLES)
	if ((prot & VM_PROT_EXECUTE) == 0)
		newpde |= pg_nx;
#endif
	if (va < VM_MAXUSER_ADDRESS)
		newpde |= PG_U;

	/*
	 * Increment counters.
	 */
	pmap->pm_stats.resident_count += NBPDR / PAGE_SIZE;

	/*
	 * Map the superpage.  (This is not a promoted mapping; there will not
	 * be any lingering 4KB page mappings in the TLB.)
	 */
	pde_store(pde, newpde);

	pmap_pde_mappings++;
	CTR2(KTR_PMAP, "pmap_enter_pde: success for va %#lx"
	    " in pmap %p", va, pmap);
	return (TRUE);
}

/*
 * Maps a sequence of resident pages belonging to the same object.
 * The sequence begins with the given page m_start.  This page is
 * mapped at the given virtual address start.  Each subsequent page is
 * mapped at a virtual address that is offset from start by the same
 * amount as the page is offset from m_start within the object.  The
 * last page in the sequence is the page with the largest offset from
 * m_start that can be mapped at a virtual address less than the given
 * virtual address end.  Not every virtual page between start and end
 * is mapped; only those for which a resident page exists with the
 * corresponding offset from m_start are mapped.
 */
void
pmap_enter_object(pmap_t pmap, vm_offset_t start, vm_offset_t end,
    vm_page_t m_start, vm_prot_t prot)
{
	vm_offset_t va;
	vm_page_t m, mpte;
	vm_pindex_t diff, psize;

	VM_OBJECT_ASSERT_LOCKED(m_start->object);

	psize = atop(end - start);
	mpte = NULL;
	m = m_start;
	rw_wlock(&pvh_global_lock);
	PMAP_LOCK(pmap);
	while (m != NULL && (diff = m->pindex - m_start->pindex) < psize) {
		va = start + ptoa(diff);
		if ((va & PDRMASK) == 0 && va + NBPDR <= end &&
		    m->psind == 1 && pg_ps_enabled &&
		    pmap_enter_pde(pmap, va, m, prot))
			m = &m[NBPDR / PAGE_SIZE - 1];
		else
			mpte = pmap_enter_quick_locked(pmap, va, m, prot,
			    mpte);
		m = TAILQ_NEXT(m, listq);
	}
	rw_wunlock(&pvh_global_lock);
	PMAP_UNLOCK(pmap);
}

/*
 * this code makes some *MAJOR* assumptions:
 * 1. Current pmap & pmap exists.
 * 2. Not wired.
 * 3. Read access.
 * 4. No page table pages.
 * but is *MUCH* faster than pmap_enter...
 */

void
pmap_enter_quick(pmap_t pmap, vm_offset_t va, vm_page_t m, vm_prot_t prot)
{

	rw_wlock(&pvh_global_lock);
	PMAP_LOCK(pmap);
	(void)pmap_enter_quick_locked(pmap, va, m, prot, NULL);
	rw_wunlock(&pvh_global_lock);
	PMAP_UNLOCK(pmap);
}

static vm_page_t
pmap_enter_quick_locked(pmap_t pmap, vm_offset_t va, vm_page_t m,
    vm_prot_t prot, vm_page_t mpte)
{
	pt_entry_t *pte;
	vm_paddr_t pa;
	struct spglist free;

	KASSERT(va < kmi.clean_sva || va >= kmi.clean_eva ||
	    (m->oflags & VPO_UNMANAGED) != 0,
	    ("pmap_enter_quick_locked: managed mapping within the clean submap"));
	rw_assert(&pvh_global_lock, RA_WLOCKED);
	PMAP_LOCK_ASSERT(pmap, MA_OWNED);

	/*
	 * In the case that a page table page is not
	 * resident, we are creating it here.
	 */
	if (va < VM_MAXUSER_ADDRESS) {
		u_int ptepindex;
		pd_entry_t ptepa;

		/*
		 * Calculate pagetable page index
		 */
		ptepindex = va >> PDRSHIFT;
		if (mpte && (mpte->pindex == ptepindex)) {
			mpte->wire_count++;
		} else {
			/*
			 * Get the page directory entry
			 */
			ptepa = pmap->pm_pdir[ptepindex];

			/*
			 * If the page table page is mapped, we just increment
			 * the hold count, and activate it.
			 */
			if (ptepa) {
				if (ptepa & PG_PS)
					return (NULL);
				mpte = PHYS_TO_VM_PAGE(ptepa & PG_FRAME);
				mpte->wire_count++;
			} else {
				mpte = _pmap_allocpte(pmap, ptepindex,
				    PMAP_ENTER_NOSLEEP);
				if (mpte == NULL)
					return (mpte);
			}
		}
	} else {
		mpte = NULL;
	}

	/*
	 * This call to vtopte makes the assumption that we are
	 * entering the page into the current pmap.  In order to support
	 * quick entry into any pmap, one would likely use pmap_pte_quick.
	 * But that isn't as quick as vtopte.
	 */
	pte = vtopte(va);
	if (*pte) {
		if (mpte != NULL) {
			mpte->wire_count--;
			mpte = NULL;
		}
		return (mpte);
	}

	/*
	 * Enter on the PV list if part of our managed memory.
	 */
	if ((m->oflags & VPO_UNMANAGED) == 0 &&
	    !pmap_try_insert_pv_entry(pmap, va, m)) {
		if (mpte != NULL) {
			SLIST_INIT(&free);
			if (pmap_unwire_ptp(pmap, mpte, &free)) {
				pmap_invalidate_page(pmap, va);
				pmap_free_zero_pages(&free);
			}
			
			mpte = NULL;
		}
		return (mpte);
	}

	/*
	 * Increment counters
	 */
	pmap->pm_stats.resident_count++;

	pa = VM_PAGE_TO_PHYS(m) | pmap_cache_bits(m->md.pat_mode, 0);
#if defined(PAE) || defined(PAE_TABLES)
	if ((prot & VM_PROT_EXECUTE) == 0)
		pa |= pg_nx;
#endif

	/*
	 * Now validate mapping with RO protection
	 */
	if ((m->oflags & VPO_UNMANAGED) != 0)
		pte_store(pte, pa | PG_V | PG_U);
	else
		pte_store(pte, pa | PG_V | PG_U | PG_MANAGED);
	return (mpte);
}

/*
 * Make a temporary mapping for a physical address.  This is only intended
 * to be used for panic dumps.
 */
void *
pmap_kenter_temporary(vm_paddr_t pa, int i)
{
	vm_offset_t va;

	va = (vm_offset_t)crashdumpmap + (i * PAGE_SIZE);
	pmap_kenter(va, pa);
	invlpg(va);
	return ((void *)crashdumpmap);
}

/*
 * This code maps large physical mmap regions into the
 * processor address space.  Note that some shortcuts
 * are taken, but the code works.
 */
void
pmap_object_init_pt(pmap_t pmap, vm_offset_t addr, vm_object_t object,
    vm_pindex_t pindex, vm_size_t size)
{
	pd_entry_t *pde;
	vm_paddr_t pa, ptepa;
	vm_page_t p;
	int pat_mode;

	VM_OBJECT_ASSERT_WLOCKED(object);
	KASSERT(object->type == OBJT_DEVICE || object->type == OBJT_SG,
	    ("pmap_object_init_pt: non-device object"));
	if (pseflag && 
	    (addr & (NBPDR - 1)) == 0 && (size & (NBPDR - 1)) == 0) {
		if (!vm_object_populate(object, pindex, pindex + atop(size)))
			return;
		p = vm_page_lookup(object, pindex);
		KASSERT(p->valid == VM_PAGE_BITS_ALL,
		    ("pmap_object_init_pt: invalid page %p", p));
		pat_mode = p->md.pat_mode;

		/*
		 * Abort the mapping if the first page is not physically
		 * aligned to a 2/4MB page boundary.
		 */
		ptepa = VM_PAGE_TO_PHYS(p);
		if (ptepa & (NBPDR - 1))
			return;

		/*
		 * Skip the first page.  Abort the mapping if the rest of
		 * the pages are not physically contiguous or have differing
		 * memory attributes.
		 */
		p = TAILQ_NEXT(p, listq);
		for (pa = ptepa + PAGE_SIZE; pa < ptepa + size;
		    pa += PAGE_SIZE) {
			KASSERT(p->valid == VM_PAGE_BITS_ALL,
			    ("pmap_object_init_pt: invalid page %p", p));
			if (pa != VM_PAGE_TO_PHYS(p) ||
			    pat_mode != p->md.pat_mode)
				return;
			p = TAILQ_NEXT(p, listq);
		}

		/*
		 * Map using 2/4MB pages.  Since "ptepa" is 2/4M aligned and
		 * "size" is a multiple of 2/4M, adding the PAT setting to
		 * "pa" will not affect the termination of this loop.
		 */
		PMAP_LOCK(pmap);
		for (pa = ptepa | pmap_cache_bits(pat_mode, 1); pa < ptepa +
		    size; pa += NBPDR) {
			pde = pmap_pde(pmap, addr);
			if (*pde == 0) {
				pde_store(pde, pa | PG_PS | PG_M | PG_A |
				    PG_U | PG_RW | PG_V);
				pmap->pm_stats.resident_count += NBPDR /
				    PAGE_SIZE;
				pmap_pde_mappings++;
			}
			/* Else continue on if the PDE is already valid. */
			addr += NBPDR;
		}
		PMAP_UNLOCK(pmap);
	}
}

/*
 *	Clear the wired attribute from the mappings for the specified range of
 *	addresses in the given pmap.  Every valid mapping within that range
 *	must have the wired attribute set.  In contrast, invalid mappings
 *	cannot have the wired attribute set, so they are ignored.
 *
 *	The wired attribute of the page table entry is not a hardware feature,
 *	so there is no need to invalidate any TLB entries.
 */
void
pmap_unwire(pmap_t pmap, vm_offset_t sva, vm_offset_t eva)
{
	vm_offset_t pdnxt;
	pd_entry_t *pde;
	pt_entry_t *pte;
	boolean_t pv_lists_locked;

	if (pmap_is_current(pmap))
		pv_lists_locked = FALSE;
	else {
		pv_lists_locked = TRUE;
resume:
		rw_wlock(&pvh_global_lock);
		sched_pin();
	}
	PMAP_LOCK(pmap);
	for (; sva < eva; sva = pdnxt) {
		pdnxt = (sva + NBPDR) & ~PDRMASK;
		if (pdnxt < sva)
			pdnxt = eva;
		pde = pmap_pde(pmap, sva);
		if ((*pde & PG_V) == 0)
			continue;
		if ((*pde & PG_PS) != 0) {
			if ((*pde & PG_W) == 0)
				panic("pmap_unwire: pde %#jx is missing PG_W",
				    (uintmax_t)*pde);

			/*
			 * Are we unwiring the entire large page?  If not,
			 * demote the mapping and fall through.
			 */
			if (sva + NBPDR == pdnxt && eva >= pdnxt) {
				/*
				 * Regardless of whether a pde (or pte) is 32
				 * or 64 bits in size, PG_W is among the least
				 * significant 32 bits.
				 */
				atomic_clear_int((u_int *)pde, PG_W);
				pmap->pm_stats.wired_count -= NBPDR /
				    PAGE_SIZE;
				continue;
			} else {
				if (!pv_lists_locked) {
					pv_lists_locked = TRUE;
					if (!rw_try_wlock(&pvh_global_lock)) {
						PMAP_UNLOCK(pmap);
						/* Repeat sva. */
						goto resume;
					}
					sched_pin();
				}
				if (!pmap_demote_pde(pmap, pde, sva))
					panic("pmap_unwire: demotion failed");
			}
		}
		if (pdnxt > eva)
			pdnxt = eva;
		for (pte = pmap_pte_quick(pmap, sva); sva != pdnxt; pte++,
		    sva += PAGE_SIZE) {
			if ((*pte & PG_V) == 0)
				continue;
			if ((*pte & PG_W) == 0)
				panic("pmap_unwire: pte %#jx is missing PG_W",
				    (uintmax_t)*pte);

			/*
			 * PG_W must be cleared atomically.  Although the pmap
			 * lock synchronizes access to PG_W, another processor
			 * could be setting PG_M and/or PG_A concurrently.
			 *
			 * PG_W is among the least significant 32 bits.
			 */
			atomic_clear_int((u_int *)pte, PG_W);
			pmap->pm_stats.wired_count--;
		}
	}
	if (pv_lists_locked) {
		sched_unpin();
		rw_wunlock(&pvh_global_lock);
	}
	PMAP_UNLOCK(pmap);
}


/*
 *	Copy the range specified by src_addr/len
 *	from the source map to the range dst_addr/len
 *	in the destination map.
 *
 *	This routine is only advisory and need not do anything.
 */

void
pmap_copy(pmap_t dst_pmap, pmap_t src_pmap, vm_offset_t dst_addr, vm_size_t len,
    vm_offset_t src_addr)
{
	struct spglist free;
	vm_offset_t addr;
	vm_offset_t end_addr = src_addr + len;
	vm_offset_t pdnxt;

	if (dst_addr != src_addr)
		return;

	if (!pmap_is_current(src_pmap))
		return;

	rw_wlock(&pvh_global_lock);
	if (dst_pmap < src_pmap) {
		PMAP_LOCK(dst_pmap);
		PMAP_LOCK(src_pmap);
	} else {
		PMAP_LOCK(src_pmap);
		PMAP_LOCK(dst_pmap);
	}
	sched_pin();
	for (addr = src_addr; addr < end_addr; addr = pdnxt) {
		pt_entry_t *src_pte, *dst_pte;
		vm_page_t dstmpte, srcmpte;
		pd_entry_t srcptepaddr;
		u_int ptepindex;

		KASSERT(addr < UPT_MIN_ADDRESS,
		    ("pmap_copy: invalid to pmap_copy page tables"));

		pdnxt = (addr + NBPDR) & ~PDRMASK;
		if (pdnxt < addr)
			pdnxt = end_addr;
		ptepindex = addr >> PDRSHIFT;

		srcptepaddr = src_pmap->pm_pdir[ptepindex];
		if (srcptepaddr == 0)
			continue;
			
		if (srcptepaddr & PG_PS) {
			if ((addr & PDRMASK) != 0 || addr + NBPDR > end_addr)
				continue;
			if (dst_pmap->pm_pdir[ptepindex] == 0 &&
			    ((srcptepaddr & PG_MANAGED) == 0 ||
			    pmap_pv_insert_pde(dst_pmap, addr, srcptepaddr &
			    PG_PS_FRAME))) {
				dst_pmap->pm_pdir[ptepindex] = srcptepaddr &
				    ~PG_W;
				dst_pmap->pm_stats.resident_count +=
				    NBPDR / PAGE_SIZE;
				pmap_pde_mappings++;
			}
			continue;
		}

		srcmpte = PHYS_TO_VM_PAGE(srcptepaddr & PG_FRAME);
		KASSERT(srcmpte->wire_count > 0,
		    ("pmap_copy: source page table page is unused"));

		if (pdnxt > end_addr)
			pdnxt = end_addr;

		src_pte = vtopte(addr);
		while (addr < pdnxt) {
			pt_entry_t ptetemp;
			ptetemp = *src_pte;
			/*
			 * we only virtual copy managed pages
			 */
			if ((ptetemp & PG_MANAGED) != 0) {
				dstmpte = pmap_allocpte(dst_pmap, addr,
				    PMAP_ENTER_NOSLEEP);
				if (dstmpte == NULL)
					goto out;
				dst_pte = pmap_pte_quick(dst_pmap, addr);
				if (*dst_pte == 0 &&
				    pmap_try_insert_pv_entry(dst_pmap, addr,
				    PHYS_TO_VM_PAGE(ptetemp & PG_FRAME))) {
					/*
					 * Clear the wired, modified, and
					 * accessed (referenced) bits
					 * during the copy.
					 */
					*dst_pte = ptetemp & ~(PG_W | PG_M |
					    PG_A);
					dst_pmap->pm_stats.resident_count++;
	 			} else {
					SLIST_INIT(&free);
					if (pmap_unwire_ptp(dst_pmap, dstmpte,
					    &free)) {
						pmap_invalidate_page(dst_pmap,
						    addr);
						pmap_free_zero_pages(&free);
					}
					goto out;
				}
				if (dstmpte->wire_count >= srcmpte->wire_count)
					break;
			}
			addr += PAGE_SIZE;
			src_pte++;
		}
	}
out:
	sched_unpin();
	rw_wunlock(&pvh_global_lock);
	PMAP_UNLOCK(src_pmap);
	PMAP_UNLOCK(dst_pmap);
}	

/*
 * Zero 1 page of virtual memory mapped from a hardware page by the caller.
 */
static __inline void
pagezero(void *page)
{
#if defined(I686_CPU)
	if (cpu_class == CPUCLASS_686) {
		if (cpu_feature & CPUID_SSE2)
			sse2_pagezero(page);
		else
			i686_pagezero(page);
	} else
#endif
		bzero(page, PAGE_SIZE);
}

/*
 * Zero the specified hardware page.
 */
void
pmap_zero_page(vm_page_t m)
{
	pt_entry_t *cmap_pte2;
	struct pcpu *pc;

	sched_pin();
	pc = get_pcpu();
	cmap_pte2 = pc->pc_cmap_pte2;
	mtx_lock(&pc->pc_cmap_lock);
	if (*cmap_pte2)
		panic("pmap_zero_page: CMAP2 busy");
	*cmap_pte2 = PG_V | PG_RW | VM_PAGE_TO_PHYS(m) | PG_A | PG_M |
	    pmap_cache_bits(m->md.pat_mode, 0);
	invlcaddr(pc->pc_cmap_addr2);
	pagezero(pc->pc_cmap_addr2);
	*cmap_pte2 = 0;

	/*
	 * Unpin the thread before releasing the lock.  Otherwise the thread
	 * could be rescheduled while still bound to the current CPU, only
	 * to unpin itself immediately upon resuming execution.
	 */
	sched_unpin();
	mtx_unlock(&pc->pc_cmap_lock);
}

/*
 * Zero an an area within a single hardware page.  off and size must not
 * cover an area beyond a single hardware page.
 */
void
pmap_zero_page_area(vm_page_t m, int off, int size)
{
	pt_entry_t *cmap_pte2;
	struct pcpu *pc;

	sched_pin();
	pc = get_pcpu();
	cmap_pte2 = pc->pc_cmap_pte2;
	mtx_lock(&pc->pc_cmap_lock);
	if (*cmap_pte2)
		panic("pmap_zero_page_area: CMAP2 busy");
	*cmap_pte2 = PG_V | PG_RW | VM_PAGE_TO_PHYS(m) | PG_A | PG_M |
	    pmap_cache_bits(m->md.pat_mode, 0);
	invlcaddr(pc->pc_cmap_addr2);
	if (off == 0 && size == PAGE_SIZE) 
		pagezero(pc->pc_cmap_addr2);
	else
		bzero(pc->pc_cmap_addr2 + off, size);
	*cmap_pte2 = 0;
	sched_unpin();
	mtx_unlock(&pc->pc_cmap_lock);
}

/*
 * Copy 1 specified hardware page to another.
 */
void
pmap_copy_page(vm_page_t src, vm_page_t dst)
{
	pt_entry_t *cmap_pte1, *cmap_pte2;
	struct pcpu *pc;

	sched_pin();
	pc = get_pcpu();
	cmap_pte1 = pc->pc_cmap_pte1; 
	cmap_pte2 = pc->pc_cmap_pte2;
	mtx_lock(&pc->pc_cmap_lock);
	if (*cmap_pte1)
		panic("pmap_copy_page: CMAP1 busy");
	if (*cmap_pte2)
		panic("pmap_copy_page: CMAP2 busy");
	*cmap_pte1 = PG_V | VM_PAGE_TO_PHYS(src) | PG_A |
	    pmap_cache_bits(src->md.pat_mode, 0);
	invlcaddr(pc->pc_cmap_addr1);
	*cmap_pte2 = PG_V | PG_RW | VM_PAGE_TO_PHYS(dst) | PG_A | PG_M |
	    pmap_cache_bits(dst->md.pat_mode, 0);
	invlcaddr(pc->pc_cmap_addr2);
	bcopy(pc->pc_cmap_addr1, pc->pc_cmap_addr2, PAGE_SIZE);
	*cmap_pte1 = 0;
	*cmap_pte2 = 0;
	sched_unpin();
	mtx_unlock(&pc->pc_cmap_lock);
}

int unmapped_buf_allowed = 1;

void
pmap_copy_pages(vm_page_t ma[], vm_offset_t a_offset, vm_page_t mb[],
    vm_offset_t b_offset, int xfersize)
{
	vm_page_t a_pg, b_pg;
	char *a_cp, *b_cp;
	vm_offset_t a_pg_offset, b_pg_offset;
	pt_entry_t *cmap_pte1, *cmap_pte2;
	struct pcpu *pc;
	int cnt;

	sched_pin();
	pc = get_pcpu();
	cmap_pte1 = pc->pc_cmap_pte1; 
	cmap_pte2 = pc->pc_cmap_pte2;
	mtx_lock(&pc->pc_cmap_lock);
	if (*cmap_pte1 != 0)
		panic("pmap_copy_pages: CMAP1 busy");
	if (*cmap_pte2 != 0)
		panic("pmap_copy_pages: CMAP2 busy");
	while (xfersize > 0) {
		a_pg = ma[a_offset >> PAGE_SHIFT];
		a_pg_offset = a_offset & PAGE_MASK;
		cnt = min(xfersize, PAGE_SIZE - a_pg_offset);
		b_pg = mb[b_offset >> PAGE_SHIFT];
		b_pg_offset = b_offset & PAGE_MASK;
		cnt = min(cnt, PAGE_SIZE - b_pg_offset);
		*cmap_pte1 = PG_V | VM_PAGE_TO_PHYS(a_pg) | PG_A |
		    pmap_cache_bits(a_pg->md.pat_mode, 0);
		invlcaddr(pc->pc_cmap_addr1);
		*cmap_pte2 = PG_V | PG_RW | VM_PAGE_TO_PHYS(b_pg) | PG_A |
		    PG_M | pmap_cache_bits(b_pg->md.pat_mode, 0);
		invlcaddr(pc->pc_cmap_addr2);
		a_cp = pc->pc_cmap_addr1 + a_pg_offset;
		b_cp = pc->pc_cmap_addr2 + b_pg_offset;
		bcopy(a_cp, b_cp, cnt);
		a_offset += cnt;
		b_offset += cnt;
		xfersize -= cnt;
	}
	*cmap_pte1 = 0;
	*cmap_pte2 = 0;
	sched_unpin();
	mtx_unlock(&pc->pc_cmap_lock);
}

/*
 * Returns true if the pmap's pv is one of the first
 * 16 pvs linked to from this page.  This count may
 * be changed upwards or downwards in the future; it
 * is only necessary that true be returned for a small
 * subset of pmaps for proper page aging.
 */
boolean_t
pmap_page_exists_quick(pmap_t pmap, vm_page_t m)
{
	struct md_page *pvh;
	pv_entry_t pv;
	int loops = 0;
	boolean_t rv;

	KASSERT((m->oflags & VPO_UNMANAGED) == 0,
	    ("pmap_page_exists_quick: page %p is not managed", m));
	rv = FALSE;
	rw_wlock(&pvh_global_lock);
	TAILQ_FOREACH(pv, &m->md.pv_list, pv_next) {
		if (PV_PMAP(pv) == pmap) {
			rv = TRUE;
			break;
		}
		loops++;
		if (loops >= 16)
			break;
	}
	if (!rv && loops < 16 && (m->flags & PG_FICTITIOUS) == 0) {
		pvh = pa_to_pvh(VM_PAGE_TO_PHYS(m));
		TAILQ_FOREACH(pv, &pvh->pv_list, pv_next) {
			if (PV_PMAP(pv) == pmap) {
				rv = TRUE;
				break;
			}
			loops++;
			if (loops >= 16)
				break;
		}
	}
	rw_wunlock(&pvh_global_lock);
	return (rv);
}

/*
 *	pmap_page_wired_mappings:
 *
 *	Return the number of managed mappings to the given physical page
 *	that are wired.
 */
int
pmap_page_wired_mappings(vm_page_t m)
{
	int count;

	count = 0;
	if ((m->oflags & VPO_UNMANAGED) != 0)
		return (count);
	rw_wlock(&pvh_global_lock);
	count = pmap_pvh_wired_mappings(&m->md, count);
	if ((m->flags & PG_FICTITIOUS) == 0) {
	    count = pmap_pvh_wired_mappings(pa_to_pvh(VM_PAGE_TO_PHYS(m)),
	        count);
	}
	rw_wunlock(&pvh_global_lock);
	return (count);
}

/*
 *	pmap_pvh_wired_mappings:
 *
 *	Return the updated number "count" of managed mappings that are wired.
 */
static int
pmap_pvh_wired_mappings(struct md_page *pvh, int count)
{
	pmap_t pmap;
	pt_entry_t *pte;
	pv_entry_t pv;

	rw_assert(&pvh_global_lock, RA_WLOCKED);
	sched_pin();
	TAILQ_FOREACH(pv, &pvh->pv_list, pv_next) {
		pmap = PV_PMAP(pv);
		PMAP_LOCK(pmap);
		pte = pmap_pte_quick(pmap, pv->pv_va);
		if ((*pte & PG_W) != 0)
			count++;
		PMAP_UNLOCK(pmap);
	}
	sched_unpin();
	return (count);
}

/*
 * Returns TRUE if the given page is mapped individually or as part of
 * a 4mpage.  Otherwise, returns FALSE.
 */
boolean_t
pmap_page_is_mapped(vm_page_t m)
{
	boolean_t rv;

	if ((m->oflags & VPO_UNMANAGED) != 0)
		return (FALSE);
	rw_wlock(&pvh_global_lock);
	rv = !TAILQ_EMPTY(&m->md.pv_list) ||
	    ((m->flags & PG_FICTITIOUS) == 0 &&
	    !TAILQ_EMPTY(&pa_to_pvh(VM_PAGE_TO_PHYS(m))->pv_list));
	rw_wunlock(&pvh_global_lock);
	return (rv);
}

/*
 * Remove all pages from specified address space
 * this aids process exit speeds.  Also, this code
 * is special cased for current process only, but
 * can have the more generic (and slightly slower)
 * mode enabled.  This is much faster than pmap_remove
 * in the case of running down an entire address space.
 */
void
pmap_remove_pages(pmap_t pmap)
{
	pt_entry_t *pte, tpte;
	vm_page_t m, mpte, mt;
	pv_entry_t pv;
	struct md_page *pvh;
	struct pv_chunk *pc, *npc;
	struct spglist free;
	int field, idx;
	int32_t bit;
	uint32_t inuse, bitmask;
	int allfree;

	if (pmap != PCPU_GET(curpmap)) {
		printf("warning: pmap_remove_pages called with non-current pmap\n");
		return;
	}
	SLIST_INIT(&free);
	rw_wlock(&pvh_global_lock);
	PMAP_LOCK(pmap);
	sched_pin();
	TAILQ_FOREACH_SAFE(pc, &pmap->pm_pvchunk, pc_list, npc) {
		KASSERT(pc->pc_pmap == pmap, ("Wrong pmap %p %p", pmap,
		    pc->pc_pmap));
		allfree = 1;
		for (field = 0; field < _NPCM; field++) {
			inuse = ~pc->pc_map[field] & pc_freemask[field];
			while (inuse != 0) {
				bit = bsfl(inuse);
				bitmask = 1UL << bit;
				idx = field * 32 + bit;
				pv = &pc->pc_pventry[idx];
				inuse &= ~bitmask;

				pte = pmap_pde(pmap, pv->pv_va);
				tpte = *pte;
				if ((tpte & PG_PS) == 0) {
					pte = vtopte(pv->pv_va);
					tpte = *pte & ~PG_PTE_PAT;
				}

				if (tpte == 0) {
					printf(
					    "TPTE at %p  IS ZERO @ VA %08x\n",
					    pte, pv->pv_va);
					panic("bad pte");
				}

/*
 * We cannot remove wired pages from a process' mapping at this time
 */
				if (tpte & PG_W) {
					allfree = 0;
					continue;
				}

				m = PHYS_TO_VM_PAGE(tpte & PG_FRAME);
				KASSERT(m->phys_addr == (tpte & PG_FRAME),
				    ("vm_page_t %p phys_addr mismatch %016jx %016jx",
				    m, (uintmax_t)m->phys_addr,
				    (uintmax_t)tpte));

				KASSERT((m->flags & PG_FICTITIOUS) != 0 ||
				    m < &vm_page_array[vm_page_array_size],
				    ("pmap_remove_pages: bad tpte %#jx",
				    (uintmax_t)tpte));

				pte_clear(pte);

				/*
				 * Update the vm_page_t clean/reference bits.
				 */
				if ((tpte & (PG_M | PG_RW)) == (PG_M | PG_RW)) {
					if ((tpte & PG_PS) != 0) {
						for (mt = m; mt < &m[NBPDR / PAGE_SIZE]; mt++)
							vm_page_dirty(mt);
					} else
						vm_page_dirty(m);
				}

				/* Mark free */
				PV_STAT(pv_entry_frees++);
				PV_STAT(pv_entry_spare++);
				pv_entry_count--;
				pc->pc_map[field] |= bitmask;
				if ((tpte & PG_PS) != 0) {
					pmap->pm_stats.resident_count -= NBPDR / PAGE_SIZE;
					pvh = pa_to_pvh(tpte & PG_PS_FRAME);
					TAILQ_REMOVE(&pvh->pv_list, pv, pv_next);
					if (TAILQ_EMPTY(&pvh->pv_list)) {
						for (mt = m; mt < &m[NBPDR / PAGE_SIZE]; mt++)
							if (TAILQ_EMPTY(&mt->md.pv_list))
								vm_page_aflag_clear(mt, PGA_WRITEABLE);
					}
					mpte = pmap_remove_pt_page(pmap, pv->pv_va);
					if (mpte != NULL) {
						pmap->pm_stats.resident_count--;
						KASSERT(mpte->wire_count == NPTEPG,
						    ("pmap_remove_pages: pte page wire count error"));
						mpte->wire_count = 0;
						pmap_add_delayed_free_list(mpte, &free, FALSE);
					}
				} else {
					pmap->pm_stats.resident_count--;
					TAILQ_REMOVE(&m->md.pv_list, pv, pv_next);
					if (TAILQ_EMPTY(&m->md.pv_list) &&
					    (m->flags & PG_FICTITIOUS) == 0) {
						pvh = pa_to_pvh(VM_PAGE_TO_PHYS(m));
						if (TAILQ_EMPTY(&pvh->pv_list))
							vm_page_aflag_clear(m, PGA_WRITEABLE);
					}
					pmap_unuse_pt(pmap, pv->pv_va, &free);
				}
			}
		}
		if (allfree) {
			TAILQ_REMOVE(&pmap->pm_pvchunk, pc, pc_list);
			free_pv_chunk(pc);
		}
	}
	sched_unpin();
	pmap_invalidate_all(pmap);
	rw_wunlock(&pvh_global_lock);
	PMAP_UNLOCK(pmap);
	pmap_free_zero_pages(&free);
}

/*
 *	pmap_is_modified:
 *
 *	Return whether or not the specified physical page was modified
 *	in any physical maps.
 */
boolean_t
pmap_is_modified(vm_page_t m)
{
	boolean_t rv;

	KASSERT((m->oflags & VPO_UNMANAGED) == 0,
	    ("pmap_is_modified: page %p is not managed", m));

	/*
	 * If the page is not exclusive busied, then PGA_WRITEABLE cannot be
	 * concurrently set while the object is locked.  Thus, if PGA_WRITEABLE
	 * is clear, no PTEs can have PG_M set.
	 */
	VM_OBJECT_ASSERT_WLOCKED(m->object);
	if (!vm_page_xbusied(m) && (m->aflags & PGA_WRITEABLE) == 0)
		return (FALSE);
	rw_wlock(&pvh_global_lock);
	rv = pmap_is_modified_pvh(&m->md) ||
	    ((m->flags & PG_FICTITIOUS) == 0 &&
	    pmap_is_modified_pvh(pa_to_pvh(VM_PAGE_TO_PHYS(m))));
	rw_wunlock(&pvh_global_lock);
	return (rv);
}

/*
 * Returns TRUE if any of the given mappings were used to modify
 * physical memory.  Otherwise, returns FALSE.  Both page and 2mpage
 * mappings are supported.
 */
static boolean_t
pmap_is_modified_pvh(struct md_page *pvh)
{
	pv_entry_t pv;
	pt_entry_t *pte;
	pmap_t pmap;
	boolean_t rv;

	rw_assert(&pvh_global_lock, RA_WLOCKED);
	rv = FALSE;
	sched_pin();
	TAILQ_FOREACH(pv, &pvh->pv_list, pv_next) {
		pmap = PV_PMAP(pv);
		PMAP_LOCK(pmap);
		pte = pmap_pte_quick(pmap, pv->pv_va);
		rv = (*pte & (PG_M | PG_RW)) == (PG_M | PG_RW);
		PMAP_UNLOCK(pmap);
		if (rv)
			break;
	}
	sched_unpin();
	return (rv);
}

/*
 *	pmap_is_prefaultable:
 *
 *	Return whether or not the specified virtual address is elgible
 *	for prefault.
 */
boolean_t
pmap_is_prefaultable(pmap_t pmap, vm_offset_t addr)
{
	pd_entry_t *pde;
	pt_entry_t *pte;
	boolean_t rv;

	rv = FALSE;
	PMAP_LOCK(pmap);
	pde = pmap_pde(pmap, addr);
	if (*pde != 0 && (*pde & PG_PS) == 0) {
		pte = vtopte(addr);
		rv = *pte == 0;
	}
	PMAP_UNLOCK(pmap);
	return (rv);
}

/*
 *	pmap_is_referenced:
 *
 *	Return whether or not the specified physical page was referenced
 *	in any physical maps.
 */
boolean_t
pmap_is_referenced(vm_page_t m)
{
	boolean_t rv;

	KASSERT((m->oflags & VPO_UNMANAGED) == 0,
	    ("pmap_is_referenced: page %p is not managed", m));
	rw_wlock(&pvh_global_lock);
	rv = pmap_is_referenced_pvh(&m->md) ||
	    ((m->flags & PG_FICTITIOUS) == 0 &&
	    pmap_is_referenced_pvh(pa_to_pvh(VM_PAGE_TO_PHYS(m))));
	rw_wunlock(&pvh_global_lock);
	return (rv);
}

/*
 * Returns TRUE if any of the given mappings were referenced and FALSE
 * otherwise.  Both page and 4mpage mappings are supported.
 */
static boolean_t
pmap_is_referenced_pvh(struct md_page *pvh)
{
	pv_entry_t pv;
	pt_entry_t *pte;
	pmap_t pmap;
	boolean_t rv;

	rw_assert(&pvh_global_lock, RA_WLOCKED);
	rv = FALSE;
	sched_pin();
	TAILQ_FOREACH(pv, &pvh->pv_list, pv_next) {
		pmap = PV_PMAP(pv);
		PMAP_LOCK(pmap);
		pte = pmap_pte_quick(pmap, pv->pv_va);
		rv = (*pte & (PG_A | PG_V)) == (PG_A | PG_V);
		PMAP_UNLOCK(pmap);
		if (rv)
			break;
	}
	sched_unpin();
	return (rv);
}

/*
 * Clear the write and modified bits in each of the given page's mappings.
 */
void
pmap_remove_write(vm_page_t m)
{
	struct md_page *pvh;
	pv_entry_t next_pv, pv;
	pmap_t pmap;
	pd_entry_t *pde;
	pt_entry_t oldpte, *pte;
	vm_offset_t va;

	KASSERT((m->oflags & VPO_UNMANAGED) == 0,
	    ("pmap_remove_write: page %p is not managed", m));

	/*
	 * If the page is not exclusive busied, then PGA_WRITEABLE cannot be
	 * set by another thread while the object is locked.  Thus,
	 * if PGA_WRITEABLE is clear, no page table entries need updating.
	 */
	VM_OBJECT_ASSERT_WLOCKED(m->object);
	if (!vm_page_xbusied(m) && (m->aflags & PGA_WRITEABLE) == 0)
		return;
	rw_wlock(&pvh_global_lock);
	sched_pin();
	if ((m->flags & PG_FICTITIOUS) != 0)
		goto small_mappings;
	pvh = pa_to_pvh(VM_PAGE_TO_PHYS(m));
	TAILQ_FOREACH_SAFE(pv, &pvh->pv_list, pv_next, next_pv) {
		va = pv->pv_va;
		pmap = PV_PMAP(pv);
		PMAP_LOCK(pmap);
		pde = pmap_pde(pmap, va);
		if ((*pde & PG_RW) != 0)
			(void)pmap_demote_pde(pmap, pde, va);
		PMAP_UNLOCK(pmap);
	}
small_mappings:
	TAILQ_FOREACH(pv, &m->md.pv_list, pv_next) {
		pmap = PV_PMAP(pv);
		PMAP_LOCK(pmap);
		pde = pmap_pde(pmap, pv->pv_va);
		KASSERT((*pde & PG_PS) == 0, ("pmap_clear_write: found"
		    " a 4mpage in page %p's pv list", m));
		pte = pmap_pte_quick(pmap, pv->pv_va);
retry:
		oldpte = *pte;
		if ((oldpte & PG_RW) != 0) {
			/*
			 * Regardless of whether a pte is 32 or 64 bits
			 * in size, PG_RW and PG_M are among the least
			 * significant 32 bits.
			 */
			if (!atomic_cmpset_int((u_int *)pte, oldpte,
			    oldpte & ~(PG_RW | PG_M)))
				goto retry;
			if ((oldpte & PG_M) != 0)
				vm_page_dirty(m);
			pmap_invalidate_page(pmap, pv->pv_va);
		}
		PMAP_UNLOCK(pmap);
	}
	vm_page_aflag_clear(m, PGA_WRITEABLE);
	sched_unpin();
	rw_wunlock(&pvh_global_lock);
}

/*
 *	pmap_ts_referenced:
 *
 *	Return a count of reference bits for a page, clearing those bits.
 *	It is not necessary for every reference bit to be cleared, but it
 *	is necessary that 0 only be returned when there are truly no
 *	reference bits set.
 *
 *	As an optimization, update the page's dirty field if a modified bit is
 *	found while counting reference bits.  This opportunistic update can be
 *	performed at low cost and can eliminate the need for some future calls
 *	to pmap_is_modified().  However, since this function stops after
 *	finding PMAP_TS_REFERENCED_MAX reference bits, it may not detect some
 *	dirty pages.  Those dirty pages will only be detected by a future call
 *	to pmap_is_modified().
 */
int
pmap_ts_referenced(vm_page_t m)
{
	struct md_page *pvh;
	pv_entry_t pv, pvf;
	pmap_t pmap;
	pd_entry_t *pde;
	pt_entry_t *pte;
	vm_paddr_t pa;
	int rtval = 0;

	KASSERT((m->oflags & VPO_UNMANAGED) == 0,
	    ("pmap_ts_referenced: page %p is not managed", m));
	pa = VM_PAGE_TO_PHYS(m);
	pvh = pa_to_pvh(pa);
	rw_wlock(&pvh_global_lock);
	sched_pin();
	if ((m->flags & PG_FICTITIOUS) != 0 ||
	    (pvf = TAILQ_FIRST(&pvh->pv_list)) == NULL)
		goto small_mappings;
	pv = pvf;
	do {
		pmap = PV_PMAP(pv);
		PMAP_LOCK(pmap);
		pde = pmap_pde(pmap, pv->pv_va);
		if ((*pde & (PG_M | PG_RW)) == (PG_M | PG_RW)) {
			/*
			 * Although "*pde" is mapping a 2/4MB page, because
			 * this function is called at a 4KB page granularity,
			 * we only update the 4KB page under test.
			 */
			vm_page_dirty(m);
		}
		if ((*pde & PG_A) != 0) {
			/*
			 * Since this reference bit is shared by either 1024
			 * or 512 4KB pages, it should not be cleared every
			 * time it is tested.  Apply a simple "hash" function
			 * on the physical page number, the virtual superpage
			 * number, and the pmap address to select one 4KB page
			 * out of the 1024 or 512 on which testing the
			 * reference bit will result in clearing that bit.
			 * This function is designed to avoid the selection of
			 * the same 4KB page for every 2- or 4MB page mapping.
			 *
			 * On demotion, a mapping that hasn't been referenced
			 * is simply destroyed.  To avoid the possibility of a
			 * subsequent page fault on a demoted wired mapping,
			 * always leave its reference bit set.  Moreover,
			 * since the superpage is wired, the current state of
			 * its reference bit won't affect page replacement.
			 */
			if ((((pa >> PAGE_SHIFT) ^ (pv->pv_va >> PDRSHIFT) ^
			    (uintptr_t)pmap) & (NPTEPG - 1)) == 0 &&
			    (*pde & PG_W) == 0) {
				atomic_clear_int((u_int *)pde, PG_A);
				pmap_invalidate_page(pmap, pv->pv_va);
			}
			rtval++;
		}
		PMAP_UNLOCK(pmap);
		/* Rotate the PV list if it has more than one entry. */
		if (TAILQ_NEXT(pv, pv_next) != NULL) {
			TAILQ_REMOVE(&pvh->pv_list, pv, pv_next);
			TAILQ_INSERT_TAIL(&pvh->pv_list, pv, pv_next);
		}
		if (rtval >= PMAP_TS_REFERENCED_MAX)
			goto out;
	} while ((pv = TAILQ_FIRST(&pvh->pv_list)) != pvf);
small_mappings:
	if ((pvf = TAILQ_FIRST(&m->md.pv_list)) == NULL)
		goto out;
	pv = pvf;
	do {
		pmap = PV_PMAP(pv);
		PMAP_LOCK(pmap);
		pde = pmap_pde(pmap, pv->pv_va);
		KASSERT((*pde & PG_PS) == 0,
		    ("pmap_ts_referenced: found a 4mpage in page %p's pv list",
		    m));
		pte = pmap_pte_quick(pmap, pv->pv_va);
		if ((*pte & (PG_M | PG_RW)) == (PG_M | PG_RW))
			vm_page_dirty(m);
		if ((*pte & PG_A) != 0) {
			atomic_clear_int((u_int *)pte, PG_A);
			pmap_invalidate_page(pmap, pv->pv_va);
			rtval++;
		}
		PMAP_UNLOCK(pmap);
		/* Rotate the PV list if it has more than one entry. */
		if (TAILQ_NEXT(pv, pv_next) != NULL) {
			TAILQ_REMOVE(&m->md.pv_list, pv, pv_next);
			TAILQ_INSERT_TAIL(&m->md.pv_list, pv, pv_next);
		}
	} while ((pv = TAILQ_FIRST(&m->md.pv_list)) != pvf && rtval <
	    PMAP_TS_REFERENCED_MAX);
out:
	sched_unpin();
	rw_wunlock(&pvh_global_lock);
	return (rtval);
}

/*
 *	Apply the given advice to the specified range of addresses within the
 *	given pmap.  Depending on the advice, clear the referenced and/or
 *	modified flags in each mapping and set the mapped page's dirty field.
 */
void
pmap_advise(pmap_t pmap, vm_offset_t sva, vm_offset_t eva, int advice)
{
	pd_entry_t oldpde, *pde;
	pt_entry_t *pte;
	vm_offset_t va, pdnxt;
	vm_page_t m;
	boolean_t anychanged, pv_lists_locked;

	if (advice != MADV_DONTNEED && advice != MADV_FREE)
		return;
	if (pmap_is_current(pmap))
		pv_lists_locked = FALSE;
	else {
		pv_lists_locked = TRUE;
resume:
		rw_wlock(&pvh_global_lock);
		sched_pin();
	}
	anychanged = FALSE;
	PMAP_LOCK(pmap);
	for (; sva < eva; sva = pdnxt) {
		pdnxt = (sva + NBPDR) & ~PDRMASK;
		if (pdnxt < sva)
			pdnxt = eva;
		pde = pmap_pde(pmap, sva);
		oldpde = *pde;
		if ((oldpde & PG_V) == 0)
			continue;
		else if ((oldpde & PG_PS) != 0) {
			if ((oldpde & PG_MANAGED) == 0)
				continue;
			if (!pv_lists_locked) {
				pv_lists_locked = TRUE;
				if (!rw_try_wlock(&pvh_global_lock)) {
					if (anychanged)
						pmap_invalidate_all(pmap);
					PMAP_UNLOCK(pmap);
					goto resume;
				}
				sched_pin();
			}
			if (!pmap_demote_pde(pmap, pde, sva)) {
				/*
				 * The large page mapping was destroyed.
				 */
				continue;
			}

			/*
			 * Unless the page mappings are wired, remove the
			 * mapping to a single page so that a subsequent
			 * access may repromote.  Since the underlying page
			 * table page is fully populated, this removal never
			 * frees a page table page.
			 */
			if ((oldpde & PG_W) == 0) {
				pte = pmap_pte_quick(pmap, sva);
				KASSERT((*pte & PG_V) != 0,
				    ("pmap_advise: invalid PTE"));
				pmap_remove_pte(pmap, pte, sva, NULL);
				anychanged = TRUE;
			}
		}
		if (pdnxt > eva)
			pdnxt = eva;
		va = pdnxt;
		for (pte = pmap_pte_quick(pmap, sva); sva != pdnxt; pte++,
		    sva += PAGE_SIZE) {
			if ((*pte & (PG_MANAGED | PG_V)) != (PG_MANAGED | PG_V))
				goto maybe_invlrng;
			else if ((*pte & (PG_M | PG_RW)) == (PG_M | PG_RW)) {
				if (advice == MADV_DONTNEED) {
					/*
					 * Future calls to pmap_is_modified()
					 * can be avoided by making the page
					 * dirty now.
					 */
					m = PHYS_TO_VM_PAGE(*pte & PG_FRAME);
					vm_page_dirty(m);
				}
				atomic_clear_int((u_int *)pte, PG_M | PG_A);
			} else if ((*pte & PG_A) != 0)
				atomic_clear_int((u_int *)pte, PG_A);
			else
				goto maybe_invlrng;
			if ((*pte & PG_G) != 0) {
				if (va == pdnxt)
					va = sva;
			} else
				anychanged = TRUE;
			continue;
maybe_invlrng:
			if (va != pdnxt) {
				pmap_invalidate_range(pmap, va, sva);
				va = pdnxt;
			}
		}
		if (va != pdnxt)
			pmap_invalidate_range(pmap, va, sva);
	}
	if (anychanged)
		pmap_invalidate_all(pmap);
	if (pv_lists_locked) {
		sched_unpin();
		rw_wunlock(&pvh_global_lock);
	}
	PMAP_UNLOCK(pmap);
}

/*
 *	Clear the modify bits on the specified physical page.
 */
void
pmap_clear_modify(vm_page_t m)
{
	struct md_page *pvh;
	pv_entry_t next_pv, pv;
	pmap_t pmap;
	pd_entry_t oldpde, *pde;
	pt_entry_t oldpte, *pte;
	vm_offset_t va;

	KASSERT((m->oflags & VPO_UNMANAGED) == 0,
	    ("pmap_clear_modify: page %p is not managed", m));
	VM_OBJECT_ASSERT_WLOCKED(m->object);
	KASSERT(!vm_page_xbusied(m),
	    ("pmap_clear_modify: page %p is exclusive busied", m));

	/*
	 * If the page is not PGA_WRITEABLE, then no PTEs can have PG_M set.
	 * If the object containing the page is locked and the page is not
	 * exclusive busied, then PGA_WRITEABLE cannot be concurrently set.
	 */
	if ((m->aflags & PGA_WRITEABLE) == 0)
		return;
	rw_wlock(&pvh_global_lock);
	sched_pin();
	if ((m->flags & PG_FICTITIOUS) != 0)
		goto small_mappings;
	pvh = pa_to_pvh(VM_PAGE_TO_PHYS(m));
	TAILQ_FOREACH_SAFE(pv, &pvh->pv_list, pv_next, next_pv) {
		va = pv->pv_va;
		pmap = PV_PMAP(pv);
		PMAP_LOCK(pmap);
		pde = pmap_pde(pmap, va);
		oldpde = *pde;
		if ((oldpde & PG_RW) != 0) {
			if (pmap_demote_pde(pmap, pde, va)) {
				if ((oldpde & PG_W) == 0) {
					/*
					 * Write protect the mapping to a
					 * single page so that a subsequent
					 * write access may repromote.
					 */
					va += VM_PAGE_TO_PHYS(m) - (oldpde &
					    PG_PS_FRAME);
					pte = pmap_pte_quick(pmap, va);
					oldpte = *pte;
					if ((oldpte & PG_V) != 0) {
						/*
						 * Regardless of whether a pte is 32 or 64 bits
						 * in size, PG_RW and PG_M are among the least
						 * significant 32 bits.
						 */
						while (!atomic_cmpset_int((u_int *)pte,
						    oldpte,
						    oldpte & ~(PG_M | PG_RW)))
							oldpte = *pte;
						vm_page_dirty(m);
						pmap_invalidate_page(pmap, va);
					}
				}
			}
		}
		PMAP_UNLOCK(pmap);
	}
small_mappings:
	TAILQ_FOREACH(pv, &m->md.pv_list, pv_next) {
		pmap = PV_PMAP(pv);
		PMAP_LOCK(pmap);
		pde = pmap_pde(pmap, pv->pv_va);
		KASSERT((*pde & PG_PS) == 0, ("pmap_clear_modify: found"
		    " a 4mpage in page %p's pv list", m));
		pte = pmap_pte_quick(pmap, pv->pv_va);
		if ((*pte & (PG_M | PG_RW)) == (PG_M | PG_RW)) {
			/*
			 * Regardless of whether a pte is 32 or 64 bits
			 * in size, PG_M is among the least significant
			 * 32 bits. 
			 */
			atomic_clear_int((u_int *)pte, PG_M);
			pmap_invalidate_page(pmap, pv->pv_va);
		}
		PMAP_UNLOCK(pmap);
	}
	sched_unpin();
	rw_wunlock(&pvh_global_lock);
}

/*
 * Miscellaneous support routines follow
 */

/* Adjust the cache mode for a 4KB page mapped via a PTE. */
static __inline void
pmap_pte_attr(pt_entry_t *pte, int cache_bits)
{
	u_int opte, npte;

	/*
	 * The cache mode bits are all in the low 32-bits of the
	 * PTE, so we can just spin on updating the low 32-bits.
	 */
	do {
		opte = *(u_int *)pte;
		npte = opte & ~PG_PTE_CACHE;
		npte |= cache_bits;
	} while (npte != opte && !atomic_cmpset_int((u_int *)pte, opte, npte));
}

/* Adjust the cache mode for a 2/4MB page mapped via a PDE. */
static __inline void
pmap_pde_attr(pd_entry_t *pde, int cache_bits)
{
	u_int opde, npde;

	/*
	 * The cache mode bits are all in the low 32-bits of the
	 * PDE, so we can just spin on updating the low 32-bits.
	 */
	do {
		opde = *(u_int *)pde;
		npde = opde & ~PG_PDE_CACHE;
		npde |= cache_bits;
	} while (npde != opde && !atomic_cmpset_int((u_int *)pde, opde, npde));
}

/*
 * Map a set of physical memory pages into the kernel virtual
 * address space. Return a pointer to where it is mapped. This
 * routine is intended to be used for mapping device memory,
 * NOT real memory.
 */
void *
pmap_mapdev_attr(vm_paddr_t pa, vm_size_t size, int mode)
{
	struct pmap_preinit_mapping *ppim;
	vm_offset_t va, offset;
	vm_size_t tmpsize;
	int i;

	offset = pa & PAGE_MASK;
	size = round_page(offset + size);
	pa = pa & PG_FRAME;

	if (pa < KERNLOAD && pa + size <= KERNLOAD)
		va = KERNBASE + pa;
	else if (!pmap_initialized) {
		va = 0;
		for (i = 0; i < PMAP_PREINIT_MAPPING_COUNT; i++) {
			ppim = pmap_preinit_mapping + i;
			if (ppim->va == 0) {
				ppim->pa = pa;
				ppim->sz = size;
				ppim->mode = mode;
				ppim->va = virtual_avail;
				virtual_avail += size;
				va = ppim->va;
				break;
			}
		}
		if (va == 0)
			panic("%s: too many preinit mappings", __func__);
	} else {
		/*
		 * If we have a preinit mapping, re-use it.
		 */
		for (i = 0; i < PMAP_PREINIT_MAPPING_COUNT; i++) {
			ppim = pmap_preinit_mapping + i;
			if (ppim->pa == pa && ppim->sz == size &&
			    ppim->mode == mode)
				return ((void *)(ppim->va + offset));
		}
		va = kva_alloc(size);
		if (va == 0)
			panic("%s: Couldn't allocate KVA", __func__);
	}
	for (tmpsize = 0; tmpsize < size; tmpsize += PAGE_SIZE)
		pmap_kenter_attr(va + tmpsize, pa + tmpsize, mode);
	pmap_invalidate_range(kernel_pmap, va, va + tmpsize);
	pmap_invalidate_cache_range(va, va + size, FALSE);
	return ((void *)(va + offset));
}

void *
pmap_mapdev(vm_paddr_t pa, vm_size_t size)
{

	return (pmap_mapdev_attr(pa, size, PAT_UNCACHEABLE));
}

void *
pmap_mapbios(vm_paddr_t pa, vm_size_t size)
{

	return (pmap_mapdev_attr(pa, size, PAT_WRITE_BACK));
}

void
pmap_unmapdev(vm_offset_t va, vm_size_t size)
{
	struct pmap_preinit_mapping *ppim;
	vm_offset_t offset;
	int i;

	if (va >= KERNBASE && va + size <= KERNBASE + KERNLOAD)
		return;
	offset = va & PAGE_MASK;
	size = round_page(offset + size);
	va = trunc_page(va);
	for (i = 0; i < PMAP_PREINIT_MAPPING_COUNT; i++) {
		ppim = pmap_preinit_mapping + i;
		if (ppim->va == va && ppim->sz == size) {
			if (pmap_initialized)
				return;
			ppim->pa = 0;
			ppim->va = 0;
			ppim->sz = 0;
			ppim->mode = 0;
			if (va + size == virtual_avail)
				virtual_avail = va;
			return;
		}
	}
	if (pmap_initialized)
		kva_free(va, size);
}

/*
 * Sets the memory attribute for the specified page.
 */
void
pmap_page_set_memattr(vm_page_t m, vm_memattr_t ma)
{

	m->md.pat_mode = ma;
	if ((m->flags & PG_FICTITIOUS) != 0)
		return;

	/*
	 * If "m" is a normal page, flush it from the cache.
	 * See pmap_invalidate_cache_range().
	 *
	 * First, try to find an existing mapping of the page by sf
	 * buffer. sf_buf_invalidate_cache() modifies mapping and
	 * flushes the cache.
	 */    
	if (sf_buf_invalidate_cache(m))
		return;

	/*
	 * If page is not mapped by sf buffer, but CPU does not
	 * support self snoop, map the page transient and do
	 * invalidation. In the worst case, whole cache is flushed by
	 * pmap_invalidate_cache_range().
	 */
	if ((cpu_feature & CPUID_SS) == 0)
		pmap_flush_page(m);
}

static void
pmap_flush_page(vm_page_t m)
{
	pt_entry_t *cmap_pte2;
	struct pcpu *pc;
	vm_offset_t sva, eva;
	bool useclflushopt;

	useclflushopt = (cpu_stdext_feature & CPUID_STDEXT_CLFLUSHOPT) != 0;
	if (useclflushopt || (cpu_feature & CPUID_CLFSH) != 0) {
		sched_pin();
		pc = get_pcpu();
		cmap_pte2 = pc->pc_cmap_pte2; 
		mtx_lock(&pc->pc_cmap_lock);
		if (*cmap_pte2)
			panic("pmap_flush_page: CMAP2 busy");
		*cmap_pte2 = PG_V | PG_RW | VM_PAGE_TO_PHYS(m) |
		    PG_A | PG_M | pmap_cache_bits(m->md.pat_mode, 0);
		invlcaddr(pc->pc_cmap_addr2);
		sva = (vm_offset_t)pc->pc_cmap_addr2;
		eva = sva + PAGE_SIZE;

		/*
		 * Use mfence or sfence despite the ordering implied by
		 * mtx_{un,}lock() because clflush on non-Intel CPUs
		 * and clflushopt are not guaranteed to be ordered by
		 * any other instruction.
		 */
		if (useclflushopt)
			sfence();
		else if (cpu_vendor_id != CPU_VENDOR_INTEL)
			mfence();
		for (; sva < eva; sva += cpu_clflush_line_size) {
			if (useclflushopt)
				clflushopt(sva);
			else
				clflush(sva);
		}
		if (useclflushopt)
			sfence();
		else if (cpu_vendor_id != CPU_VENDOR_INTEL)
			mfence();
		*cmap_pte2 = 0;
		sched_unpin();
		mtx_unlock(&pc->pc_cmap_lock);
	} else
		pmap_invalidate_cache();
}

/*
 * Changes the specified virtual address range's memory type to that given by
 * the parameter "mode".  The specified virtual address range must be
 * completely contained within either the kernel map.
 *
 * Returns zero if the change completed successfully, and either EINVAL or
 * ENOMEM if the change failed.  Specifically, EINVAL is returned if some part
 * of the virtual address range was not mapped, and ENOMEM is returned if
 * there was insufficient memory available to complete the change.
 */
int
pmap_change_attr(vm_offset_t va, vm_size_t size, int mode)
{
	vm_offset_t base, offset, tmpva;
	pd_entry_t *pde;
	pt_entry_t *pte;
	int cache_bits_pte, cache_bits_pde;
	boolean_t changed;

	base = trunc_page(va);
	offset = va & PAGE_MASK;
	size = round_page(offset + size);

	/*
	 * Only supported on kernel virtual addresses above the recursive map.
	 */
	if (base < VM_MIN_KERNEL_ADDRESS)
		return (EINVAL);

	cache_bits_pde = pmap_cache_bits(mode, 1);
	cache_bits_pte = pmap_cache_bits(mode, 0);
	changed = FALSE;

	/*
	 * Pages that aren't mapped aren't supported.  Also break down
	 * 2/4MB pages into 4KB pages if required.
	 */
	PMAP_LOCK(kernel_pmap);
	for (tmpva = base; tmpva < base + size; ) {
		pde = pmap_pde(kernel_pmap, tmpva);
		if (*pde == 0) {
			PMAP_UNLOCK(kernel_pmap);
			return (EINVAL);
		}
		if (*pde & PG_PS) {
			/*
			 * If the current 2/4MB page already has
			 * the required memory type, then we need not
			 * demote this page.  Just increment tmpva to
			 * the next 2/4MB page frame.
			 */
			if ((*pde & PG_PDE_CACHE) == cache_bits_pde) {
				tmpva = trunc_4mpage(tmpva) + NBPDR;
				continue;
			}

			/*
			 * If the current offset aligns with a 2/4MB
			 * page frame and there is at least 2/4MB left
			 * within the range, then we need not break
			 * down this page into 4KB pages.
			 */
			if ((tmpva & PDRMASK) == 0 &&
			    tmpva + PDRMASK < base + size) {
				tmpva += NBPDR;
				continue;
			}
			if (!pmap_demote_pde(kernel_pmap, pde, tmpva)) {
				PMAP_UNLOCK(kernel_pmap);
				return (ENOMEM);
			}
		}
		pte = vtopte(tmpva);
		if (*pte == 0) {
			PMAP_UNLOCK(kernel_pmap);
			return (EINVAL);
		}
		tmpva += PAGE_SIZE;
	}
	PMAP_UNLOCK(kernel_pmap);

	/*
	 * Ok, all the pages exist, so run through them updating their
	 * cache mode if required.
	 */
	for (tmpva = base; tmpva < base + size; ) {
		pde = pmap_pde(kernel_pmap, tmpva);
		if (*pde & PG_PS) {
			if ((*pde & PG_PDE_CACHE) != cache_bits_pde) {
				pmap_pde_attr(pde, cache_bits_pde);
				changed = TRUE;
			}
			tmpva = trunc_4mpage(tmpva) + NBPDR;
		} else {
			pte = vtopte(tmpva);
			if ((*pte & PG_PTE_CACHE) != cache_bits_pte) {
				pmap_pte_attr(pte, cache_bits_pte);
				changed = TRUE;
			}
			tmpva += PAGE_SIZE;
		}
	}

	/*
	 * Flush CPU caches to make sure any data isn't cached that
	 * shouldn't be, etc.
	 */
	if (changed) {
		pmap_invalidate_range(kernel_pmap, base, tmpva);
		pmap_invalidate_cache_range(base, tmpva, FALSE);
	}
	return (0);
}

/*
 * perform the pmap work for mincore
 */
int
pmap_mincore(pmap_t pmap, vm_offset_t addr, vm_paddr_t *locked_pa)
{
	pd_entry_t *pdep;
	pt_entry_t *ptep, pte;
	vm_paddr_t pa;
	int val;

	PMAP_LOCK(pmap);
retry:
	pdep = pmap_pde(pmap, addr);
	if (*pdep != 0) {
		if (*pdep & PG_PS) {
			pte = *pdep;
			/* Compute the physical address of the 4KB page. */
			pa = ((*pdep & PG_PS_FRAME) | (addr & PDRMASK)) &
			    PG_FRAME;
			val = MINCORE_SUPER;
		} else {
			ptep = pmap_pte(pmap, addr);
			pte = *ptep;
			pmap_pte_release(ptep);
			pa = pte & PG_FRAME;
			val = 0;
		}
	} else {
		pte = 0;
		pa = 0;
		val = 0;
	}
	if ((pte & PG_V) != 0) {
		val |= MINCORE_INCORE;
		if ((pte & (PG_M | PG_RW)) == (PG_M | PG_RW))
			val |= MINCORE_MODIFIED | MINCORE_MODIFIED_OTHER;
		if ((pte & PG_A) != 0)
			val |= MINCORE_REFERENCED | MINCORE_REFERENCED_OTHER;
	}
	if ((val & (MINCORE_MODIFIED_OTHER | MINCORE_REFERENCED_OTHER)) !=
	    (MINCORE_MODIFIED_OTHER | MINCORE_REFERENCED_OTHER) &&
	    (pte & (PG_MANAGED | PG_V)) == (PG_MANAGED | PG_V)) {
		/* Ensure that "PHYS_TO_VM_PAGE(pa)->object" doesn't change. */
		if (vm_page_pa_tryrelock(pmap, pa, locked_pa))
			goto retry;
	} else
		PA_UNLOCK_COND(*locked_pa);
	PMAP_UNLOCK(pmap);
	return (val);
}

void
pmap_activate(struct thread *td)
{
	pmap_t	pmap, oldpmap;
	u_int	cpuid;
	u_int32_t  cr3;

	critical_enter();
	pmap = vmspace_pmap(td->td_proc->p_vmspace);
	oldpmap = PCPU_GET(curpmap);
	cpuid = PCPU_GET(cpuid);
#if defined(SMP)
	CPU_CLR_ATOMIC(cpuid, &oldpmap->pm_active);
	CPU_SET_ATOMIC(cpuid, &pmap->pm_active);
#else
	CPU_CLR(cpuid, &oldpmap->pm_active);
	CPU_SET(cpuid, &pmap->pm_active);
#endif
#if defined(PAE) || defined(PAE_TABLES)
	cr3 = vtophys(pmap->pm_pdpt);
#else
	cr3 = vtophys(pmap->pm_pdir);
#endif
	/*
	 * pmap_activate is for the current thread on the current cpu
	 */
	td->td_pcb->pcb_cr3 = cr3;
	load_cr3(cr3);
	PCPU_SET(curpmap, pmap);
	critical_exit();
}

void
pmap_sync_icache(pmap_t pm, vm_offset_t va, vm_size_t sz)
{
}

/*
 *	Increase the starting virtual address of the given mapping if a
 *	different alignment might result in more superpage mappings.
 */
void
pmap_align_superpage(vm_object_t object, vm_ooffset_t offset,
    vm_offset_t *addr, vm_size_t size)
{
	vm_offset_t superpage_offset;

	if (size < NBPDR)
		return;
	if (object != NULL && (object->flags & OBJ_COLORED) != 0)
		offset += ptoa(object->pg_color);
	superpage_offset = offset & PDRMASK;
	if (size - ((NBPDR - superpage_offset) & PDRMASK) < NBPDR ||
	    (*addr & PDRMASK) == superpage_offset)
		return;
	if ((*addr & PDRMASK) < superpage_offset)
		*addr = (*addr & ~PDRMASK) + superpage_offset;
	else
		*addr = ((*addr + PDRMASK) & ~PDRMASK) + superpage_offset;
}

vm_offset_t
pmap_quick_enter_page(vm_page_t m)
{
	vm_offset_t qaddr;
	pt_entry_t *pte;

	critical_enter();
	qaddr = PCPU_GET(qmap_addr);
	pte = vtopte(qaddr);

	KASSERT(*pte == 0, ("pmap_quick_enter_page: PTE busy"));
	*pte = PG_V | PG_RW | VM_PAGE_TO_PHYS(m) | PG_A | PG_M |
	    pmap_cache_bits(pmap_page_get_memattr(m), 0);
	invlpg(qaddr);

	return (qaddr);
}

void
pmap_quick_remove_page(vm_offset_t addr)
{
	vm_offset_t qaddr;
	pt_entry_t *pte;

	qaddr = PCPU_GET(qmap_addr);
	pte = vtopte(qaddr);

	KASSERT(*pte != 0, ("pmap_quick_remove_page: PTE not in use"));
	KASSERT(addr == qaddr, ("pmap_quick_remove_page: invalid address"));

	*pte = 0;
	critical_exit();
}

#if defined(PMAP_DEBUG)
pmap_pid_dump(int pid)
{
	pmap_t pmap;
	struct proc *p;
	int npte = 0;
	int index;

	sx_slock(&allproc_lock);
	FOREACH_PROC_IN_SYSTEM(p) {
		if (p->p_pid != pid)
			continue;

		if (p->p_vmspace) {
			int i,j;
			index = 0;
			pmap = vmspace_pmap(p->p_vmspace);
			for (i = 0; i < NPDEPTD; i++) {
				pd_entry_t *pde;
				pt_entry_t *pte;
				vm_offset_t base = i << PDRSHIFT;
				
				pde = &pmap->pm_pdir[i];
				if (pde && pmap_pde_v(pde)) {
					for (j = 0; j < NPTEPG; j++) {
						vm_offset_t va = base + (j << PAGE_SHIFT);
						if (va >= (vm_offset_t) VM_MIN_KERNEL_ADDRESS) {
							if (index) {
								index = 0;
								printf("\n");
							}
							sx_sunlock(&allproc_lock);
							return (npte);
						}
						pte = pmap_pte(pmap, va);
						if (pte && pmap_pte_v(pte)) {
							pt_entry_t pa;
							vm_page_t m;
							pa = *pte;
							m = PHYS_TO_VM_PAGE(pa & PG_FRAME);
							printf("va: 0x%x, pt: 0x%x, h: %d, w: %d, f: 0x%x",
								va, pa, m->hold_count, m->wire_count, m->flags);
							npte++;
							index++;
							if (index >= 2) {
								index = 0;
								printf("\n");
							} else {
								printf(" ");
							}
						}
					}
				}
			}
		}
	}
	sx_sunlock(&allproc_lock);
	return (npte);
}
#endif<|MERGE_RESOLUTION|>--- conflicted
+++ resolved
@@ -2060,10 +2060,6 @@
 		vm_page_unwire_noq(m);
 		vm_page_free_zero(m);
 	}
-<<<<<<< HEAD
-	VM_CNT_ADD(v_wire_count, -NPGPTD);
-=======
->>>>>>> 084e8354
 }
 
 static int
