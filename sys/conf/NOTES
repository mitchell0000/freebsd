# $FreeBSD$
#
# NOTES -- Lines that can be cut/pasted into kernel and hints configs.
#
# Lines that begin with 'device', 'options', 'machine', 'ident', 'maxusers',
# 'makeoptions', 'hints', etc. go into the kernel configuration that you
# run config(8) with.
#
# Lines that begin with 'hint.' are NOT for config(8), they go into your
# hints file.  See /boot/device.hints and/or the 'hints' config(8) directive.
#
# Please use ``make LINT'' to create an old-style LINT file if you want to
# do kernel test-builds.
#
# This file contains machine independent kernel configuration notes.  For
# machine dependent notes, look in /sys/<arch>/conf/NOTES.
#

#
# NOTES conventions and style guide:
#
# Large block comments should begin and end with a line containing only a
# comment character.
#
# To describe a particular object, a block comment (if it exists) should
# come first.  Next should come device, options, and hints lines in that
# order.  All device and option lines must be described by a comment that
# doesn't just expand the device or option name.  Use only a concise
# comment on the same line if possible.  Very detailed descriptions of
# devices and subsystems belong in man pages.
#
# A space followed by a tab separates 'options' from an option name.  Two
# spaces followed by a tab separate 'device' from a device name.  Comments
# after an option or device should use one space after the comment character.
# To comment out a negative option that disables code and thus should not be
# enabled for LINT builds, precede 'options' with "#!".
#

#
# This is the ``identification'' of the kernel.  Usually this should
# be the same as the name of your kernel.
#
ident		LINT

#
# The `maxusers' parameter controls the static sizing of a number of
# internal system tables by a formula defined in subr_param.c.
# Omitting this parameter or setting it to 0 will cause the system to
# auto-size based on physical memory.
#
maxusers	10

# To statically compile in device wiring instead of /boot/device.hints
#hints		"LINT.hints"		# Default places to look for devices.

# Use the following to compile in values accessible to the kernel
# through getenv() (or kenv(1) in userland). The format of the file
# is 'variable=value', see kenv(1)
#
#env		"LINT.env"

#
# The `makeoptions' parameter allows variables to be passed to the
# generated Makefile in the build area.
#
# CONF_CFLAGS gives some extra compiler flags that are added to ${CFLAGS}
# after most other flags.  Here we use it to inhibit use of non-optimal
# gcc built-in functions (e.g., memcmp).
#
# DEBUG happens to be magic.
# The following is equivalent to 'config -g KERNELNAME' and creates
# 'kernel.debug' compiled with -g debugging as well as a normal
# 'kernel'.  Use 'make install.debug' to install the debug kernel
# but that isn't normally necessary as the debug symbols are not loaded
# by the kernel and are not useful there anyway.
#
# KERNEL can be overridden so that you can change the default name of your
# kernel.
#
# MODULES_OVERRIDE can be used to limit modules built to a specific list.
#
makeoptions	CONF_CFLAGS=-fno-builtin  #Don't allow use of memcmp, etc.
#makeoptions	DEBUG=-g		#Build kernel with gdb(1) debug symbols
#makeoptions	KERNEL=foo		#Build kernel "foo" and install "/foo"
# Only build ext2fs module plus those parts of the sound system I need.
#makeoptions	MODULES_OVERRIDE="ext2fs sound/sound sound/driver/maestro3"
makeoptions	DESTDIR=/tmp

#
# FreeBSD processes are subject to certain limits to their consumption
# of system resources.  See getrlimit(2) for more details.  Each
# resource limit has two values, a "soft" limit and a "hard" limit.
# The soft limits can be modified during normal system operation, but
# the hard limits are set at boot time.  Their default values are
# in sys/<arch>/include/vmparam.h.  There are two ways to change them:
# 
# 1.  Set the values at kernel build time.  The options below are one
#     way to allow that limit to grow to 1GB.  They can be increased
#     further by changing the parameters:
#	
# 2.  In /boot/loader.conf, set the tunables kern.maxswzone,
#     kern.maxbcache, kern.maxtsiz, kern.dfldsiz, kern.maxdsiz,
#     kern.dflssiz, kern.maxssiz and kern.sgrowsiz.
#
# The options in /boot/loader.conf override anything in the kernel
# configuration file.  See the function init_param1 in
# sys/kern/subr_param.c for more details.
#

options 	MAXDSIZ=(1024UL*1024*1024)
options 	MAXSSIZ=(128UL*1024*1024)
options 	DFLDSIZ=(1024UL*1024*1024)

#
# BLKDEV_IOSIZE sets the default block size used in user block
# device I/O.  Note that this value will be overridden by the label
# when specifying a block device from a label with a non-0
# partition blocksize.  The default is PAGE_SIZE.
#
options 	BLKDEV_IOSIZE=8192

#
# MAXPHYS and DFLTPHYS
#
# These are the maximal and safe 'raw' I/O block device access sizes.
# Reads and writes will be split into MAXPHYS chunks for known good
# devices and DFLTPHYS for the rest. Some applications have better
# performance with larger raw I/O access sizes. Note that certain VM
# parameters are derived from these values and making them too large
# can make an an unbootable kernel.
#
# The defaults are 64K and 128K respectively.
options 	DFLTPHYS=(64*1024)
options 	MAXPHYS=(128*1024)


# This allows you to actually store this configuration file into
# the kernel binary itself. See config(8) for more details.
#
options 	INCLUDE_CONFIG_FILE     # Include this file in kernel

#
# Compile-time defaults for various boot parameters
#
options 	BOOTVERBOSE=1
options 	BOOTHOWTO=RB_MULTIPLE

options 	GEOM_AES		# Don't use, use GEOM_BDE
options 	GEOM_BDE		# Disk encryption.
options 	GEOM_BSD		# BSD disklabels
options 	GEOM_CACHE		# Disk cache.
options 	GEOM_CONCAT		# Disk concatenation.
options 	GEOM_ELI		# Disk encryption.
options 	GEOM_FOX		# Redundant path mitigation
options 	GEOM_GATE		# Userland services.
options 	GEOM_JOURNAL		# Journaling.
options 	GEOM_LABEL		# Providers labelization.
options 	GEOM_LINUX_LVM		# Linux LVM2 volumes
options 	GEOM_MBR		# DOS/MBR partitioning
options 	GEOM_MIRROR		# Disk mirroring.
options 	GEOM_MULTIPATH		# Disk multipath
options 	GEOM_NOP		# Test class.
options 	GEOM_PART_APM		# Apple partitioning
options 	GEOM_PART_BSD		# BSD disklabel
options 	GEOM_PART_EBR		# Extended Boot Records
options 	GEOM_PART_EBR_COMPAT	# Backward compatible partition names
options 	GEOM_PART_GPT		# GPT partitioning
options 	GEOM_PART_LDM		# Logical Disk Manager
options 	GEOM_PART_MBR		# MBR partitioning
options 	GEOM_PART_PC98		# PC-9800 disk partitioning
options 	GEOM_PART_VTOC8		# SMI VTOC8 disk label
options 	GEOM_PC98		# NEC PC9800 partitioning
options 	GEOM_RAID		# Soft RAID functionality.
options 	GEOM_RAID3		# RAID3 functionality.
options 	GEOM_SHSEC		# Shared secret.
options 	GEOM_STRIPE		# Disk striping.
options 	GEOM_SUNLABEL		# Sun/Solaris partitioning
options 	GEOM_UZIP		# Read-only compressed disks
options 	GEOM_VIRSTOR		# Virtual storage.
options 	GEOM_VOL		# Volume names from UFS superblock
options 	GEOM_ZERO		# Performance testing helper.

#
# The root device and filesystem type can be compiled in;
# this provides a fallback option if the root device cannot
# be correctly guessed by the bootstrap code, or an override if
# the RB_DFLTROOT flag (-r) is specified when booting the kernel.
#
options 	ROOTDEVNAME=\"ufs:da0s2e\"


#####################################################################
# Scheduler options:
#
# Specifying one of SCHED_4BSD or SCHED_ULE is mandatory.  These options
# select which scheduler is compiled in.
#
# SCHED_4BSD is the historical, proven, BSD scheduler.  It has a global run
# queue and no CPU affinity which makes it suboptimal for SMP.  It has very
# good interactivity and priority selection.
#
# SCHED_ULE provides significant performance advantages over 4BSD on many
# workloads on SMP machines.  It supports cpu-affinity, per-cpu runqueues
# and scheduler locks.  It also has a stronger notion of interactivity 
# which leads to better responsiveness even on uniprocessor machines.  This
# is the default scheduler.
#
# SCHED_STATS is a debugging option which keeps some stats in the sysctl
# tree at 'kern.sched.stats' and is useful for debugging scheduling decisions.
#
options 	SCHED_4BSD
options 	SCHED_STATS
#options 	SCHED_ULE

#####################################################################
# SMP OPTIONS:
#
# SMP enables building of a Symmetric MultiProcessor Kernel.

# Mandatory:
options 	SMP			# Symmetric MultiProcessor Kernel

# MAXCPU defines the maximum number of CPUs that can boot in the system.
# A default value should be already present, for every architecture.
options 	MAXCPU=32

<<<<<<< HEAD
# MAXDOMAIN defines the maximum number of memory domains that can boot in the
# system.  A default value should be already present, for every architecture.
options 	MAXDOMAIN=1
=======
# MAXMEMDOM defines the maximum number of memory domains that can boot in the
# system.  A default value should already be defined by every architecture.
options 	MAXMEMDOM=1
>>>>>>> cc92c098

# ADAPTIVE_MUTEXES changes the behavior of blocking mutexes to spin
# if the thread that currently owns the mutex is executing on another
# CPU.  This behavior is enabled by default, so this option can be used
# to disable it.
options 	NO_ADAPTIVE_MUTEXES

# ADAPTIVE_RWLOCKS changes the behavior of reader/writer locks to spin
# if the thread that currently owns the rwlock is executing on another
# CPU.  This behavior is enabled by default, so this option can be used
# to disable it.
options 	NO_ADAPTIVE_RWLOCKS

# ADAPTIVE_SX changes the behavior of sx locks to spin if the thread that
# currently owns the sx lock is executing on another CPU.
# This behavior is enabled by default, so this option can be used to
# disable it.
options 	NO_ADAPTIVE_SX

# MUTEX_NOINLINE forces mutex operations to call functions to perform each
# operation rather than inlining the simple cases.  This can be used to
# shrink the size of the kernel text segment.  Note that this behavior is
# already implied by the INVARIANT_SUPPORT, INVARIANTS, KTR, LOCK_PROFILING,
# and WITNESS options.
options 	MUTEX_NOINLINE

# RWLOCK_NOINLINE forces rwlock operations to call functions to perform each
# operation rather than inlining the simple cases.  This can be used to
# shrink the size of the kernel text segment.  Note that this behavior is
# already implied by the INVARIANT_SUPPORT, INVARIANTS, KTR, LOCK_PROFILING,
# and WITNESS options.
options 	RWLOCK_NOINLINE

# SX_NOINLINE forces sx lock operations to call functions to perform each
# operation rather than inlining the simple cases.  This can be used to
# shrink the size of the kernel text segment.  Note that this behavior is
# already implied by the INVARIANT_SUPPORT, INVARIANTS, KTR, LOCK_PROFILING,
# and WITNESS options.
options 	SX_NOINLINE

# SMP Debugging Options:
#
# CALLOUT_PROFILING enables rudimentary profiling of the callwheel data
#	  structure used as backend in callout(9).
# PREEMPTION allows the threads that are in the kernel to be preempted by
#	  higher priority [interrupt] threads.  It helps with interactivity
#	  and allows interrupt threads to run sooner rather than waiting.
#	  WARNING! Only tested on amd64 and i386.
# FULL_PREEMPTION instructs the kernel to preempt non-realtime kernel
#	  threads.  Its sole use is to expose race conditions and other
#	  bugs during development.  Enabling this option will reduce
#	  performance and increase the frequency of kernel panics by
#	  design.  If you aren't sure that you need it then you don't.
#	  Relies on the PREEMPTION option.  DON'T TURN THIS ON.
# MUTEX_DEBUG enables various extra assertions in the mutex code.
# SLEEPQUEUE_PROFILING enables rudimentary profiling of the hash table
#	  used to hold active sleep queues as well as sleep wait message
#	  frequency.
# TURNSTILE_PROFILING enables rudimentary profiling of the hash table
#	  used to hold active lock queues.
# UMTX_PROFILING enables rudimentary profiling of the hash table used 
	  to hold active lock queues.
# WITNESS enables the witness code which detects deadlocks and cycles
#         during locking operations.
# WITNESS_KDB causes the witness code to drop into the kernel debugger if
#	  a lock hierarchy violation occurs or if locks are held when going to
#	  sleep.
# WITNESS_SKIPSPIN disables the witness checks on spin mutexes.
options 	PREEMPTION
options 	FULL_PREEMPTION
options 	MUTEX_DEBUG
options 	WITNESS
options 	WITNESS_KDB
options 	WITNESS_SKIPSPIN

# LOCK_PROFILING - Profiling locks.  See LOCK_PROFILING(9) for details.
options 	LOCK_PROFILING
# Set the number of buffers and the hash size.  The hash size MUST be larger
# than the number of buffers.  Hash size should be prime.
options 	MPROF_BUFFERS="1536"
options 	MPROF_HASH_SIZE="1543"

# Profiling for the callout(9) backend.
options 	CALLOUT_PROFILING

# Profiling for internal hash tables.
options 	SLEEPQUEUE_PROFILING
options 	TURNSTILE_PROFILING
options 	UMTX_PROFILING


#####################################################################
# COMPATIBILITY OPTIONS

#
# Implement system calls compatible with 4.3BSD and older versions of
# FreeBSD.  You probably do NOT want to remove this as much current code
# still relies on the 4.3 emulation.  Note that some architectures that
# are supported by FreeBSD do not include support for certain important
# aspects of this compatibility option, namely those related to the
# signal delivery mechanism.
#
options 	COMPAT_43

# Old tty interface.
options 	COMPAT_43TTY

# Note that as a general rule, COMPAT_FREEBSD<n> depends on
# COMPAT_FREEBSD<n+1>, COMPAT_FREEBSD<n+2>, etc.

# Enable FreeBSD4 compatibility syscalls
options 	COMPAT_FREEBSD4

# Enable FreeBSD5 compatibility syscalls
options 	COMPAT_FREEBSD5

# Enable FreeBSD6 compatibility syscalls
options 	COMPAT_FREEBSD6

# Enable FreeBSD7 compatibility syscalls
options 	COMPAT_FREEBSD7

#
# These three options provide support for System V Interface
# Definition-style interprocess communication, in the form of shared
# memory, semaphores, and message queues, respectively.
#
options 	SYSVSHM
options 	SYSVSEM
options 	SYSVMSG


#####################################################################
# DEBUGGING OPTIONS

#
# Compile with kernel debugger related code.
#
options 	KDB

#
# Print a stack trace of the current thread on the console for a panic.
#
options 	KDB_TRACE

#
# Don't enter the debugger for a panic. Intended for unattended operation
# where you may want to enter the debugger from the console, but still want
# the machine to recover from a panic.
#
options 	KDB_UNATTENDED

#
# Enable the ddb debugger backend.
#
options 	DDB

#
# Print the numerical value of symbols in addition to the symbolic
# representation.
#
options 	DDB_NUMSYM

#
# Enable the remote gdb debugger backend.
#
options 	GDB

#
# SYSCTL_DEBUG enables a 'sysctl' debug tree that can be used to dump the
# contents of the registered sysctl nodes on the console.  It is disabled by
# default because it generates excessively verbose console output that can
# interfere with serial console operation.
#
options 	SYSCTL_DEBUG

#
# Enable textdump by default, this disables kernel core dumps.
#
options		TEXTDUMP_PREFERRED

#
# Enable extra debug messages while performing textdumps.
#
options		TEXTDUMP_VERBOSE

#
# NO_SYSCTL_DESCR omits the sysctl node descriptions to save space in the
# resulting kernel.
options		NO_SYSCTL_DESCR

#
# MALLOC_DEBUG_MAXZONES enables multiple uma zones for malloc(9)
# allocations that are smaller than a page.  The purpose is to isolate
# different malloc types into hash classes, so that any buffer
# overruns or use-after-free will usually only affect memory from
# malloc types in that hash class.  This is purely a debugging tool;
# by varying the hash function and tracking which hash class was
# corrupted, the intersection of the hash classes from each instance
# will point to a single malloc type that is being misused.  At this
# point inspection or memguard(9) can be used to catch the offending
# code.
#
options 	MALLOC_DEBUG_MAXZONES=8

#
# DEBUG_MEMGUARD builds and enables memguard(9), a replacement allocator
# for the kernel used to detect modify-after-free scenarios.  See the
# memguard(9) man page for more information on usage.
#
options 	DEBUG_MEMGUARD

#
# DEBUG_REDZONE enables buffer underflows and buffer overflows detection for
# malloc(9).
#
options 	DEBUG_REDZONE

#
# KTRACE enables the system-call tracing facility ktrace(2).  To be more
# SMP-friendly, KTRACE uses a worker thread to process most trace events
# asynchronously to the thread generating the event.  This requires a
# pre-allocated store of objects representing trace events.  The
# KTRACE_REQUEST_POOL option specifies the initial size of this store.
# The size of the pool can be adjusted both at boottime and runtime via
# the kern.ktrace_request_pool tunable and sysctl.
#
options 	KTRACE			#kernel tracing
options 	KTRACE_REQUEST_POOL=101

#
# KTR is a kernel tracing facility imported from BSD/OS.  It is
# enabled with the KTR option.  KTR_ENTRIES defines the number of
# entries in the circular trace buffer; it may be an arbitrary number.
# KTR_BOOT_ENTRIES defines the number of entries during the early boot,
# before malloc(9) is functional.
# KTR_COMPILE defines the mask of events to compile into the kernel as
# defined by the KTR_* constants in <sys/ktr.h>.  KTR_MASK defines the
# initial value of the ktr_mask variable which determines at runtime
# what events to trace.  KTR_CPUMASK determines which CPU's log
# events, with bit X corresponding to CPU X.  The layout of the string
# passed as KTR_CPUMASK must match a series of bitmasks each of them
# separated by the "," character (ie:
# KTR_CPUMASK=0xAF,0xFFFFFFFFFFFFFFFF).  KTR_VERBOSE enables
# dumping of KTR events to the console by default.  This functionality
# can be toggled via the debug.ktr_verbose sysctl and defaults to off
# if KTR_VERBOSE is not defined.  See ktr(4) and ktrdump(8) for details.
#
options 	KTR
options 	KTR_BOOT_ENTRIES=1024
options 	KTR_ENTRIES=(128*1024)
options 	KTR_COMPILE=(KTR_INTR|KTR_PROC)
options 	KTR_MASK=KTR_INTR
options 	KTR_CPUMASK=0x3
options 	KTR_VERBOSE

#
# ALQ(9) is a facility for the asynchronous queuing of records from the kernel
# to a vnode, and is employed by services such as ktr(4) to produce trace
# files based on a kernel event stream.  Records are written asynchronously
# in a worker thread.
#
options 	ALQ
options 	KTR_ALQ

#
# The INVARIANTS option is used in a number of source files to enable
# extra sanity checking of internal structures.  This support is not
# enabled by default because of the extra time it would take to check
# for these conditions, which can only occur as a result of
# programming errors.
#
options 	INVARIANTS

#
# The INVARIANT_SUPPORT option makes us compile in support for
# verifying some of the internal structures.  It is a prerequisite for
# 'INVARIANTS', as enabling 'INVARIANTS' will make these functions be
# called.  The intent is that you can set 'INVARIANTS' for single
# source files (by changing the source file or specifying it on the
# command line) if you have 'INVARIANT_SUPPORT' enabled.  Also, if you
# wish to build a kernel module with 'INVARIANTS', then adding
# 'INVARIANT_SUPPORT' to your kernel will provide all the necessary
# infrastructure without the added overhead.
#
options 	INVARIANT_SUPPORT

#
# The DIAGNOSTIC option is used to enable extra debugging information
# from some parts of the kernel.  As this makes everything more noisy,
# it is disabled by default.
#
options 	DIAGNOSTIC

#
# REGRESSION causes optional kernel interfaces necessary only for regression
# testing to be enabled.  These interfaces may constitute security risks
# when enabled, as they permit processes to easily modify aspects of the
# run-time environment to reproduce unlikely or unusual (possibly normally
# impossible) scenarios.
#
options 	REGRESSION

#
# This option lets some drivers co-exist that can't co-exist in a running
# system.  This is used to be able to compile all kernel code in one go for
# quality assurance purposes (like this file, which the option takes it name
# from.)
#
options 	COMPILING_LINT

#
# STACK enables the stack(9) facility, allowing the capture of kernel stack
# for the purpose of procinfo(1), etc.  stack(9) will also be compiled in
# automatically if DDB(4) is compiled into the kernel.
#
options 	STACK


#####################################################################
# PERFORMANCE MONITORING OPTIONS

#
# The hwpmc driver that allows the use of in-CPU performance monitoring
# counters for performance monitoring.  The base kernel needs to be configured
# with the 'options' line, while the hwpmc device can be either compiled
# in or loaded as a loadable kernel module.
#
# Additional configuration options may be required on specific architectures,
# please see hwpmc(4).

device		hwpmc			# Driver (also a loadable module)
options 	HWPMC_HOOKS		# Other necessary kernel hooks


#####################################################################
# NETWORKING OPTIONS

#
# Protocol families
#
options 	INET			#Internet communications protocols
options 	INET6			#IPv6 communications protocols

options 	ROUTETABLES=2		# max 16. 1 is back compatible.

options 	TCP_OFFLOAD		# TCP offload support.

# In order to enable IPSEC you MUST also add device crypto to 
# your kernel configuration
options 	IPSEC			#IP security (requires device crypto)
#options 	IPSEC_DEBUG		#debug for IP security
#
# #DEPRECATED#
# Set IPSEC_FILTERTUNNEL to change the default of the sysctl to force packets
# coming through a tunnel to be processed by any configured packet filtering
# twice. The default is that packets coming out of a tunnel are _not_ processed;
# they are assumed trusted.
#
# IPSEC history is preserved for such packets, and can be filtered
# using ipfw(8)'s 'ipsec' keyword, when this option is enabled.
#
#options 	IPSEC_FILTERTUNNEL	#filter ipsec packets from a tunnel
#
# Set IPSEC_NAT_T to enable NAT-Traversal support.  This enables
# optional UDP encapsulation of ESP packets.
#
options		IPSEC_NAT_T		#NAT-T support, UDP encap of ESP

options 	IPX			#IPX/SPX communications protocols

options 	NETATALK		#Appletalk communications protocols
options 	NETATALKDEBUG		#Appletalk debugging

# mchain library. It can be either loaded as KLD or compiled into kernel
options 	LIBMCHAIN

# libalias library, performing NAT
options 	LIBALIAS

# flowtable cache
options 	FLOWTABLE

#
# SCTP is a NEW transport protocol defined by
# RFC2960 updated by RFC3309 and RFC3758.. and
# soon to have a new base RFC and many many more
# extensions. This release supports all the extensions
# including many drafts (most about to become RFC's).
# It is the reference implementation of SCTP
# and is quite well tested.
#
# Note YOU MUST have both INET and INET6 defined.
# You don't have to enable V6, but SCTP is 
# dual stacked and so far we have not torn apart
# the V6 and V4.. since an association can span
# both a V6 and V4 address at the SAME time :-)
#
options 	SCTP
# There are bunches of options:
# this one turns on all sorts of
# nastily printing that you can
# do. It's all controlled by a
# bit mask (settable by socket opt and
# by sysctl). Including will not cause
# logging until you set the bits.. but it
# can be quite verbose.. so without this
# option we don't do any of the tests for
# bits and prints.. which makes the code run
# faster.. if you are not debugging don't use.
options 	SCTP_DEBUG
#
# This option turns off the CRC32c checksum. Basically,
# you will not be able to talk to anyone else who
# has not done this. Its more for experimentation to
# see how much CPU the CRC32c really takes. Most new
# cards for TCP support checksum offload.. so this 
# option gives you a "view" into what SCTP would be
# like with such an offload (which only exists in
# high in iSCSI boards so far). With the new
# splitting 8's algorithm its not as bad as it used
# to be.. but it does speed things up try only
# for in a captured lab environment :-)
options 	SCTP_WITH_NO_CSUM
#

#
# All that options after that turn on specific types of
# logging. You can monitor CWND growth, flight size
# and all sorts of things. Go look at the code and
# see. I have used this to produce interesting 
# charts and graphs as well :->
# 
# I have not yet committed the tools to get and print
# the logs, I will do that eventually .. before then
# if you want them send me an email rrs@freebsd.org
# You basically must have ktr(4) enabled for these
# and you then set the sysctl to turn on/off various
# logging bits. Use ktrdump(8) to pull the log and run
# it through a display program.. and graphs and other
# things too.
#
options 	SCTP_LOCK_LOGGING
options 	SCTP_MBUF_LOGGING
options 	SCTP_MBCNT_LOGGING
options 	SCTP_PACKET_LOGGING
options 	SCTP_LTRACE_CHUNKS
options 	SCTP_LTRACE_ERRORS


# altq(9). Enable the base part of the hooks with the ALTQ option.
# Individual disciplines must be built into the base system and can not be
# loaded as modules at this point. ALTQ requires a stable TSC so if yours is
# broken or changes with CPU throttling then you must also have the ALTQ_NOPCC
# option.
options 	ALTQ
options 	ALTQ_CBQ	# Class Based Queueing
options 	ALTQ_RED	# Random Early Detection
options 	ALTQ_RIO	# RED In/Out
options 	ALTQ_HFSC	# Hierarchical Packet Scheduler
options 	ALTQ_CDNR	# Traffic conditioner
options 	ALTQ_PRIQ	# Priority Queueing
options 	ALTQ_NOPCC	# Required if the TSC is unusable
options 	ALTQ_DEBUG

# netgraph(4). Enable the base netgraph code with the NETGRAPH option.
# Individual node types can be enabled with the corresponding option
# listed below; however, this is not strictly necessary as netgraph
# will automatically load the corresponding KLD module if the node type
# is not already compiled into the kernel. Each type below has a
# corresponding man page, e.g., ng_async(8).
options 	NETGRAPH		# netgraph(4) system
options 	NETGRAPH_DEBUG		# enable extra debugging, this
					# affects netgraph(4) and nodes
# Node types
options 	NETGRAPH_ASYNC
options 	NETGRAPH_ATMLLC
options 	NETGRAPH_ATM_ATMPIF
options 	NETGRAPH_BLUETOOTH		# ng_bluetooth(4)
options 	NETGRAPH_BLUETOOTH_BT3C		# ng_bt3c(4)
options 	NETGRAPH_BLUETOOTH_HCI		# ng_hci(4)
options 	NETGRAPH_BLUETOOTH_L2CAP	# ng_l2cap(4)
options 	NETGRAPH_BLUETOOTH_SOCKET	# ng_btsocket(4)
options 	NETGRAPH_BLUETOOTH_UBT		# ng_ubt(4)
options 	NETGRAPH_BLUETOOTH_UBTBCMFW	# ubtbcmfw(4)
options 	NETGRAPH_BPF
options 	NETGRAPH_BRIDGE
options 	NETGRAPH_CAR
options 	NETGRAPH_CISCO
options 	NETGRAPH_DEFLATE
options 	NETGRAPH_DEVICE
options 	NETGRAPH_ECHO
options 	NETGRAPH_EIFACE
options 	NETGRAPH_ETHER
options 	NETGRAPH_FEC
options 	NETGRAPH_FRAME_RELAY
options 	NETGRAPH_GIF
options 	NETGRAPH_GIF_DEMUX
options 	NETGRAPH_HOLE
options 	NETGRAPH_IFACE
options 	NETGRAPH_IP_INPUT
options 	NETGRAPH_IPFW
options 	NETGRAPH_KSOCKET
options 	NETGRAPH_L2TP
options 	NETGRAPH_LMI
# MPPC compression requires proprietary files (not included)
#options 	NETGRAPH_MPPC_COMPRESSION
options 	NETGRAPH_MPPC_ENCRYPTION
options 	NETGRAPH_NETFLOW
options 	NETGRAPH_NAT
options 	NETGRAPH_ONE2MANY
options 	NETGRAPH_PATCH
options 	NETGRAPH_PIPE
options 	NETGRAPH_PPP
options 	NETGRAPH_PPPOE
options 	NETGRAPH_PPTPGRE
options 	NETGRAPH_PRED1
options 	NETGRAPH_RFC1490
options 	NETGRAPH_SOCKET
options 	NETGRAPH_SPLIT
options 	NETGRAPH_SPPP
options 	NETGRAPH_TAG
options 	NETGRAPH_TCPMSS
options 	NETGRAPH_TEE
options 	NETGRAPH_UI
options 	NETGRAPH_VJC
options 	NETGRAPH_VLAN

# NgATM - Netgraph ATM
options 	NGATM_ATM
options 	NGATM_ATMBASE
options 	NGATM_SSCOP
options 	NGATM_SSCFU
options 	NGATM_UNI
options 	NGATM_CCATM

device		mn	# Munich32x/Falc54 Nx64kbit/sec cards.

# Network stack virtualization.
#options	VIMAGE
#options	VNET_DEBUG	# debug for VIMAGE

#
# Network interfaces:
#  The `loop' device is MANDATORY when networking is enabled.
device		loop

#  The `ether' device provides generic code to handle
#  Ethernets; it is MANDATORY when an Ethernet device driver is
#  configured or token-ring is enabled.
device		ether

#  The `vlan' device implements the VLAN tagging of Ethernet frames
#  according to IEEE 802.1Q.
device		vlan

#  The `wlan' device provides generic code to support 802.11
#  drivers, including host AP mode; it is MANDATORY for the wi,
#  and ath drivers and will eventually be required by all 802.11 drivers.
device		wlan
options 	IEEE80211_DEBUG		#enable debugging msgs
options 	IEEE80211_AMPDU_AGE	#age frames in AMPDU reorder q's
options 	IEEE80211_SUPPORT_MESH	#enable 802.11s D3.0 support
options 	IEEE80211_SUPPORT_TDMA	#enable TDMA support

#  The `wlan_wep', `wlan_tkip', and `wlan_ccmp' devices provide
#  support for WEP, TKIP, and AES-CCMP crypto protocols optionally
#  used with 802.11 devices that depend on the `wlan' module.
device		wlan_wep
device		wlan_ccmp
device		wlan_tkip

#  The `wlan_xauth' device provides support for external (i.e. user-mode)
#  authenticators for use with 802.11 drivers that use the `wlan'
#  module and support 802.1x and/or WPA security protocols.
device		wlan_xauth

#  The `wlan_acl' device provides a MAC-based access control mechanism
#  for use with 802.11 drivers operating in ap mode and using the
#  `wlan' module.
#  The 'wlan_amrr' device provides AMRR transmit rate control algorithm
device		wlan_acl
device		wlan_amrr

# Generic TokenRing
device		token

#  The `fddi' device provides generic code to support FDDI.
device		fddi

#  The `arcnet' device provides generic code to support Arcnet.
device		arcnet

#  The `sppp' device serves a similar role for certain types
#  of synchronous PPP links (like `cx', `ar').
device		sppp

#  The `bpf' device enables the Berkeley Packet Filter.  Be
#  aware of the legal and administrative consequences of enabling this
#  option.  DHCP requires bpf.
device		bpf

#  The `netmap' device implements memory-mapped access to network
#  devices from userspace, enabling wire-speed packet capture and
#  generation even at 10Gbit/s. Requires support in the device
#  driver. Supported drivers are ixgbe, e1000, re.
device		netmap

#  The `disc' device implements a minimal network interface,
#  which throws away all packets sent and never receives any.  It is
#  included for testing and benchmarking purposes.
device		disc

# The `epair' device implements a virtual back-to-back connected Ethernet
# like interface pair.
device		epair

#  The `edsc' device implements a minimal Ethernet interface,
#  which discards all packets sent and receives none.
device		edsc

#  The `tap' device is a pty-like virtual Ethernet interface
device		tap

#  The `tun' device implements (user-)ppp and nos-tun(8)
device		tun

#  The `gif' device implements IPv6 over IP4 tunneling,
#  IPv4 over IPv6 tunneling, IPv4 over IPv4 tunneling and
#  IPv6 over IPv6 tunneling.
#  The `gre' device implements two types of IP4 over IP4 tunneling:
#  GRE and MOBILE, as specified in the RFC1701 and RFC2004.
#  The XBONEHACK option allows the same pair of addresses to be configured on
#  multiple gif interfaces.
device		gif
device		gre
options 	XBONEHACK

#  The `faith' device captures packets sent to it and diverts them
#  to the IPv4/IPv6 translation daemon.
#  The `stf' device implements 6to4 encapsulation.
device		faith
device		stf

#  The `ef' device provides support for multiple ethernet frame types
#  specified via ETHER_* options. See ef(4) for details.
device		ef
options 	ETHER_II		# enable Ethernet_II frame
options 	ETHER_8023		# enable Ethernet_802.3 (Novell) frame
options 	ETHER_8022		# enable Ethernet_802.2 frame
options 	ETHER_SNAP		# enable Ethernet_802.2/SNAP frame

# The pf packet filter consists of three devices:
#  The `pf' device provides /dev/pf and the firewall code itself.
#  The `pflog' device provides the pflog0 interface which logs packets.
#  The `pfsync' device provides the pfsync0 interface used for
#   synchronization of firewall state tables (over the net).
device		pf
device		pflog
device		pfsync

# Bridge interface.
device		if_bridge

# Common Address Redundancy Protocol. See carp(4) for more details.
device		carp

# IPsec interface.
device		enc

# Link aggregation interface.
device		lagg

#
# Internet family options:
#
# MROUTING enables the kernel multicast packet forwarder, which works
# with mrouted and XORP.
#
# IPFIREWALL enables support for IP firewall construction, in
# conjunction with the `ipfw' program.  IPFIREWALL_VERBOSE sends
# logged packets to the system logger.  IPFIREWALL_VERBOSE_LIMIT
# limits the number of times a matching entry can be logged.
#
# WARNING:  IPFIREWALL defaults to a policy of "deny ip from any to any"
# and if you do not add other rules during startup to allow access,
# YOU WILL LOCK YOURSELF OUT.  It is suggested that you set firewall_type=open
# in /etc/rc.conf when first enabling this feature, then refining the
# firewall rules in /etc/rc.firewall after you've tested that the new kernel
# feature works properly.
#
# IPFIREWALL_DEFAULT_TO_ACCEPT causes the default rule (at boot) to
# allow everything.  Use with care, if a cracker can crash your
# firewall machine, they can get to your protected machines.  However,
# if you are using it as an as-needed filter for specific problems as
# they arise, then this may be for you.  Changing the default to 'allow'
# means that you won't get stuck if the kernel and /sbin/ipfw binary get
# out of sync.
#
# IPDIVERT enables the divert IP sockets, used by ``ipfw divert''.  It
# depends on IPFIREWALL if compiled into the kernel.
#
# IPFIREWALL_NAT adds support for in kernel nat in ipfw, and it requires
# LIBALIAS.
#
# IPSTEALTH enables code to support stealth forwarding (i.e., forwarding
# packets without touching the TTL).  This can be useful to hide firewalls
# from traceroute and similar tools.
#
# PF_DEFAULT_TO_DROP causes the default pf(4) rule to deny everything.
#
# TCPDEBUG enables code which keeps traces of the TCP state machine
# for sockets with the SO_DEBUG option set, which can then be examined
# using the trpt(8) utility.
#
# RADIX_MPATH provides support for equal-cost multi-path routing.
#
options 	MROUTING		# Multicast routing
options 	IPFIREWALL		#firewall
options 	IPFIREWALL_VERBOSE	#enable logging to syslogd(8)
options 	IPFIREWALL_VERBOSE_LIMIT=100	#limit verbosity
options 	IPFIREWALL_DEFAULT_TO_ACCEPT	#allow everything by default
options 	IPFIREWALL_NAT		#ipfw kernel nat support
options 	IPDIVERT		#divert sockets
options 	IPFILTER		#ipfilter support
options 	IPFILTER_LOG		#ipfilter logging
options 	IPFILTER_LOOKUP		#ipfilter pools
options 	IPFILTER_DEFAULT_BLOCK	#block all packets by default
options 	IPSTEALTH		#support for stealth forwarding
options 	PF_DEFAULT_TO_DROP	#drop everything by default
options 	TCPDEBUG
options 	RADIX_MPATH

# The MBUF_STRESS_TEST option enables options which create
# various random failures / extreme cases related to mbuf
# functions.  See mbuf(9) for a list of available test cases.
# MBUF_PROFILING enables code to profile the mbuf chains
# exiting the system (via participating interfaces) and
# return a logarithmic histogram of monitored parameters
# (e.g. packet size, wasted space, number of mbufs in chain).
options 	MBUF_STRESS_TEST
options 	MBUF_PROFILING

# Statically link in accept filters
options 	ACCEPT_FILTER_DATA
options 	ACCEPT_FILTER_DNS
options 	ACCEPT_FILTER_HTTP

# TCP_SIGNATURE adds support for RFC 2385 (TCP-MD5) digests. These are
# carried in TCP option 19. This option is commonly used to protect
# TCP sessions (e.g. BGP) where IPSEC is not available nor desirable.
# This is enabled on a per-socket basis using the TCP_MD5SIG socket option.
# This requires the use of 'device crypto', 'options IPSEC'
# or 'device cryptodev'.
options 	TCP_SIGNATURE		#include support for RFC 2385

# DUMMYNET enables the "dummynet" bandwidth limiter.  You need IPFIREWALL
# as well.  See dummynet(4) and ipfw(8) for more info.  When you run
# DUMMYNET it is advisable to also have at least "options HZ=1000" to achieve
# a smooth scheduling of the traffic.
options 	DUMMYNET

# "Zero copy" sockets support is split into the send and receive path
# which operate very differently.
# For the send path the VM page with the data is wired into the kernel
# and marked as COW (copy-on-write).  If the application touches the
# data while it is still in the send socket buffer the page is copied
# and divorced from its kernel wiring (no longer zero copy).
# The receive side requires explicit NIC driver support to create
# disposable pages which are flipped from kernel to user-space VM.
# See zero_copy(9) for more details.
# XXX: The COW based send mechanism is not safe and may result in
# kernel crashes.
# XXX: None of the current NIC drivers support disposable pages.
options		SOCKET_SEND_COW
options		SOCKET_RECV_PFLIP

#####################################################################
# FILESYSTEM OPTIONS

#
# Only the root filesystem needs to be statically compiled or preloaded
# as module; everything else will be automatically loaded at mount
# time.  Some people still prefer to statically compile other
# filesystems as well.
#
# NB: The UNION filesystem was known to be buggy in the past.  It is now
# being actively maintained, although there are still some issues being
# resolved.
#

# One of these is mandatory:
options 	FFS			#Fast filesystem
options 	NFSCLIENT		#Network File System client

# The rest are optional:
options 	CD9660			#ISO 9660 filesystem
options 	FDESCFS			#File descriptor filesystem
options 	FUSE			#FUSE support module
options 	MSDOSFS			#MS DOS File System (FAT, FAT32)
options 	NFSSERVER		#Network File System server
options 	NFSLOCKD		#Network Lock Manager
options 	NFSCL			#New Network Filesystem Client
options 	NFSD			#New Network Filesystem Server
options 	KGSSAPI			#Kernel GSSAPI implementation

options 	NULLFS			#NULL filesystem
options 	PROCFS			#Process filesystem (requires PSEUDOFS)
options 	PSEUDOFS		#Pseudo-filesystem framework
options 	PSEUDOFS_TRACE		#Debugging support for PSEUDOFS
options 	TMPFS			#Efficient memory filesystem
options 	UDF			#Universal Disk Format
options 	UNIONFS			#Union filesystem
# The xFS_ROOT options REQUIRE the associated ``options xFS''
options 	NFS_ROOT		#NFS usable as root device

# Soft updates is a technique for improving filesystem speed and
# making abrupt shutdown less risky.
#
options 	SOFTUPDATES

# Extended attributes allow additional data to be associated with files,
# and is used for ACLs, Capabilities, and MAC labels.
# See src/sys/ufs/ufs/README.extattr for more information.
options 	UFS_EXTATTR
options 	UFS_EXTATTR_AUTOSTART

# Access Control List support for UFS filesystems.  The current ACL
# implementation requires extended attribute support, UFS_EXTATTR,
# for the underlying filesystem.
# See src/sys/ufs/ufs/README.acls for more information.
options 	UFS_ACL

# Directory hashing improves the speed of operations on very large
# directories at the expense of some memory.
options 	UFS_DIRHASH

# Gjournal-based UFS journaling support.
options 	UFS_GJOURNAL

# Make space in the kernel for a root filesystem on a md device.
# Define to the number of kilobytes to reserve for the filesystem.
options 	MD_ROOT_SIZE=10

# Make the md device a potential root device, either with preloaded
# images of type mfs_root or md_root.
options 	MD_ROOT

# Disk quotas are supported when this option is enabled.
options 	QUOTA			#enable disk quotas

# If you are running a machine just as a fileserver for PC and MAC
# users, using SAMBA or Netatalk, you may consider setting this option
# and keeping all those users' directories on a filesystem that is
# mounted with the suiddir option. This gives new files the same
# ownership as the directory (similar to group). It's a security hole
# if you let these users run programs, so confine it to file-servers
# (but it'll save you lots of headaches in those cases). Root owned
# directories are exempt and X bits are cleared. The suid bit must be
# set on the directory as well; see chmod(1). PC owners can't see/set
# ownerships so they keep getting their toes trodden on. This saves
# you all the support calls as the filesystem it's used on will act as
# they expect: "It's my dir so it must be my file".
#
options 	SUIDDIR

# NFS options:
options 	NFS_MINATTRTIMO=3	# VREG attrib cache timeout in sec
options 	NFS_MAXATTRTIMO=60
options 	NFS_MINDIRATTRTIMO=30	# VDIR attrib cache timeout in sec
options 	NFS_MAXDIRATTRTIMO=60
options 	NFS_GATHERDELAY=10	# Default write gather delay (msec)
options 	NFS_WDELAYHASHSIZ=16	# and with this
options 	NFS_DEBUG		# Enable NFS Debugging

#
# Add support for the EXT2FS filesystem of Linux fame.  Be a bit
# careful with this - the ext2fs code has a tendency to lag behind
# changes and not be exercised very much, so mounting read/write could
# be dangerous (and even mounting read only could result in panics.)
#
options 	EXT2FS

#
# Add support for the ReiserFS filesystem (used in Linux). Currently,
# this is limited to read-only access.
#
options 	REISERFS

# Use real implementations of the aio_* system calls.  There are numerous
# stability and security issues in the current aio code that make it
# unsuitable for inclusion on machines with untrusted local users.
options 	VFS_AIO

# Cryptographically secure random number generator; /dev/random
device		random

# The system memory devices; /dev/mem, /dev/kmem
device		mem

# The kernel symbol table device; /dev/ksyms
device		ksyms

# Optional character code conversion support with LIBICONV.
# Each option requires their base file system and LIBICONV.
options 	CD9660_ICONV
options 	MSDOSFS_ICONV
options 	UDF_ICONV


#####################################################################
# POSIX P1003.1B

# Real time extensions added in the 1993 POSIX
# _KPOSIX_PRIORITY_SCHEDULING: Build in _POSIX_PRIORITY_SCHEDULING

options 	_KPOSIX_PRIORITY_SCHEDULING
# p1003_1b_semaphores are very experimental,
# user should be ready to assist in debugging if problems arise.
options 	P1003_1B_SEMAPHORES

# POSIX message queue
options 	P1003_1B_MQUEUE

#####################################################################
# SECURITY POLICY PARAMETERS

# Support for BSM audit
options 	AUDIT

# Support for Mandatory Access Control (MAC):
options 	MAC
options 	MAC_BIBA
options 	MAC_BSDEXTENDED
options 	MAC_IFOFF
options 	MAC_LOMAC
options 	MAC_MLS
options 	MAC_NONE
options 	MAC_PARTITION
options 	MAC_PORTACL
options 	MAC_SEEOTHERUIDS
options 	MAC_STUB
options 	MAC_TEST

# Support for Capsicum
options 	CAPABILITIES	# fine-grained rights on file descriptors
options 	CAPABILITY_MODE	# sandboxes with no global namespace access

# Support for process descriptors
options		PROCDESC


#####################################################################
# CLOCK OPTIONS

# The granularity of operation is controlled by the kernel option HZ whose
# default value (1000 on most architectures) means a granularity of 1ms
# (1s/HZ).  Historically, the default was 100, but finer granularity is
# required for DUMMYNET and other systems on modern hardware.  There are
# reasonable arguments that HZ should, in fact, be 100 still; consider,
# that reducing the granularity too much might cause excessive overhead in
# clock interrupt processing, potentially causing ticks to be missed and thus
# actually reducing the accuracy of operation.

options 	HZ=100

# Enable support for the kernel PLL to use an external PPS signal,
# under supervision of [x]ntpd(8)
# More info in ntpd documentation: http://www.eecis.udel.edu/~ntp

options 	PPS_SYNC

# Enable support for generic feed-forward clocks in the kernel.
# The feed-forward clock support is an alternative to the feedback oriented
# ntpd/system clock approach, and is to be used with a feed-forward
# synchronization algorithm such as the RADclock:
# More info here: http://www.synclab.org/radclock

options 	FFCLOCK


#####################################################################
# SCSI DEVICES

# SCSI DEVICE CONFIGURATION

# The SCSI subsystem consists of the `base' SCSI code, a number of
# high-level SCSI device `type' drivers, and the low-level host-adapter
# device drivers.  The host adapters are listed in the ISA and PCI
# device configuration sections below.
#
# It is possible to wire down your SCSI devices so that a given bus,
# target, and LUN always come on line as the same device unit.  In
# earlier versions the unit numbers were assigned in the order that
# the devices were probed on the SCSI bus.  This means that if you
# removed a disk drive, you may have had to rewrite your /etc/fstab
# file, and also that you had to be careful when adding a new disk
# as it may have been probed earlier and moved your device configuration
# around.  (See also option GEOM_VOL for a different solution to this
# problem.)

# This old behavior is maintained as the default behavior.  The unit
# assignment begins with the first non-wired down unit for a device
# type.  For example, if you wire a disk as "da3" then the first
# non-wired disk will be assigned da4.

# The syntax for wiring down devices is:

hint.scbus.0.at="ahc0"
hint.scbus.1.at="ahc1"
hint.scbus.1.bus="0"
hint.scbus.3.at="ahc2"
hint.scbus.3.bus="0"
hint.scbus.2.at="ahc2"
hint.scbus.2.bus="1"
hint.da.0.at="scbus0"
hint.da.0.target="0"
hint.da.0.unit="0"
hint.da.1.at="scbus3"
hint.da.1.target="1"
hint.da.2.at="scbus2"
hint.da.2.target="3"
hint.sa.1.at="scbus1"
hint.sa.1.target="6"

# "units" (SCSI logical unit number) that are not specified are
# treated as if specified as LUN 0.

# All SCSI devices allocate as many units as are required.

# The ch driver drives SCSI Media Changer ("jukebox") devices.
#
# The da driver drives SCSI Direct Access ("disk") and Optical Media
# ("WORM") devices.
#
# The sa driver drives SCSI Sequential Access ("tape") devices.
#
# The cd driver drives SCSI Read Only Direct Access ("cd") devices.
#
# The ses driver drives SCSI Environment Services ("ses") and
# SAF-TE ("SCSI Accessible Fault-Tolerant Enclosure") devices.
#
# The pt driver drives SCSI Processor devices.
#
# The sg driver provides a passthrough API that is compatible with the
# Linux SG driver.  It will work in conjunction with the COMPAT_LINUX
# option to run linux SG apps.  It can also stand on its own and provide
# source level API compatibility for porting apps to FreeBSD.
#
# Target Mode support is provided here but also requires that a SIM
# (SCSI Host Adapter Driver) provide support as well.
#
# The targ driver provides target mode support as a Processor type device.
# It exists to give the minimal context necessary to respond to Inquiry
# commands. There is a sample user application that shows how the rest
# of the command support might be done in /usr/share/examples/scsi_target.
#
# The targbh driver provides target mode support and exists to respond
# to incoming commands that do not otherwise have a logical unit assigned
# to them.
#
# The "unknown" device (uk? in pre-2.0.5) is now part of the base SCSI
# configuration as the "pass" driver.

device		scbus		#base SCSI code
device		ch		#SCSI media changers
device		da		#SCSI direct access devices (aka disks)
device		sa		#SCSI tapes
device		cd		#SCSI CD-ROMs
device		ses		#Enclosure Services (SES and SAF-TE)
device		pt		#SCSI processor
device		targ		#SCSI Target Mode Code
device		targbh		#SCSI Target Mode Blackhole Device
device		pass		#CAM passthrough driver
device		sg		#Linux SCSI passthrough
device		ctl		#CAM Target Layer

# CAM OPTIONS:
# debugging options:
# CAMDEBUG		Compile in all possible debugging.
# CAM_DEBUG_COMPILE	Debug levels to compile in.
# CAM_DEBUG_FLAGS	Debug levels to enable on boot.
# CAM_DEBUG_BUS		Limit debugging to the given bus.
# CAM_DEBUG_TARGET	Limit debugging to the given target.
# CAM_DEBUG_LUN		Limit debugging to the given lun.
# CAM_DEBUG_DELAY	Delay in us after printing each debug line.
#
# CAM_MAX_HIGHPOWER: Maximum number of concurrent high power (start unit) cmds
# SCSI_NO_SENSE_STRINGS: When defined disables sense descriptions
# SCSI_NO_OP_STRINGS: When defined disables opcode descriptions
# SCSI_DELAY: The number of MILLISECONDS to freeze the SIM (scsi adapter)
#             queue after a bus reset, and the number of milliseconds to
#             freeze the device queue after a bus device reset.  This
#             can be changed at boot and runtime with the
#             kern.cam.scsi_delay tunable/sysctl.
options 	CAMDEBUG
options 	CAM_DEBUG_COMPILE=-1
options 	CAM_DEBUG_FLAGS=(CAM_DEBUG_INFO|CAM_DEBUG_PROBE|CAM_DEBUG_PERIPH)
options 	CAM_DEBUG_BUS=-1
options 	CAM_DEBUG_TARGET=-1
options 	CAM_DEBUG_LUN=-1
options 	CAM_DEBUG_DELAY=1
options 	CAM_MAX_HIGHPOWER=4
options 	SCSI_NO_SENSE_STRINGS
options 	SCSI_NO_OP_STRINGS
options 	SCSI_DELAY=5000	# Be pessimistic about Joe SCSI device

# Options for the CAM CDROM driver:
# CHANGER_MIN_BUSY_SECONDS: Guaranteed minimum time quantum for a changer LUN
# CHANGER_MAX_BUSY_SECONDS: Maximum time quantum per changer LUN, only
#                           enforced if there is I/O waiting for another LUN
# The compiled in defaults for these variables are 2 and 10 seconds,
# respectively.
#
# These can also be changed on the fly with the following sysctl variables:
# kern.cam.cd.changer.min_busy_seconds
# kern.cam.cd.changer.max_busy_seconds
#
options 	CHANGER_MIN_BUSY_SECONDS=2
options 	CHANGER_MAX_BUSY_SECONDS=10

# Options for the CAM sequential access driver:
# SA_IO_TIMEOUT: Timeout for read/write/wfm  operations, in minutes
# SA_SPACE_TIMEOUT: Timeout for space operations, in minutes
# SA_REWIND_TIMEOUT: Timeout for rewind operations, in minutes
# SA_ERASE_TIMEOUT: Timeout for erase operations, in minutes
# SA_1FM_AT_EOD: Default to model which only has a default one filemark at EOT.
options 	SA_IO_TIMEOUT=4
options 	SA_SPACE_TIMEOUT=60
options 	SA_REWIND_TIMEOUT=(2*60)
options 	SA_ERASE_TIMEOUT=(4*60)
options 	SA_1FM_AT_EOD

# Optional timeout for the CAM processor target (pt) device
# This is specified in seconds.  The default is 60 seconds.
options 	SCSI_PT_DEFAULT_TIMEOUT=60

# Optional enable of doing SES passthrough on other devices (e.g., disks)
#
# Normally disabled because a lot of newer SCSI disks report themselves
# as having SES capabilities, but this can then clot up attempts to build
# a topology with the SES device that's on the box these drives are in....
options 	SES_ENABLE_PASSTHROUGH


#####################################################################
# MISCELLANEOUS DEVICES AND OPTIONS

device		pty		#BSD-style compatibility pseudo ttys
device		nmdm		#back-to-back tty devices
device		md		#Memory/malloc disk
device		snp		#Snoop device - to look at pty/vty/etc..
device		ccd		#Concatenated disk driver
device		firmware	#firmware(9) support

# Kernel side iconv library
options 	LIBICONV

# Size of the kernel message buffer.  Should be N * pagesize.
options 	MSGBUF_SIZE=40960


#####################################################################
# HARDWARE DEVICE CONFIGURATION

# For ISA the required hints are listed.
# EISA, MCA, PCI, CardBus, SD/MMC and pccard are self identifying buses, so
# no hints are needed.

#
# Mandatory devices:
#

# These options are valid for other keyboard drivers as well.
options 	KBD_DISABLE_KEYMAP_LOAD	# refuse to load a keymap
options 	KBD_INSTALL_CDEV	# install a CDEV entry in /dev

options 	FB_DEBUG		# Frame buffer debugging

device		splash			# Splash screen and screen saver support

# Various screen savers.
device		blank_saver
device		daemon_saver
device		dragon_saver
device		fade_saver
device		fire_saver
device		green_saver
device		logo_saver
device		rain_saver
device		snake_saver
device		star_saver
device		warp_saver

# The syscons console driver (SCO color console compatible).
device		sc
hint.sc.0.at="isa"
options 	MAXCONS=16		# number of virtual consoles
options 	SC_ALT_MOUSE_IMAGE	# simplified mouse cursor in text mode
options 	SC_DFLT_FONT		# compile font in
makeoptions	SC_DFLT_FONT=cp850
options 	SC_DISABLE_KDBKEY	# disable `debug' key
options 	SC_DISABLE_REBOOT	# disable reboot key sequence
options 	SC_HISTORY_SIZE=200	# number of history buffer lines
options 	SC_MOUSE_CHAR=0x3	# char code for text mode mouse cursor
options 	SC_PIXEL_MODE		# add support for the raster text mode

# The following options will let you change the default colors of syscons.
options 	SC_NORM_ATTR=(FG_GREEN|BG_BLACK)
options 	SC_NORM_REV_ATTR=(FG_YELLOW|BG_GREEN)
options 	SC_KERNEL_CONS_ATTR=(FG_RED|BG_BLACK)
options 	SC_KERNEL_CONS_REV_ATTR=(FG_BLACK|BG_RED)

# The following options will let you change the default behavior of
# cut-n-paste feature
options 	SC_CUT_SPACES2TABS	# convert leading spaces into tabs
options 	SC_CUT_SEPCHARS=\"x09\"	# set of characters that delimit words
					# (default is single space - \"x20\")

# If you have a two button mouse, you may want to add the following option
# to use the right button of the mouse to paste text.
options 	SC_TWOBUTTON_MOUSE

# You can selectively disable features in syscons.
options 	SC_NO_CUTPASTE
options 	SC_NO_FONT_LOADING
options 	SC_NO_HISTORY
options 	SC_NO_MODE_CHANGE
options 	SC_NO_SYSMOUSE
options 	SC_NO_SUSPEND_VTYSWITCH

# `flags' for sc
#	0x80	Put the video card in the VESA 800x600 dots, 16 color mode
#	0x100	Probe for a keyboard device periodically if one is not present

# Enable experimental features of the syscons terminal emulator (teken).
options 	TEKEN_CONS25		# cons25-style terminal emulation
options 	TEKEN_UTF8		# UTF-8 output handling

#
# Optional devices:
#

#
# SCSI host adapters:
#
# adv: All Narrow SCSI bus AdvanSys controllers.
# adw: Second Generation AdvanSys controllers including the ADV940UW.
# aha: Adaptec 154x/1535/1640
# ahb: Adaptec 174x EISA controllers
# ahc: Adaptec 274x/284x/2910/293x/294x/394x/3950x/3960x/398X/4944/
#      19160x/29160x, aic7770/aic78xx
# ahd: Adaptec 29320/39320 Controllers.
# aic: Adaptec 6260/6360, APA-1460 (PC Card), NEC PC9801-100 (C-BUS)
# bt:  Most Buslogic controllers: including BT-445, BT-54x, BT-64x, BT-74x,
#      BT-75x, BT-946, BT-948, BT-956, BT-958, SDC3211B, SDC3211F, SDC3222F
# esp: Emulex ESP, NCR 53C9x and QLogic FAS families based controllers
#      including the AMD Am53C974 (found on devices such as the Tekram
#      DC-390(T)) and the Sun ESP and FAS families of controllers
# isp: Qlogic ISP 1020, 1040 and 1040B PCI SCSI host adapters,
#      ISP 1240 Dual Ultra SCSI, ISP 1080 and 1280 (Dual) Ultra2,
#      ISP 12160 Ultra3 SCSI,
#      Qlogic ISP 2100 and ISP 2200 1Gb Fibre Channel host adapters.
#      Qlogic ISP 2300 and ISP 2312 2Gb Fibre Channel host adapters.
#      Qlogic ISP 2322 and ISP 6322 2Gb Fibre Channel host adapters.
# ispfw: Firmware module for Qlogic host adapters
# mpt: LSI-Logic MPT/Fusion 53c1020 or 53c1030 Ultra4
#      or FC9x9 Fibre Channel host adapters.
# ncr: NCR 53C810, 53C825 self-contained SCSI host adapters.
# sym: Symbios/Logic 53C8XX family of PCI-SCSI I/O processors:
#      53C810, 53C810A, 53C815, 53C825,  53C825A, 53C860, 53C875,
#      53C876, 53C885,  53C895, 53C895A, 53C896,  53C897, 53C1510D,
#      53C1010-33, 53C1010-66.
# trm: Tekram DC395U/UW/F DC315U adapters.
# wds: WD7000

#
# Note that the order is important in order for Buslogic ISA/EISA cards to be
# probed correctly.
#
device		bt
hint.bt.0.at="isa"
hint.bt.0.port="0x330"
device		adv
hint.adv.0.at="isa"
device		adw
device		aha
hint.aha.0.at="isa"
device		aic
hint.aic.0.at="isa"
device		ahb
device		ahc
device		ahd
device		esp
device		iscsi_initiator
device		isp
hint.isp.0.disable="1"
hint.isp.0.role="3"
hint.isp.0.prefer_iomap="1"
hint.isp.0.prefer_memmap="1"
hint.isp.0.fwload_disable="1"
hint.isp.0.ignore_nvram="1"
hint.isp.0.fullduplex="1"
hint.isp.0.topology="lport"
hint.isp.0.topology="nport"
hint.isp.0.topology="lport-only"
hint.isp.0.topology="nport-only"
# we can't get u_int64_t types, nor can we get strings if it's got
# a leading 0x, hence this silly dodge.
hint.isp.0.portwnn="w50000000aaaa0000"
hint.isp.0.nodewnn="w50000000aaaa0001"
device		ispfw
device		mpt
device		ncr
device		sym
device		trm
device		wds
hint.wds.0.at="isa"
hint.wds.0.port="0x350"
hint.wds.0.irq="11"
hint.wds.0.drq="6"

# The aic7xxx driver will attempt to use memory mapped I/O for all PCI
# controllers that have it configured only if this option is set. Unfortunately,
# this doesn't work on some motherboards, which prevents it from being the
# default.
options 	AHC_ALLOW_MEMIO

# Dump the contents of the ahc controller configuration PROM.
options 	AHC_DUMP_EEPROM

# Bitmap of units to enable targetmode operations.
options 	AHC_TMODE_ENABLE

# Compile in Aic7xxx Debugging code.
options 	AHC_DEBUG

# Aic7xxx driver debugging options. See sys/dev/aic7xxx/aic7xxx.h
options 	AHC_DEBUG_OPTS

# Print register bitfields in debug output.  Adds ~128k to driver
# See ahc(4).
options 	AHC_REG_PRETTY_PRINT

# Compile in aic79xx debugging code.
options 	AHD_DEBUG

# Aic79xx driver debugging options.  Adds ~215k to driver.  See ahd(4).
options 	AHD_DEBUG_OPTS=0xFFFFFFFF

# Print human-readable register definitions when debugging
options 	AHD_REG_PRETTY_PRINT

# Bitmap of units to enable targetmode operations.
options 	AHD_TMODE_ENABLE

# The adw driver will attempt to use memory mapped I/O for all PCI
# controllers that have it configured only if this option is set.
options 	ADW_ALLOW_MEMIO

# Options used in dev/iscsi (Software iSCSI stack)
#
options 	ISCSI_INITIATOR_DEBUG=9

# Options used in dev/isp/ (Qlogic SCSI/FC driver).
#
#	ISP_TARGET_MODE		-	enable target mode operation
#
options 	ISP_TARGET_MODE=1
#
#	ISP_DEFAULT_ROLES	-	default role
#		none=0
#		target=1
#		initiator=2
#		both=3			(not supported currently)
#
#	ISP_INTERNAL_TARGET		(trivial internal disk target, for testing)
#
options 	ISP_DEFAULT_ROLES=0

# Options used in dev/sym/ (Symbios SCSI driver).
#options 	SYM_SETUP_LP_PROBE_MAP	#-Low Priority Probe Map (bits)
					# Allows the ncr to take precedence
					# 1 (1<<0) -> 810a, 860
					# 2 (1<<1) -> 825a, 875, 885, 895
					# 4 (1<<2) -> 895a, 896, 1510d
#options 	SYM_SETUP_SCSI_DIFF	#-HVD support for 825a, 875, 885
					# disabled:0 (default), enabled:1
#options 	SYM_SETUP_PCI_PARITY	#-PCI parity checking
					# disabled:0, enabled:1 (default)
#options 	SYM_SETUP_MAX_LUN	#-Number of LUNs supported
					# default:8, range:[1..64]

# The 'dpt' driver provides support for old DPT controllers (http://www.dpt.com/).
# These have hardware RAID-{0,1,5} support, and do multi-initiator I/O.
# The DPT controllers are commonly re-licensed under other brand-names -
# some controllers by Olivetti, Dec, HP, AT&T, SNI, AST, Alphatronic, NEC and
# Compaq are actually DPT controllers.
#
# See src/sys/dev/dpt for debugging and other subtle options.
#  DPT_MEASURE_PERFORMANCE  Enables a set of (semi)invasive metrics. Various
#                           instruments are enabled.  The tools in
#                           /usr/sbin/dpt_* assume these to be enabled.
#  DPT_DEBUG_xxxx           These are controllable from sys/dev/dpt/dpt.h
#  DPT_RESET_HBA            Make "reset" actually reset the controller
#                           instead of fudging it.  Only enable this if you
#			    are 100% certain you need it.

device		dpt

# DPT options
#!CAM# options 	DPT_MEASURE_PERFORMANCE
options 	DPT_RESET_HBA

#
# Compaq "CISS" RAID controllers (SmartRAID 5* series)
# These controllers have a SCSI-like interface, and require the
# CAM infrastructure.
#
device		ciss

#
# Intel Integrated RAID controllers.
# This driver was developed and is maintained by Intel.  Contacts
# at Intel for this driver are
# "Kannanthanam, Boji T" <boji.t.kannanthanam@intel.com> and
# "Leubner, Achim" <achim.leubner@intel.com>.
#
device		iir

#
# Mylex AcceleRAID and eXtremeRAID controllers with v6 and later
# firmware.  These controllers have a SCSI-like interface, and require
# the CAM infrastructure.
#
device		mly

#
# Compaq Smart RAID, Mylex DAC960 and AMI MegaRAID controllers.  Only
# one entry is needed; the code will find and configure all supported
# controllers.
#
device		ida		# Compaq Smart RAID
device		mlx		# Mylex DAC960
device		amr		# AMI MegaRAID
device		amrp		# SCSI Passthrough interface (optional, CAM req.)
device		mfi		# LSI MegaRAID SAS
device		mfip		# LSI MegaRAID SAS passthrough, requires CAM
options 	MFI_DEBUG

#
# 3ware ATA RAID
#
device		twe		# 3ware ATA RAID

#
# Serial ATA host controllers:
#
# ahci: Advanced Host Controller Interface (AHCI) compatible
# mvs:  Marvell 88SX50XX/88SX60XX/88SX70XX/SoC controllers
# siis: SiliconImage SiI3124/SiI3132/SiI3531 controllers
#
# These drivers are part of cam(4) subsystem. They supersede less featured
# ata(4) subsystem drivers, supporting same hardware.

device		ahci
device		mvs
device		siis

#
# The 'ATA' driver supports all legacy ATA/ATAPI controllers, including
# PC Card devices. You only need one "device ata" for it to find all
# PCI and PC Card ATA/ATAPI devices on modern machines.
# Alternatively, individual bus and chipset drivers may be chosen by using
# the 'atacore' driver then selecting the drivers on a per vendor basis.
# For example to build a system which only supports a VIA chipset,
# omit 'ata' and include the 'atacore', 'atapci' and 'atavia' drivers.
device		ata

# Modular ATA
#device		atacore		# Core ATA functionality
#device		atacard		# CARDBUS support
#device		atabus		# PC98 cbus support
#device		ataisa		# ISA bus support
#device		atapci		# PCI bus support; only generic chipset support

# PCI ATA chipsets
#device		ataahci		# AHCI SATA
#device		ataacard	# ACARD
#device		ataacerlabs	# Acer Labs Inc. (ALI)
#device		ataadaptec	# Adaptec
#device		ataamd		# American Micro Devices (AMD)
#device		ataati		# ATI
#device		atacenatek	# Cenatek
#device		atacypress	# Cypress
#device		atacyrix	# Cyrix
#device		atahighpoint	# HighPoint
#device		ataintel	# Intel
#device		ataite		# Integrated Technology Inc. (ITE)
#device		atajmicron	# JMicron
#device		atamarvell	# Marvell
#device		atamicron	# Micron
#device		atanational	# National
#device		atanetcell	# NetCell
#device		atanvidia	# nVidia
#device		atapromise	# Promise
#device		ataserverworks	# ServerWorks
#device		atasiliconimage	# Silicon Image Inc. (SiI) (formerly CMD)
#device		atasis		# Silicon Integrated Systems Corp.(SiS)
#device		atavia		# VIA Technologies Inc.

#
# For older non-PCI, non-PnPBIOS systems, these are the hints lines to add:
hint.ata.0.at="isa"
hint.ata.0.port="0x1f0"
hint.ata.0.irq="14"
hint.ata.1.at="isa"
hint.ata.1.port="0x170"
hint.ata.1.irq="15"

#
# The following options are valid on the ATA driver:
#
# ATA_STATIC_ID:	controller numbering is static ie depends on location
#			else the device numbers are dynamically allocated.
# ATA_REQUEST_TIMEOUT:	the number of seconds to wait for an ATA request
#			before timing out.

options 	ATA_STATIC_ID
#options 	ATA_REQUEST_TIMEOUT=10

#
# Standard floppy disk controllers and floppy tapes, supports
# the Y-E DATA External FDD (PC Card)
#
device		fdc
hint.fdc.0.at="isa"
hint.fdc.0.port="0x3F0"
hint.fdc.0.irq="6"
hint.fdc.0.drq="2"
#
# FDC_DEBUG enables floppy debugging.  Since the debug output is huge, you
# gotta turn it actually on by setting the variable fd_debug with DDB,
# however.
options 	FDC_DEBUG
#
# Activate this line if you happen to have an Insight floppy tape.
# Probing them proved to be dangerous for people with floppy disks only,
# so it's "hidden" behind a flag:
#hint.fdc.0.flags="1"

# Specify floppy devices
hint.fd.0.at="fdc0"
hint.fd.0.drive="0"
hint.fd.1.at="fdc0"
hint.fd.1.drive="1"

#
# uart: newbusified driver for serial interfaces.  It consolidates the sio(4),
#	sab(4) and zs(4) drivers.
#
device		uart

# Options for uart(4)
options 	UART_PPS_ON_CTS		# Do time pulse capturing using CTS
					# instead of DCD.

# The following hint should only be used for pure ISA devices.  It is not
# needed otherwise.  Use of hints is strongly discouraged.
hint.uart.0.at="isa"

# The following 3 hints are used when the UART is a system device (i.e., a
# console or debug port), but only on platforms that don't have any other
# means to pass the information to the kernel.  The unit number of the hint
# is only used to bundle the hints together.  There is no relation to the
# unit number of the probed UART.
hint.uart.0.port="0x3f8"
hint.uart.0.flags="0x10"
hint.uart.0.baud="115200"

# `flags' for serial drivers that support consoles like sio(4) and uart(4):
#	0x10	enable console support for this unit.  Other console flags
#		(if applicable) are ignored unless this is set.  Enabling
#		console support does not make the unit the preferred console.
#		Boot with -h or set boot_serial=YES in the loader.  For sio(4)
#		specifically, the 0x20 flag can also be set (see above).
#		Currently, at most one unit can have console support; the
#		first one (in config file order) with this flag set is
#		preferred.  Setting this flag for sio0 gives the old behavior.
#	0x80	use this port for serial line gdb support in ddb.  Also known
#		as debug port.
#

# Options for serial drivers that support consoles:
options 	BREAK_TO_DEBUGGER	# A BREAK on a serial console goes to
					# ddb, if available.

# Solaris implements a new BREAK which is initiated by a character
# sequence CR ~ ^b which is similar to a familiar pattern used on
# Sun servers by the Remote Console.  There are FreeBSD extensions:
# CR ~ ^p requests force panic and CR ~ ^r requests a clean reboot.
options 	ALT_BREAK_TO_DEBUGGER

# Serial Communications Controller
# Supports the Siemens SAB 82532 and Zilog Z8530 multi-channel
# communications controllers.
device		scc

# PCI Universal Communications driver
# Supports various multi port PCI I/O cards.
device		puc

#
# Network interfaces:
#
# MII bus support is required for many PCI Ethernet NICs,
# namely those which use MII-compliant transceivers or implement
# transceiver control interfaces that operate like an MII.  Adding
# "device miibus" to the kernel config pulls in support for the generic
# miibus API, the common support for for bit-bang'ing the MII and all
# of the PHY drivers, including a generic one for PHYs that aren't
# specifically handled by an individual driver.  Support for specific
# PHYs may be built by adding "device mii", "device mii_bitbang" if
# needed by the NIC driver and then adding the appropriate PHY driver.
device  	mii		# Minimal MII support
device  	mii_bitbang	# Common module for bit-bang'ing the MII
device  	miibus		# MII support w/ bit-bang'ing and all PHYs

device  	acphy		# Altima Communications AC101
device  	amphy		# AMD AM79c873 / Davicom DM910{1,2}
device  	atphy		# Attansic/Atheros F1
device  	axphy		# Asix Semiconductor AX88x9x
device  	bmtphy		# Broadcom BCM5201/BCM5202 and 3Com 3c905C
device  	brgphy		# Broadcom BCM54xx/57xx 1000baseTX
device  	ciphy		# Cicada/Vitesse CS/VSC8xxx
device  	e1000phy	# Marvell 88E1000 1000/100/10-BT
device  	gentbi		# Generic 10-bit 1000BASE-{LX,SX} fiber ifaces
device  	icsphy		# ICS ICS1889-1893
device  	ip1000phy	# IC Plus IP1000A/IP1001
device  	jmphy		# JMicron JMP211/JMP202
device  	lxtphy		# Level One LXT-970
device  	mlphy		# Micro Linear 6692
device  	nsgphy		# NatSemi DP8361/DP83865/DP83891
device  	nsphy		# NatSemi DP83840A
device  	nsphyter	# NatSemi DP83843/DP83815
device  	pnaphy		# HomePNA
device  	qsphy		# Quality Semiconductor QS6612
device  	rdcphy		# RDC Semiconductor R6040
device  	rgephy		# RealTek 8169S/8110S/8211B/8211C
device  	rlphy		# RealTek 8139
device  	rlswitch	# RealTek 8305
device  	smcphy		# SMSC LAN91C111
device  	tdkphy		# TDK 89Q2120
device  	tlphy		# Texas Instruments ThunderLAN
device  	truephy		# LSI TruePHY
device		xmphy		# XaQti XMAC II

# an:   Aironet 4500/4800 802.11 wireless adapters. Supports the PCMCIA,
#       PCI and ISA varieties.
# ae:   Support for gigabit ethernet adapters based on the Attansic/Atheros
#       L2 PCI-Express FastEthernet controllers.
# age:  Support for gigabit ethernet adapters based on the Attansic/Atheros
#       L1 PCI express gigabit ethernet controllers.
# alc:  Support for Atheros AR8131/AR8132 PCIe ethernet controllers.
# ale:  Support for Atheros AR8121/AR8113/AR8114 PCIe ethernet controllers.
# ath:  Atheros a/b/g WiFi adapters (requires ath_hal and wlan)
# bce:	Broadcom NetXtreme II (BCM5706/BCM5708) PCI/PCIe Gigabit Ethernet
#       adapters.
# bfe:	Broadcom BCM4401 Ethernet adapter.
# bge:	Support for gigabit ethernet adapters based on the Broadcom
#	BCM570x family of controllers, including the 3Com 3c996-T,
#	the Netgear GA302T, the SysKonnect SK-9D21 and SK-9D41, and
#	the embedded gigE NICs on Dell PowerEdge 2550 servers.
# bxe:	Broadcom NetXtreme II (BCM57710/57711/57711E) PCIe 10b Ethernet
#       adapters.
# bwi:	Broadcom BCM430* and BCM431* family of wireless adapters.
# bwn:	Broadcom BCM43xx family of wireless adapters.
# cas:	Sun Cassini/Cassini+ and National Semiconductor DP83065 Saturn
# cm:	Arcnet SMC COM90c26 / SMC COM90c56
#	(and SMC COM90c66 in '56 compatibility mode) adapters.
# cxgbe: Support for PCI express 10Gb/1Gb adapters based on the Chelsio T4
#       (Terminator 4) ASIC.
# dc:   Support for PCI fast ethernet adapters based on the DEC/Intel 21143
#       and various workalikes including:
#       the ADMtek AL981 Comet and AN985 Centaur, the ASIX Electronics
#       AX88140A and AX88141, the Davicom DM9100 and DM9102, the Lite-On
#       82c168 and 82c169 PNIC, the Lite-On/Macronix LC82C115 PNIC II
#       and the Macronix 98713/98713A/98715/98715A/98725 PMAC. This driver
#       replaces the old al, ax, dm, pn and mx drivers.  List of brands:
#       Digital DE500-BA, Kingston KNE100TX, D-Link DFE-570TX, SOHOware SFA110,
#       SVEC PN102-TX, CNet Pro110B, 120A, and 120B, Compex RL100-TX,
#       LinkSys LNE100TX, LNE100TX V2.0, Jaton XpressNet, Alfa Inc GFC2204,
#       KNE110TX.
# de:   Digital Equipment DC21040
# em:   Intel Pro/1000 Gigabit Ethernet 82542, 82543, 82544 based adapters.
# igb:  Intel Pro/1000 PCI Express Gigabit Ethernet: 82575 and later adapters.
# ep:   3Com 3C509, 3C529, 3C556, 3C562D, 3C563D, 3C572, 3C574X, 3C579, 3C589
#       and PC Card devices using these chipsets.
# ex:   Intel EtherExpress Pro/10 and other i82595-based adapters,
#       Olicom Ethernet PC Card devices.
# fe:   Fujitsu MB86960A/MB86965A Ethernet
# fea:  DEC DEFEA EISA FDDI adapter
# fpa:  Support for the Digital DEFPA PCI FDDI. `device fddi' is also needed.
# fxp:  Intel EtherExpress Pro/100B
#	(hint of prefer_iomap can be done to prefer I/O instead of Mem mapping)
# gem:  Apple GMAC/Sun ERI/Sun GEM
# hme:  Sun HME (Happy Meal Ethernet)
# jme:  JMicron JMC260 Fast Ethernet/JMC250 Gigabit Ethernet based adapters.
# le:   AMD Am7900 LANCE and Am79C9xx PCnet
# lge:	Support for PCI gigabit ethernet adapters based on the Level 1
#	LXT1001 NetCellerator chipset. This includes the D-Link DGE-500SX,
#	SMC TigerCard 1000 (SMC9462SX), and some Addtron cards.
# malo: Marvell Libertas wireless NICs.
# mwl:  Marvell 88W8363 802.11n wireless NICs.
#	Requires the mwl firmware module
# mwlfw: Marvell 88W8363 firmware
# msk:	Support for gigabit ethernet adapters based on the Marvell/SysKonnect
#	Yukon II Gigabit controllers, including 88E8021, 88E8022, 88E8061,
#	88E8062, 88E8035, 88E8036, 88E8038, 88E8050, 88E8052, 88E8053,
#	88E8055, 88E8056 and D-Link 560T/550SX.
# lmc:	Support for the LMC/SBE wide-area network interface cards.
# my:	Myson Fast Ethernet (MTD80X, MTD89X)
# nge:	Support for PCI gigabit ethernet adapters based on the National
#	Semiconductor DP83820 and DP83821 chipset. This includes the
#	SMC EZ Card 1000 (SMC9462TX), D-Link DGE-500T, Asante FriendlyNet
#	GigaNIX 1000TA and 1000TPC, the Addtron AEG320T, the Surecom
#	EP-320G-TX and the Netgear GA622T.
# oce:	Emulex 10 Gbit adapters (OneConnect Ethernet)
# pcn:	Support for PCI fast ethernet adapters based on the AMD Am79c97x
#	PCnet-FAST, PCnet-FAST+, PCnet-FAST III, PCnet-PRO and PCnet-Home
#	chipsets. These can also be handled by the le(4) driver if the
#	pcn(4) driver is left out of the kernel. The le(4) driver does not
#	support the additional features like the MII bus and burst mode of
#	the PCnet-FAST and greater chipsets though.
# ral:	Ralink Technology IEEE 802.11 wireless adapter
# re:   RealTek 8139C+/8169/816xS/811xS/8101E PCI/PCIe Ethernet adapter
# rl:   Support for PCI fast ethernet adapters based on the RealTek 8129/8139
#       chipset.  Note that the RealTek driver defaults to using programmed
#       I/O to do register accesses because memory mapped mode seems to cause
#       severe lockups on SMP hardware.  This driver also supports the
#       Accton EN1207D `Cheetah' adapter, which uses a chip called
#       the MPX 5030/5038, which is either a RealTek in disguise or a
#       RealTek workalike.  Note that the D-Link DFE-530TX+ uses the RealTek
#       chipset and is supported by this driver, not the 'vr' driver.
# sf:   Support for Adaptec Duralink PCI fast ethernet adapters based on the
#       Adaptec AIC-6915 "starfire" controller.
#       This includes dual and quad port cards, as well as one 100baseFX card.
#       Most of these are 64-bit PCI devices, except for one single port
#       card which is 32-bit.
# sge:  Silicon Integrated Systems SiS190/191 Fast/Gigabit Ethernet adapter
# sis:  Support for NICs based on the Silicon Integrated Systems SiS 900,
#       SiS 7016 and NS DP83815 PCI fast ethernet controller chips.
# sk:   Support for the SysKonnect SK-984x series PCI gigabit ethernet NICs.
#       This includes the SK-9841 and SK-9842 single port cards (single mode
#       and multimode fiber) and the SK-9843 and SK-9844 dual port cards
#       (also single mode and multimode).
#       The driver will autodetect the number of ports on the card and
#       attach each one as a separate network interface.
# sn:   Support for ISA and PC Card Ethernet devices using the
#       SMC91C90/92/94/95 chips.
# ste:  Sundance Technologies ST201 PCI fast ethernet controller, includes
#       the D-Link DFE-550TX.
# stge: Support for gigabit ethernet adapters based on the Sundance/Tamarack
#       TC9021 family of controllers, including the Sundance ST2021/ST2023,
#       the Sundance/Tamarack TC9021, the D-Link DL-4000 and ASUS NX1101.
# ti:   Support for PCI gigabit ethernet NICs based on the Alteon Networks
#       Tigon 1 and Tigon 2 chipsets.  This includes the Alteon AceNIC, the
#       3Com 3c985, the Netgear GA620 and various others.  Note that you will
#       probably want to bump up kern.ipc.nmbclusters a lot to use this driver.
# tl:   Support for the Texas Instruments TNETE100 series 'ThunderLAN'
#       cards and integrated ethernet controllers.  This includes several
#       Compaq Netelligent 10/100 cards and the built-in ethernet controllers
#       in several Compaq Prosignia, Proliant and Deskpro systems.  It also
#       supports several Olicom 10Mbps and 10/100 boards.
# tx:   SMC 9432 TX, BTX and FTX cards. (SMC EtherPower II series)
# txp:	Support for 3Com 3cR990 cards with the "Typhoon" chipset
# vr:   Support for various fast ethernet adapters based on the VIA
#       Technologies VT3043 `Rhine I' and VT86C100A `Rhine II' chips,
#       including the D-Link DFE520TX and D-Link DFE530TX (see 'rl' for
#       DFE530TX+), the Hawking Technologies PN102TX, and the AOpen/Acer ALN-320.
# vte:  DM&P Vortex86 RDC R6040 Fast Ethernet
# vx:   3Com 3C590 and 3C595
# wb:   Support for fast ethernet adapters based on the Winbond W89C840F chip.
#       Note: this is not the same as the Winbond W89C940F, which is a
#       NE2000 clone.
# wi:   Lucent WaveLAN/IEEE 802.11 PCMCIA adapters. Note: this supports both
#       the PCMCIA and ISA cards: the ISA card is really a PCMCIA to ISA
#       bridge with a PCMCIA adapter plugged into it.
# xe:   Xircom/Intel EtherExpress Pro100/16 PC Card ethernet controller,
#       Accton Fast EtherCard-16, Compaq Netelligent 10/100 PC Card,
#       Toshiba 10/100 Ethernet PC Card, Xircom 16-bit Ethernet + Modem 56
# xl:   Support for the 3Com 3c900, 3c905, 3c905B and 3c905C (Fast)
#       Etherlink XL cards and integrated controllers.  This includes the
#       integrated 3c905B-TX chips in certain Dell Optiplex and Dell
#       Precision desktop machines and the integrated 3c905-TX chips
#       in Dell Latitude laptop docking stations.
#       Also supported: 3Com 3c980(C)-TX, 3Com 3cSOHO100-TX, 3Com 3c450-TX

# Order for ISA/EISA devices is important here

device		cm
hint.cm.0.at="isa"
hint.cm.0.port="0x2e0"
hint.cm.0.irq="9"
hint.cm.0.maddr="0xdc000"
device		ep
device		ex
device		fe
hint.fe.0.at="isa"
hint.fe.0.port="0x300"
device		fea
device		sn
hint.sn.0.at="isa"
hint.sn.0.port="0x300"
hint.sn.0.irq="10"
device		an
device		wi
device		xe

# PCI Ethernet NICs that use the common MII bus controller code.
device		ae		# Attansic/Atheros L2 FastEthernet
device		age		# Attansic/Atheros L1 Gigabit Ethernet
device		alc		# Atheros AR8131/AR8132 Ethernet
device		ale		# Atheros AR8121/AR8113/AR8114 Ethernet
device		bce		# Broadcom BCM5706/BCM5708 Gigabit Ethernet
device		bfe		# Broadcom BCM440x 10/100 Ethernet
device		bge		# Broadcom BCM570xx Gigabit Ethernet
device		cas		# Sun Cassini/Cassini+ and NS DP83065 Saturn
device		cxgb		# Chelsio T3 10 Gigabit Ethernet
device		cxgb_t3fw	# Chelsio T3 10 Gigabit Ethernet firmware
device		dc		# DEC/Intel 21143 and various workalikes
device		et		# Agere ET1310 10/100/Gigabit Ethernet
device		fxp		# Intel EtherExpress PRO/100B (82557, 82558)
hint.fxp.0.prefer_iomap="0"
device		gem		# Apple GMAC/Sun ERI/Sun GEM
device		hme		# Sun HME (Happy Meal Ethernet)
device		jme		# JMicron JMC250 Gigabit/JMC260 Fast Ethernet
device		lge		# Level 1 LXT1001 gigabit Ethernet
device		msk		# Marvell/SysKonnect Yukon II Gigabit Ethernet
device		my		# Myson Fast Ethernet (MTD80X, MTD89X)
device		nge		# NatSemi DP83820 gigabit Ethernet
device		re		# RealTek 8139C+/8169/8169S/8110S
device		rl		# RealTek 8129/8139
device		pcn		# AMD Am79C97x PCI 10/100 NICs
device		sf		# Adaptec AIC-6915 (``Starfire'')
device		sge		# Silicon Integrated Systems SiS190/191
device		sis		# Silicon Integrated Systems SiS 900/SiS 7016
device		sk		# SysKonnect SK-984x & SK-982x gigabit Ethernet
device		ste		# Sundance ST201 (D-Link DFE-550TX)
device		stge		# Sundance/Tamarack TC9021 gigabit Ethernet
device		tl		# Texas Instruments ThunderLAN
device		tx		# SMC EtherPower II (83c170 ``EPIC'')
device		vr		# VIA Rhine, Rhine II
device		vte		# DM&P Vortex86 RDC R6040 Fast Ethernet
device		wb		# Winbond W89C840F
device		xl		# 3Com 3c90x (``Boomerang'', ``Cyclone'')

# PCI Ethernet NICs.
device		bxe		# Broadcom BCM57710/BCM57711/BCM57711E 10Gb Ethernet
device		cxgbe		# Chelsio T4 10GbE PCIe adapter
device		de		# DEC/Intel DC21x4x (``Tulip'')
device		em		# Intel Pro/1000 Gigabit Ethernet
device		igb		# Intel Pro/1000 PCIE Gigabit Ethernet
device		ixgb		# Intel Pro/10Gbe PCI-X Ethernet
device		ixgbe		# Intel Pro/10Gbe PCIE Ethernet
device		le		# AMD Am7900 LANCE and Am79C9xx PCnet
device		mxge		# Myricom Myri-10G 10GbE NIC
device		nxge		# Neterion Xframe 10GbE Server/Storage Adapter
device		oce		# Emulex 10 GbE (OneConnect Ethernet)
device		ti		# Alteon Networks Tigon I/II gigabit Ethernet
device		txp		# 3Com 3cR990 (``Typhoon'')
device		vx		# 3Com 3c590, 3c595 (``Vortex'')
device		vxge		# Exar/Neterion XFrame 3100 10GbE

# PCI FDDI NICs.
device		fpa

# PCI WAN adapters.
device		lmc

# PCI IEEE 802.11 Wireless NICs
device		ath		# Atheros pci/cardbus NIC's
device		ath_hal		# pci/cardbus chip support
#device		ath_ar5210	# AR5210 chips
#device		ath_ar5211	# AR5211 chips
#device		ath_ar5212	# AR5212 chips
#device		ath_rf2413
#device		ath_rf2417
#device		ath_rf2425
#device		ath_rf5111
#device		ath_rf5112
#device		ath_rf5413
#device		ath_ar5416	# AR5416 chips
options 	AH_SUPPORT_AR5416	# enable AR5416 tx/rx descriptors
# All of the AR5212 parts have a problem when paired with the AR71xx
# CPUS.  These parts have a bug that triggers a fatal bus error on the AR71xx
# only.  Details of the exact nature of the bug are sketchy, but some can be
# found at https://forum.openwrt.org/viewtopic.php?pid=70060 on pages 4, 5 and
# 6.  This option enables this workaround.  There is a performance penalty
# for this work around, but without it things don't work at all.  The DMA
# from the card usually bursts 128 bytes, but on the affected CPUs, only
# 4 are safe.
options	   	AH_RXCFG_SDMAMW_4BYTES
#device		ath_ar9160	# AR9160 chips
#device		ath_ar9280	# AR9280 chips
#device		ath_ar9285	# AR9285 chips
device		ath_rate_sample	# SampleRate tx rate control for ath
device		bwi		# Broadcom BCM430* BCM431*
device		bwn		# Broadcom BCM43xx
device		malo		# Marvell Libertas wireless NICs.
device		mwl		# Marvell 88W8363 802.11n wireless NICs.
device		mwlfw
device		ral		# Ralink Technology RT2500 wireless NICs.

# Use sf_buf(9) interface for jumbo buffers on ti(4) controllers.
#options 	TI_SF_BUF_JUMBO
# Turn on the header splitting option for the ti(4) driver firmware.  This
# only works for Tigon II chips, and has no effect for Tigon I chips.
# This option requires the TI_SF_BUF_JUMBO option above.
#options 	TI_JUMBO_HDRSPLIT

# These two options allow manipulating the mbuf cluster size and mbuf size,
# respectively.  Be very careful with NIC driver modules when changing
# these from their default values, because that can potentially cause a
# mismatch between the mbuf size assumed by the kernel and the mbuf size
# assumed by a module.  The only driver that currently has the ability to
# detect a mismatch is ti(4).
options 	MCLSHIFT=12	# mbuf cluster shift in bits, 12 == 4KB
options 	MSIZE=512	# mbuf size in bytes

#
# ATM related options (Cranor version)
# (note: this driver cannot be used with the HARP ATM stack)
#
# The `en' device provides support for Efficient Networks (ENI)
# ENI-155 PCI midway cards, and the Adaptec 155Mbps PCI ATM cards (ANA-59x0).
#
# The `hatm' device provides support for Fore/Marconi HE155 and HE622
# ATM PCI cards.
#
# The `fatm' device provides support for Fore PCA200E ATM PCI cards.
#
# The `patm' device provides support for IDT77252 based cards like
# ProSum's ProATM-155 and ProATM-25 and IDT's evaluation boards.
#
# atm device provides generic atm functions and is required for
# atm devices.
# NATM enables the netnatm protocol family that can be used to
# bypass TCP/IP.
#
# utopia provides the access to the ATM PHY chips and is required for en,
# hatm and fatm.
#
# the current driver supports only PVC operations (no atm-arp, no multicast).
# for more details, please read the original documents at
# http://www.ccrc.wustl.edu/pub/chuck/tech/bsdatm/bsdatm.html
#
device		atm
device		en
device		fatm			#Fore PCA200E
device		hatm			#Fore/Marconi HE155/622
device		patm			#IDT77252 cards (ProATM and IDT)
device		utopia			#ATM PHY driver
options 	NATM			#native ATM

options 	LIBMBPOOL		#needed by patm, iatm

#
# Sound drivers
#
# sound: The generic sound driver.
#

device		sound

#
# snd_*: Device-specific drivers.
#
# The flags of the device tell the device a bit more info about the
# device that normally is obtained through the PnP interface.
#	bit  2..0   secondary DMA channel;
#	bit  4      set if the board uses two dma channels;
#	bit 15..8   board type, overrides autodetection; leave it
#		    zero if don't know what to put in (and you don't,
#		    since this is unsupported at the moment...).
#
# snd_ad1816:		Analog Devices AD1816 ISA PnP/non-PnP.
# snd_als4000:		Avance Logic ALS4000 PCI.
# snd_atiixp:		ATI IXP 200/300/400 PCI.
# snd_audiocs:		Crystal Semiconductor CS4231 SBus/EBus. Only
#			for sparc64.
# snd_cmi:		CMedia CMI8338/CMI8738 PCI.
# snd_cs4281:		Crystal Semiconductor CS4281 PCI.
# snd_csa:		Crystal Semiconductor CS461x/428x PCI. (except
#			4281)
# snd_ds1:		Yamaha DS-1 PCI.
# snd_emu10k1:		Creative EMU10K1 PCI and EMU10K2 (Audigy) PCI.
# snd_emu10kx:		Creative SoundBlaster Live! and Audigy
# snd_envy24:		VIA Envy24 and compatible, needs snd_spicds.
# snd_envy24ht:		VIA Envy24HT and compatible, needs snd_spicds.
# snd_es137x:		Ensoniq AudioPCI ES137x PCI.
# snd_ess:		Ensoniq ESS ISA PnP/non-PnP, to be used in
#			conjunction with snd_sbc.
# snd_fm801:		Forte Media FM801 PCI.
# snd_gusc:		Gravis UltraSound ISA PnP/non-PnP.
# snd_hda:		Intel High Definition Audio (Controller) and
#			compatible.
# snd_hdspe:		RME HDSPe AIO and RayDAT.
# snd_ich:		Intel ICH AC'97 and some more audio controllers
#			embedded in a chipset, for example nVidia
#			nForce controllers.
# snd_maestro:		ESS Technology Maestro-1/2x PCI.
# snd_maestro3:		ESS Technology Maestro-3/Allegro PCI.
# snd_mss:		Microsoft Sound System ISA PnP/non-PnP.
# snd_neomagic:		Neomagic 256 AV/ZX PCI.
# snd_sb16:		Creative SoundBlaster16, to be used in
#			conjunction with snd_sbc.
# snd_sb8:		Creative SoundBlaster (pre-16), to be used in
#			conjunction with snd_sbc.
# snd_sbc:		Creative SoundBlaster ISA PnP/non-PnP.
#			Supports ESS and Avance ISA chips as well.
# snd_solo:		ESS Solo-1x PCI.
# snd_spicds:		SPI codec driver, needed by Envy24/Envy24HT drivers.
# snd_t4dwave:		Trident 4DWave DX/NX PCI, Sis 7018 PCI and Acer Labs
#			M5451 PCI.
# snd_uaudio:		USB audio.
# snd_via8233:		VIA VT8233x PCI.
# snd_via82c686:	VIA VT82C686A PCI.
# snd_vibes:		S3 Sonicvibes PCI.

device		snd_ad1816
device		snd_als4000
device		snd_atiixp
#device		snd_audiocs
device		snd_cmi
device		snd_cs4281
device		snd_csa
device		snd_ds1
device		snd_emu10k1
device		snd_emu10kx
device		snd_envy24
device		snd_envy24ht
device		snd_es137x
device		snd_ess
device		snd_fm801
device		snd_gusc
device		snd_hda
device		snd_hdspe
device		snd_ich
device		snd_maestro
device		snd_maestro3
device		snd_mss
device		snd_neomagic
device		snd_sb16
device		snd_sb8
device		snd_sbc
device		snd_solo
device		snd_spicds
device		snd_t4dwave
device		snd_uaudio
device		snd_via8233
device		snd_via82c686
device		snd_vibes

# For non-PnP sound cards:
hint.pcm.0.at="isa"
hint.pcm.0.irq="10"
hint.pcm.0.drq="1"
hint.pcm.0.flags="0x0"
hint.sbc.0.at="isa"
hint.sbc.0.port="0x220"
hint.sbc.0.irq="5"
hint.sbc.0.drq="1"
hint.sbc.0.flags="0x15"
hint.gusc.0.at="isa"
hint.gusc.0.port="0x220"
hint.gusc.0.irq="5"
hint.gusc.0.drq="1"
hint.gusc.0.flags="0x13"

#
# Following options are intended for debugging/testing purposes:
#
# SND_DEBUG                    Enable extra debugging code that includes
#                              sanity checking and possible increase of
#                              verbosity.
#
# SND_DIAGNOSTIC               Similar in a spirit of INVARIANTS/DIAGNOSTIC,
#                              zero tolerance against inconsistencies.
#
# SND_FEEDER_MULTIFORMAT       By default, only 16/32 bit feeders are compiled
#                              in. This options enable most feeder converters
#                              except for 8bit. WARNING: May bloat the kernel.
#
# SND_FEEDER_FULL_MULTIFORMAT  Ditto, but includes 8bit feeders as well.
#
# SND_FEEDER_RATE_HP           (feeder_rate) High precision 64bit arithmetic
#                              as much as possible (the default trying to
#                              avoid it). Possible slowdown.
#
# SND_PCM_64                   (Only applicable for i386/32bit arch)
#                              Process 32bit samples through 64bit
#                              integer/arithmetic. Slight increase of dynamic
#                              range at a cost of possible slowdown.
#
# SND_OLDSTEREO                Only 2 channels are allowed, effectively
#                              disabling multichannel processing.
#
options		SND_DEBUG
options		SND_DIAGNOSTIC
options		SND_FEEDER_MULTIFORMAT
options		SND_FEEDER_FULL_MULTIFORMAT
options		SND_FEEDER_RATE_HP
options		SND_PCM_64
options		SND_OLDSTEREO

#
# IEEE-488 hardware:
# pcii:		PCIIA cards (uPD7210 based isa cards)
# tnt4882:	National Instruments PCI-GPIB card.

device	pcii
hint.pcii.0.at="isa"
hint.pcii.0.port="0x2e1"
hint.pcii.0.irq="5"
hint.pcii.0.drq="1"

device	tnt4882

#
# Miscellaneous hardware:
#
# scd: Sony CD-ROM using proprietary (non-ATAPI) interface
# mcd: Mitsumi CD-ROM using proprietary (non-ATAPI) interface
# bktr: Brooktree bt848/848a/849a/878/879 video capture and TV Tuner board
# joy: joystick (including IO DATA PCJOY PC Card joystick)
# cmx: OmniKey CardMan 4040 pccard smartcard reader

# Mitsumi CD-ROM
device		mcd
hint.mcd.0.at="isa"
hint.mcd.0.port="0x300"
# for the Sony CDU31/33A CDROM
device		scd
hint.scd.0.at="isa"
hint.scd.0.port="0x230"
device		joy			# PnP aware, hints for non-PnP only
hint.joy.0.at="isa"
hint.joy.0.port="0x201"
device		cmx

#
# The 'bktr' device is a PCI video capture device using the Brooktree
# bt848/bt848a/bt849a/bt878/bt879 chipset. When used with a TV Tuner it forms a
# TV card, e.g. Miro PC/TV, Hauppauge WinCast/TV WinTV, VideoLogic Captivator,
# Intel Smart Video III, AverMedia, IMS Turbo, FlyVideo.
#
# options 	OVERRIDE_CARD=xxx
# options 	OVERRIDE_TUNER=xxx
# options 	OVERRIDE_MSP=1
# options 	OVERRIDE_DBX=1
# These options can be used to override the auto detection
# The current values for xxx are found in src/sys/dev/bktr/bktr_card.h
# Using sysctl(8) run-time overrides on a per-card basis can be made
#
# options 	BROOKTREE_SYSTEM_DEFAULT=BROOKTREE_PAL
# or
# options 	BROOKTREE_SYSTEM_DEFAULT=BROOKTREE_NTSC
# Specifies the default video capture mode.
# This is required for Dual Crystal (28&35MHz) boards where PAL is used
# to prevent hangs during initialization, e.g. VideoLogic Captivator PCI.
#
# options 	BKTR_USE_PLL
# This is required for PAL or SECAM boards with a 28MHz crystal and no 35MHz
# crystal, e.g. some new Bt878 cards.
#
# options 	BKTR_GPIO_ACCESS
# This enables IOCTLs which give user level access to the GPIO port.
#
# options 	BKTR_NO_MSP_RESET
# Prevents the MSP34xx reset. Good if you initialize the MSP in another OS first
#
# options 	BKTR_430_FX_MODE
# Switch Bt878/879 cards into Intel 430FX chipset compatibility mode.
#
# options 	BKTR_SIS_VIA_MODE
# Switch Bt878/879 cards into SIS/VIA chipset compatibility mode which is
# needed for some old SiS and VIA chipset motherboards.
# This also allows Bt878/879 chips to work on old OPTi (<1997) chipset
# motherboards and motherboards with bad or incomplete PCI 2.1 support.
# As a rough guess, old = before 1998
#
# options 	BKTR_NEW_MSP34XX_DRIVER
# Use new, more complete initialization scheme for the msp34* soundchip.
# Should fix stereo autodetection if the old driver does only output
# mono sound.

#
# options 	BKTR_USE_FREEBSD_SMBUS
# Compile with FreeBSD SMBus implementation
#
# Brooktree driver has been ported to the new I2C framework. Thus,
# you'll need to have the following 3 lines in the kernel config.
#     device smbus
#     device iicbus
#     device iicbb
#     device iicsmb
# The iic and smb devices are only needed if you want to control other
# I2C slaves connected to the external connector of some cards.
#
device		bktr
 
#
# PC Card/PCMCIA and Cardbus
#
# cbb: pci/cardbus bridge implementing YENTA interface
# pccard: pccard slots
# cardbus: cardbus slots
device		cbb
device		pccard
device		cardbus

#
# MMC/SD
#
# mmc 		MMC/SD bus
# mmcsd		MMC/SD memory card
# sdhci		Generic PCI SD Host Controller
#
device		mmc
device		mmcsd
device		sdhci

#
# SMB bus
#
# System Management Bus support is provided by the 'smbus' device.
# Access to the SMBus device is via the 'smb' device (/dev/smb*),
# which is a child of the 'smbus' device.
#
# Supported devices:
# smb		standard I/O through /dev/smb*
#
# Supported SMB interfaces:
# iicsmb	I2C to SMB bridge with any iicbus interface
# bktr		brooktree848 I2C hardware interface
# intpm		Intel PIIX4 (82371AB, 82443MX) Power Management Unit
# alpm		Acer Aladdin-IV/V/Pro2 Power Management Unit
# ichsmb	Intel ICH SMBus controller chips (82801AA, 82801AB, 82801BA)
# viapm		VIA VT82C586B/596B/686A and VT8233 Power Management Unit
# amdpm		AMD 756 Power Management Unit
# amdsmb	AMD 8111 SMBus 2.0 Controller
# nfpm		NVIDIA nForce Power Management Unit
# nfsmb		NVIDIA nForce2/3/4 MCP SMBus 2.0 Controller
#
device		smbus		# Bus support, required for smb below.

device		intpm
device		alpm
device		ichsmb
device		viapm
device		amdpm
device		amdsmb
device		nfpm
device		nfsmb

device		smb

#
# I2C Bus
#
# Philips i2c bus support is provided by the `iicbus' device.
#
# Supported devices:
# ic	i2c network interface
# iic	i2c standard io
# iicsmb i2c to smb bridge. Allow i2c i/o with smb commands.
# iicoc simple polling driver for OpenCores I2C controller
#
# Supported interfaces:
# bktr	brooktree848 I2C software interface
#
# Other:
# iicbb	generic I2C bit-banging code (needed by lpbb, bktr)
#
device		iicbus		# Bus support, required for ic/iic/iicsmb below.
device		iicbb

device		ic
device		iic
device		iicsmb		# smb over i2c bridge
device		iicoc		# OpenCores I2C controller support

# I2C peripheral devices
#
# ds133x	Dallas Semiconductor DS1337, DS1338 and DS1339 RTC
# ds1374	Dallas Semiconductor DS1374 RTC
# ds1672	Dallas Semiconductor DS1672 RTC
# s35390a	Seiko Instruments S-35390A RTC
#
device		ds133x
device		ds1374
device		ds1672
device		s35390a

# Parallel-Port Bus
#
# Parallel port bus support is provided by the `ppbus' device.
# Multiple devices may be attached to the parallel port, devices
# are automatically probed and attached when found.
#
# Supported devices:
# vpo	Iomega Zip Drive
#	Requires SCSI disk support ('scbus' and 'da'), best
#	performance is achieved with ports in EPP 1.9 mode.
# lpt	Parallel Printer
# plip	Parallel network interface
# ppi	General-purpose I/O ("Geek Port") + IEEE1284 I/O
# pps	Pulse per second Timing Interface
# lpbb	Philips official parallel port I2C bit-banging interface
# pcfclock Parallel port clock driver.
#
# Supported interfaces:
# ppc	ISA-bus parallel port interfaces.
#

options 	PPC_PROBE_CHIPSET # Enable chipset specific detection
				  # (see flags in ppc(4))
options 	DEBUG_1284	# IEEE1284 signaling protocol debug
options 	PERIPH_1284	# Makes your computer act as an IEEE1284
				# compliant peripheral
options 	DONTPROBE_1284	# Avoid boot detection of PnP parallel devices
options 	VP0_DEBUG	# ZIP/ZIP+ debug
options 	LPT_DEBUG	# Printer driver debug
options 	PPC_DEBUG	# Parallel chipset level debug
options 	PLIP_DEBUG	# Parallel network IP interface debug
options 	PCFCLOCK_VERBOSE         # Verbose pcfclock driver
options 	PCFCLOCK_MAX_RETRIES=5   # Maximum read tries (default 10)

device		ppc
hint.ppc.0.at="isa"
hint.ppc.0.irq="7"
device		ppbus
device		vpo
device		lpt
device		plip
device		ppi
device		pps
device		lpbb
device		pcfclock

# Kernel BOOTP support

options 	BOOTP		# Use BOOTP to obtain IP address/hostname
				# Requires NFSCLIENT and NFS_ROOT
options 	BOOTP_NFSROOT	# NFS mount root filesystem using BOOTP info
options 	BOOTP_NFSV3	# Use NFS v3 to NFS mount root
options 	BOOTP_COMPAT	# Workaround for broken bootp daemons.
options 	BOOTP_WIRED_TO=fxp0 # Use interface fxp0 for BOOTP
options 	BOOTP_BLOCKSIZE=8192 # Override NFS block size

#
# Add software watchdog routines.
#
options 	SW_WATCHDOG

#
# Add the software deadlock resolver thread.
#
options 	DEADLKRES

#
# Disable swapping of stack pages.  This option removes all
# code which actually performs swapping, so it's not possible to turn
# it back on at run-time.
#
# This is sometimes usable for systems which don't have any swap space
# (see also sysctls "vm.defer_swapspace_pageouts" and
# "vm.disable_swapspace_pageouts")
#
#options 	NO_SWAPPING

# Set the number of sf_bufs to allocate. sf_bufs are virtual buffers
# for sendfile(2) that are used to map file VM pages, and normally
# default to a quantity that is roughly 16*MAXUSERS+512. You would
# typically want about 4 of these for each simultaneous file send.
#
options 	NSFBUFS=1024

#
# Enable extra debugging code for locks.  This stores the filename and
# line of whatever acquired the lock in the lock itself, and changes a
# number of function calls to pass around the relevant data.  This is
# not at all useful unless you are debugging lock code.  Also note
# that it is likely to break e.g. fstat(1) unless you recompile your
# userland with -DDEBUG_LOCKS as well.
#
options 	DEBUG_LOCKS


#####################################################################
# USB support
# UHCI controller
device		uhci
# OHCI controller
device		ohci
# EHCI controller
device		ehci
# XHCI controller
device		xhci
# SL811 Controller
#device		slhci
# General USB code (mandatory for USB)
device		usb
#
# USB Double Bulk Pipe devices
device		udbp
# USB Fm Radio
device		ufm
# Human Interface Device (anything with buttons and dials)
device		uhid
# USB keyboard
device		ukbd
# USB printer
device		ulpt
# USB mass storage driver (Requires scbus and da)
device		umass
# USB mass storage driver for device-side mode
device		usfs
# USB support for Belkin F5U109 and Magic Control Technology serial adapters
device		umct
# USB modem support
device		umodem
# USB mouse
device		ums
# eGalax USB touch screen
device		uep
# Diamond Rio 500 MP3 player
device		urio
#
# USB serial support
device		ucom
# USB support for 3G modem cards by Option, Novatel, Huawei and Sierra
device		u3g
# USB support for Technologies ARK3116 based serial adapters
device		uark
# USB support for Belkin F5U103 and compatible serial adapters
device		ubsa
# USB support for serial adapters based on the FT8U100AX and FT8U232AM
device		uftdi
# USB support for some Windows CE based serial communication.
device		uipaq
# USB support for Prolific PL-2303 serial adapters
device		uplcom
# USB support for Silicon Laboratories CP2101/CP2102 based USB serial adapters
device		uslcom
# USB Visor and Palm devices
device		uvisor
# USB serial support for DDI pocket's PHS
device		uvscom
#
# ADMtek USB ethernet. Supports the LinkSys USB100TX,
# the Billionton USB100, the Melco LU-ATX, the D-Link DSB-650TX
# and the SMC 2202USB. Also works with the ADMtek AN986 Pegasus
# eval board.
device		aue

# ASIX Electronics AX88172 USB 2.0 ethernet driver. Used in the
# LinkSys USB200M and various other adapters.
device		axe

#
# Devices which communicate using Ethernet over USB, particularly
# Communication Device Class (CDC) Ethernet specification. Supports
# Sharp Zaurus PDAs, some DOCSIS cable modems and so on.
device		cdce
#
# CATC USB-EL1201A USB ethernet. Supports the CATC Netmate
# and Netmate II, and the Belkin F5U111.
device		cue
#
# Kawasaki LSI ethernet. Supports the LinkSys USB10T,
# Entrega USB-NET-E45, Peracom Ethernet Adapter, the
# 3Com 3c19250, the ADS Technologies USB-10BT, the ATen UC10T,
# the Netgear EA101, the D-Link DSB-650, the SMC 2102USB
# and 2104USB, and the Corega USB-T.
device		kue
#
# RealTek RTL8150 USB to fast ethernet. Supports the Melco LUA-KTX
# and the GREEN HOUSE GH-USB100B.
device		rue
#
# Davicom DM9601E USB to fast ethernet. Supports the Corega FEther USB-TXC.
device		udav
#
# Moschip MCS7730/MCS7840 USB to fast ethernet. Supports the Sitecom LN030.
device		mos
#
# HSxPA devices from Option N.V
device		uhso

#
# Ralink Technology RT2501USB/RT2601USB wireless driver
device		rum
# Ralink Technology RT2700U/RT2800U/RT3000U wireless driver
device		run
#
# Atheros AR5523 wireless driver
device		uath
#
# Conexant/Intersil PrismGT wireless driver
device		upgt
#
# Ralink Technology RT2500USB wireless driver
device		ural
#
# Realtek RTL8187B/L wireless driver
device		urtw
#
# ZyDas ZD1211/ZD1211B wireless driver
device		zyd
#
# Sierra USB wireless driver
device		usie

# 
# debugging options for the USB subsystem
#
options 	USB_DEBUG
options 	U3G_DEBUG

# options for ukbd:
options 	UKBD_DFLT_KEYMAP	# specify the built-in keymap
makeoptions	UKBD_DFLT_KEYMAP=it.iso

# options for uplcom:
options 	UPLCOM_INTR_INTERVAL=100	# interrupt pipe interval
						# in milliseconds

# options for uvscom:
options 	UVSCOM_DEFAULT_OPKTSIZE=8	# default output packet size
options 	UVSCOM_INTR_INTERVAL=100	# interrupt pipe interval
						# in milliseconds

#####################################################################
# FireWire support

device		firewire	# FireWire bus code
device		sbp		# SCSI over Firewire (Requires scbus and da)
device		sbp_targ	# SBP-2 Target mode  (Requires scbus and targ)
device		fwe		# Ethernet over FireWire (non-standard!)
device		fwip		# IP over FireWire (RFC2734 and RFC3146)

#####################################################################
# dcons support (Dumb Console Device)

device		dcons			# dumb console driver
device		dcons_crom		# FireWire attachment
options 	DCONS_BUF_SIZE=16384	# buffer size
options 	DCONS_POLL_HZ=100	# polling rate
options 	DCONS_FORCE_CONSOLE=0	# force to be the primary console
options 	DCONS_FORCE_GDB=1	# force to be the gdb device

#####################################################################
# crypto subsystem
#
# This is a port of the OpenBSD crypto framework.  Include this when
# configuring IPSEC and when you have a h/w crypto device to accelerate
# user applications that link to OpenSSL.
#
# Drivers are ports from OpenBSD with some simple enhancements that have
# been fed back to OpenBSD.

device		crypto		# core crypto support
device		cryptodev	# /dev/crypto for access to h/w

device		rndtest		# FIPS 140-2 entropy tester

device		hifn		# Hifn 7951, 7781, etc.
options 	HIFN_DEBUG	# enable debugging support: hw.hifn.debug
options 	HIFN_RNDTEST	# enable rndtest support

device		ubsec		# Broadcom 5501, 5601, 58xx
options 	UBSEC_DEBUG	# enable debugging support: hw.ubsec.debug
options 	UBSEC_RNDTEST	# enable rndtest support

#####################################################################


#
# Embedded system options:
#
# An embedded system might want to run something other than init.
options 	INIT_PATH=/sbin/init:/rescue/init

# Debug options
options 	BUS_DEBUG	# enable newbus debugging
options 	DEBUG_VFS_LOCKS	# enable VFS lock debugging
options 	SOCKBUF_DEBUG	# enable sockbuf last record/mb tail checking

#
# Verbose SYSINIT
#
# Make the SYSINIT process performed by mi_startup() verbose.  This is very
# useful when porting to a new architecture.  If DDB is also enabled, this
# will print function names instead of addresses.
options 	VERBOSE_SYSINIT

#####################################################################
# SYSV IPC KERNEL PARAMETERS
#
# Maximum number of System V semaphores that can be used on the system at
# one time.
options 	SEMMNI=11

# Total number of semaphores system wide
options 	SEMMNS=61

# Total number of undo structures in system
options 	SEMMNU=31

# Maximum number of System V semaphores that can be used by a single process
# at one time.
options 	SEMMSL=61

# Maximum number of operations that can be outstanding on a single System V
# semaphore at one time.
options 	SEMOPM=101

# Maximum number of undo operations that can be outstanding on a single
# System V semaphore at one time.
options 	SEMUME=11

# Maximum number of shared memory pages system wide.
options 	SHMALL=1025

# Maximum size, in bytes, of a single System V shared memory region.
options 	SHMMAX=(SHMMAXPGS*PAGE_SIZE+1)
options 	SHMMAXPGS=1025

# Minimum size, in bytes, of a single System V shared memory region.
options 	SHMMIN=2

# Maximum number of shared memory regions that can be used on the system
# at one time.
options 	SHMMNI=33

# Maximum number of System V shared memory regions that can be attached to
# a single process at one time.
options 	SHMSEG=9

# Compress user core dumps.
options		COMPRESS_USER_CORES
# required to compress file output from kernel for COMPRESS_USER_CORES.
device		gzio	    

# Set the amount of time (in seconds) the system will wait before
# rebooting automatically when a kernel panic occurs.  If set to (-1),
# the system will wait indefinitely until a key is pressed on the
# console.
options 	PANIC_REBOOT_WAIT_TIME=16

# Attempt to bypass the buffer cache and put data directly into the
# userland buffer for read operation when O_DIRECT flag is set on the
# file.  Both offset and length of the read operation must be
# multiples of the physical media sector size.
#
options 	DIRECTIO

# Specify a lower limit for the number of swap I/O buffers.  They are
# (among other things) used when bypassing the buffer cache due to
# DIRECTIO kernel option enabled and O_DIRECT flag set on file.
#
options 	NSWBUF_MIN=120

#####################################################################

# More undocumented options for linting.
# Note that documenting these is not considered an affront.

options 	CAM_DEBUG_DELAY

# VFS cluster debugging.
options 	CLUSTERDEBUG

options 	DEBUG

# Kernel filelock debugging.
options 	LOCKF_DEBUG

# System V compatible message queues
# Please note that the values provided here are used to test kernel
# building.  The defaults in the sources provide almost the same numbers.
# MSGSSZ must be a power of 2 between 8 and 1024.
options 	MSGMNB=2049	# Max number of chars in queue
options 	MSGMNI=41	# Max number of message queue identifiers
options 	MSGSEG=2049	# Max number of message segments
options 	MSGSSZ=16	# Size of a message segment
options 	MSGTQL=41	# Max number of messages in system

options 	NBUF=512	# Number of buffer headers

options 	SCSI_NCR_DEBUG
options 	SCSI_NCR_MAX_SYNC=10000
options 	SCSI_NCR_MAX_WIDE=1
options 	SCSI_NCR_MYADDR=7

options 	SC_DEBUG_LEVEL=5	# Syscons debug level
options 	SC_RENDER_DEBUG	# syscons rendering debugging

options 	VFS_BIO_DEBUG	# VFS buffer I/O debugging

options 	KSTACK_MAX_PAGES=32 # Maximum pages to give the kernel stack

# Adaptec Array Controller driver options
options 	AAC_DEBUG	# Debugging levels:
				# 0 - quiet, only emit warnings
				# 1 - noisy, emit major function
				#     points and things done
				# 2 - extremely noisy, emit trace
				#     items in loops, etc.

# Resource Accounting
options 	RACCT

# Resource Limits
options 	RCTL

# Yet more undocumented options for linting.
# BKTR_ALLOC_PAGES has no effect except to cause warnings, and
# BROOKTREE_ALLOC_PAGES hasn't actually been superseded by it, since the
# driver still mostly spells this option BROOKTREE_ALLOC_PAGES.
##options 	BKTR_ALLOC_PAGES=(217*4+1)
options 	BROOKTREE_ALLOC_PAGES=(217*4+1)
options 	MAXFILES=999
<|MERGE_RESOLUTION|>--- conflicted
+++ resolved
@@ -226,15 +226,9 @@
 # A default value should be already present, for every architecture.
 options 	MAXCPU=32
 
-<<<<<<< HEAD
-# MAXDOMAIN defines the maximum number of memory domains that can boot in the
-# system.  A default value should be already present, for every architecture.
-options 	MAXDOMAIN=1
-=======
 # MAXMEMDOM defines the maximum number of memory domains that can boot in the
 # system.  A default value should already be defined by every architecture.
 options 	MAXMEMDOM=1
->>>>>>> cc92c098
 
 # ADAPTIVE_MUTEXES changes the behavior of blocking mutexes to spin
 # if the thread that currently owns the mutex is executing on another
