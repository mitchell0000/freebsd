/*-
 * Copyright (C) 1995, 1996, 1997, and 1998 WIDE Project.
 * All rights reserved.
 *
 * Redistribution and use in source and binary forms, with or without
 * modification, are permitted provided that the following conditions
 * are met:
 * 1. Redistributions of source code must retain the above copyright
 *    notice, this list of conditions and the following disclaimer.
 * 2. Redistributions in binary form must reproduce the above copyright
 *    notice, this list of conditions and the following disclaimer in the
 *    documentation and/or other materials provided with the distribution.
 * 3. Neither the name of the project nor the names of its contributors
 *    may be used to endorse or promote products derived from this software
 *    without specific prior written permission.
 *
 * THIS SOFTWARE IS PROVIDED BY THE PROJECT AND CONTRIBUTORS ``AS IS'' AND
 * ANY EXPRESS OR IMPLIED WARRANTIES, INCLUDING, BUT NOT LIMITED TO, THE
 * IMPLIED WARRANTIES OF MERCHANTABILITY AND FITNESS FOR A PARTICULAR PURPOSE
 * ARE DISCLAIMED.  IN NO EVENT SHALL THE PROJECT OR CONTRIBUTORS BE LIABLE
 * FOR ANY DIRECT, INDIRECT, INCIDENTAL, SPECIAL, EXEMPLARY, OR CONSEQUENTIAL
 * DAMAGES (INCLUDING, BUT NOT LIMITED TO, PROCUREMENT OF SUBSTITUTE GOODS
 * OR SERVICES; LOSS OF USE, DATA, OR PROFITS; OR BUSINESS INTERRUPTION)
 * HOWEVER CAUSED AND ON ANY THEORY OF LIABILITY, WHETHER IN CONTRACT, STRICT
 * LIABILITY, OR TORT (INCLUDING NEGLIGENCE OR OTHERWISE) ARISING IN ANY WAY
 * OUT OF THE USE OF THIS SOFTWARE, EVEN IF ADVISED OF THE POSSIBILITY OF
 * SUCH DAMAGE.
 */

/*-
 * Copyright (c) 1982, 1986, 1988, 1993
 *	The Regents of the University of California.
 * All rights reserved.
 *
 * Redistribution and use in source and binary forms, with or without
 * modification, are permitted provided that the following conditions
 * are met:
 * 1. Redistributions of source code must retain the above copyright
 *    notice, this list of conditions and the following disclaimer.
 * 2. Redistributions in binary form must reproduce the above copyright
 *    notice, this list of conditions and the following disclaimer in the
 *    documentation and/or other materials provided with the distribution.
 * 4. Neither the name of the University nor the names of its contributors
 *    may be used to endorse or promote products derived from this software
 *    without specific prior written permission.
 *
 * THIS SOFTWARE IS PROVIDED BY THE REGENTS AND CONTRIBUTORS ``AS IS'' AND
 * ANY EXPRESS OR IMPLIED WARRANTIES, INCLUDING, BUT NOT LIMITED TO, THE
 * IMPLIED WARRANTIES OF MERCHANTABILITY AND FITNESS FOR A PARTICULAR PURPOSE
 * ARE DISCLAIMED.  IN NO EVENT SHALL THE REGENTS OR CONTRIBUTORS BE LIABLE
 * FOR ANY DIRECT, INDIRECT, INCIDENTAL, SPECIAL, EXEMPLARY, OR CONSEQUENTIAL
 * DAMAGES (INCLUDING, BUT NOT LIMITED TO, PROCUREMENT OF SUBSTITUTE GOODS
 * OR SERVICES; LOSS OF USE, DATA, OR PROFITS; OR BUSINESS INTERRUPTION)
 * HOWEVER CAUSED AND ON ANY THEORY OF LIABILITY, WHETHER IN CONTRACT, STRICT
 * LIABILITY, OR TORT (INCLUDING NEGLIGENCE OR OTHERWISE) ARISING IN ANY WAY
 * OUT OF THE USE OF THIS SOFTWARE, EVEN IF ADVISED OF THE POSSIBILITY OF
 * SUCH DAMAGE.
 *
 *	@(#)raw_ip.c	8.2 (Berkeley) 1/4/94
 */

#include <sys/cdefs.h>
__FBSDID("$FreeBSD$");

#include "opt_ipsec.h"
#include "opt_inet6.h"

#include <sys/param.h>
#include <sys/errno.h>
#include <sys/jail.h>
#include <sys/kernel.h>
#include <sys/lock.h>
#include <sys/malloc.h>
#include <sys/mbuf.h>
#include <sys/priv.h>
#include <sys/proc.h>
#include <sys/protosw.h>
#include <sys/signalvar.h>
#include <sys/socket.h>
#include <sys/socketvar.h>
#include <sys/sx.h>
#include <sys/syslog.h>

#include <net/if.h>
#include <net/if_var.h>
#include <net/if_types.h>
#include <net/route.h>
#include <net/vnet.h>

#include <netinet/in.h>
#include <netinet/in_var.h>
#include <netinet/in_systm.h>
#include <netinet/in_pcb.h>

#include <netinet/icmp6.h>
#include <netinet/ip6.h>
#include <netinet/ip_var.h>
#include <netinet6/ip6protosw.h>
#include <netinet6/ip6_mroute.h>
#include <netinet6/in6_pcb.h>
#include <netinet6/ip6_var.h>
#include <netinet6/nd6.h>
#include <netinet6/raw_ip6.h>
#include <netinet6/scope6_var.h>
#include <netinet6/send.h>

#ifdef IPSEC
#include <netipsec/ipsec.h>
#include <netipsec/ipsec6.h>
#endif /* IPSEC */

#include <machine/stdarg.h>

#define	satosin6(sa)	((struct sockaddr_in6 *)(sa))
#define	ifatoia6(ifa)	((struct in6_ifaddr *)(ifa))

/*
 * Raw interface to IP6 protocol.
 */

VNET_DECLARE(struct inpcbhead, ripcb);
VNET_DECLARE(struct inpcbinfo, ripcbinfo);
#define	V_ripcb				VNET(ripcb)
#define	V_ripcbinfo			VNET(ripcbinfo)

extern u_long	rip_sendspace;
extern u_long	rip_recvspace;

VNET_PCPUSTAT_DEFINE(struct rip6stat, rip6stat);
VNET_PCPUSTAT_SYSINIT(rip6stat);

#ifdef VIMAGE
VNET_PCPUSTAT_SYSUNINIT(rip6stat);
#endif /* VIMAGE */

/*
 * Hooks for multicast routing. They all default to NULL, so leave them not
 * initialized and rely on BSS being set to 0.
 */

/*
 * The socket used to communicate with the multicast routing daemon.
 */
VNET_DEFINE(struct socket *, ip6_mrouter);

/*
 * The various mrouter functions.
 */
int (*ip6_mrouter_set)(struct socket *, struct sockopt *);
int (*ip6_mrouter_get)(struct socket *, struct sockopt *);
int (*ip6_mrouter_done)(void);
int (*ip6_mforward)(struct ip6_hdr *, struct ifnet *, struct mbuf *);
int (*mrt6_ioctl)(u_long, caddr_t);

/*
 * Setup generic address and protocol structures for raw_input routine, then
 * pass them along with mbuf chain.
 */
int
rip6_input(struct mbuf **mp, int *offp, int proto)
{
	struct ifnet *ifp;
	struct mbuf *m = *mp;
	register struct ip6_hdr *ip6 = mtod(m, struct ip6_hdr *);
	register struct inpcb *in6p;
	struct inpcb *last = 0;
	struct mbuf *opts = NULL;
	struct sockaddr_in6 fromsa;
	uint32_t zoneid;

	RIP6STAT_INC(rip6s_ipackets);

	if (faithprefix_p != NULL && (*faithprefix_p)(&ip6->ip6_dst)) {
		/* XXX Send icmp6 host/port unreach? */
		m_freem(m);
		return (IPPROTO_DONE);
	}

	init_sin6(&fromsa, m); /* general init */
	ifp = m->m_pkthdr.rcvif;
	zoneid = in6_getscopezone(ifp, IPV6_ADDR_SCOPE_LINKLOCAL);

	INP_INFO_RLOCK(&V_ripcbinfo);
	LIST_FOREACH(in6p, &V_ripcb, inp_list) {
		/* XXX inp locking */
		if ((in6p->inp_vflag & INP_IPV6) == 0)
			continue;
		if (in6p->inp_ip_p &&
		    in6p->inp_ip_p != proto)
			continue;
		if (!IN6_IS_ADDR_UNSPECIFIED(&in6p->in6p_laddr) &&
		    !IN6_ARE_ADDR_EQUAL(&in6p->in6p_laddr, &ip6->ip6_dst))
			continue;
		if (!IN6_IS_ADDR_UNSPECIFIED(&in6p->in6p_faddr) &&
		    !IN6_ARE_ADDR_EQUAL(&in6p->in6p_faddr, &ip6->ip6_src))
			continue;
		if (jailed_without_vnet(in6p->inp_cred)) {
			/*
			 * Allow raw socket in jail to receive multicast;
			 * assume process had PRIV_NETINET_RAW at attach,
			 * and fall through into normal filter path if so.
			 */
			if (!IN6_IS_ADDR_MULTICAST(&ip6->ip6_dst) &&
			    prison_check_in6(in6p->inp_cred,
			    &ip6->ip6_dst, zoneid) != 0)
				continue;
		}
		INP_RLOCK(in6p);
		if (in6p->in6p_cksum != -1) {
			RIP6STAT_INC(rip6s_isum);
			if (in6_cksum(m, proto, *offp,
			    m->m_pkthdr.len - *offp)) {
				INP_RUNLOCK(in6p);
				RIP6STAT_INC(rip6s_badsum);
				continue;
			}
		}
		/*
		 * If this raw socket has multicast state, and we
		 * have received a multicast, check if this socket
		 * should receive it, as multicast filtering is now
		 * the responsibility of the transport layer.
		 */
		if (in6p->in6p_moptions &&
		    IN6_IS_ADDR_MULTICAST(&ip6->ip6_dst)) {
			/*
			 * If the incoming datagram is for MLD, allow it
			 * through unconditionally to the raw socket.
			 *
			 * Use the M_RTALERT_MLD flag to check for MLD
			 * traffic without having to inspect the mbuf chain
			 * more deeply, as all MLDv1/v2 host messages MUST
			 * contain the Router Alert option.
			 *
			 * In the case of MLDv1, we may not have explicitly
			 * joined the group, and may have set IFF_ALLMULTI
			 * on the interface. im6o_mc_filter() may discard
			 * control traffic we actually need to see.
			 *
			 * Userland multicast routing daemons should continue
			 * filter the control traffic appropriately.
			 */
			int blocked;

			blocked = MCAST_PASS;
			if ((m->m_flags & M_RTALERT_MLD) == 0) {
				struct sockaddr_in6 mcaddr;

				bzero(&mcaddr, sizeof(struct sockaddr_in6));
				mcaddr.sin6_len = sizeof(struct sockaddr_in6);
				mcaddr.sin6_family = AF_INET6;
				mcaddr.sin6_addr = ip6->ip6_dst;

				blocked = im6o_mc_filter(in6p->in6p_moptions,
				    ifp,
				    (struct sockaddr *)&mcaddr,
				    (struct sockaddr *)&fromsa);
			}
			if (blocked != MCAST_PASS) {
				IP6STAT_INC(ip6s_notmember);
				INP_RUNLOCK(in6p);
				continue;
			}
		}
		if (last != NULL) {
			struct mbuf *n = m_copy(m, 0, (int)M_COPYALL);

#ifdef IPSEC
			/*
			 * Check AH/ESP integrity.
			 */
			if (n && ipsec6_in_reject(n, last)) {
				m_freem(n);
				IPSEC6STAT_INC(ips_in_polvio);
				/* Do not inject data into pcb. */
			} else
#endif /* IPSEC */
			if (n) {
				if (last->inp_flags & INP_CONTROLOPTS ||
				    last->inp_socket->so_options & SO_TIMESTAMP)
					ip6_savecontrol(last, n, &opts);
				/* strip intermediate headers */
				m_adj(n, *offp);
				if (sbappendaddr(&last->inp_socket->so_rcv,
						(struct sockaddr *)&fromsa,
						 n, opts) == 0) {
					m_freem(n);
					if (opts)
						m_freem(opts);
					RIP6STAT_INC(rip6s_fullsock);
				} else
					sorwakeup(last->inp_socket);
				opts = NULL;
			}
			INP_RUNLOCK(last);
		}
		last = in6p;
	}
	INP_INFO_RUNLOCK(&V_ripcbinfo);
#ifdef IPSEC
	/*
	 * Check AH/ESP integrity.
	 */
	if ((last != NULL) && ipsec6_in_reject(m, last)) {
		m_freem(m);
		IPSEC6STAT_INC(ips_in_polvio);
		IP6STAT_DEC(ip6s_delivered);
		/* Do not inject data into pcb. */
		INP_RUNLOCK(last);
	} else
#endif /* IPSEC */
	if (last != NULL) {
		if (last->inp_flags & INP_CONTROLOPTS ||
		    last->inp_socket->so_options & SO_TIMESTAMP)
			ip6_savecontrol(last, m, &opts);
		/* Strip intermediate headers. */
		m_adj(m, *offp);
		if (sbappendaddr(&last->inp_socket->so_rcv,
		    (struct sockaddr *)&fromsa, m, opts) == 0) {
			m_freem(m);
			if (opts)
				m_freem(opts);
			RIP6STAT_INC(rip6s_fullsock);
		} else
			sorwakeup(last->inp_socket);
		INP_RUNLOCK(last);
	} else {
		RIP6STAT_INC(rip6s_nosock);
		if (m->m_flags & M_MCAST)
			RIP6STAT_INC(rip6s_nosockmcast);
		if (proto == IPPROTO_NONE)
			m_freem(m);
		else {
			char *prvnxtp = ip6_get_prevhdr(m, *offp); /* XXX */
			icmp6_error(m, ICMP6_PARAM_PROB,
			    ICMP6_PARAMPROB_NEXTHEADER,
			    prvnxtp - mtod(m, char *));
		}
		IP6STAT_DEC(ip6s_delivered);
	}
	return (IPPROTO_DONE);
}

void
rip6_ctlinput(int cmd, struct sockaddr *sa, void *d)
{
	struct ip6_hdr *ip6;
	struct mbuf *m;
	int off = 0;
	struct ip6ctlparam *ip6cp = NULL;
	const struct sockaddr_in6 *sa6_src = NULL;
	void *cmdarg;
	struct inpcb *(*notify)(struct inpcb *, int) = in6_rtchange;

	if (sa->sa_family != AF_INET6 ||
	    sa->sa_len != sizeof(struct sockaddr_in6))
		return;

	if ((unsigned)cmd >= PRC_NCMDS)
		return;
	if (PRC_IS_REDIRECT(cmd))
		notify = in6_rtchange, d = NULL;
	else if (cmd == PRC_HOSTDEAD)
		d = NULL;
	else if (inet6ctlerrmap[cmd] == 0)
		return;

	/*
	 * If the parameter is from icmp6, decode it.
	 */
	if (d != NULL) {
		ip6cp = (struct ip6ctlparam *)d;
		m = ip6cp->ip6c_m;
		ip6 = ip6cp->ip6c_ip6;
		off = ip6cp->ip6c_off;
		cmdarg = ip6cp->ip6c_cmdarg;
		sa6_src = ip6cp->ip6c_src;
	} else {
		m = NULL;
		ip6 = NULL;
		cmdarg = NULL;
		sa6_src = &sa6_any;
	}

	(void) in6_pcbnotify(&V_ripcbinfo, sa, 0,
	    (const struct sockaddr *)sa6_src, 0, cmd, cmdarg, notify);
}

/*
 * Generate IPv6 header and pass packet to ip6_output.  Tack on options user
 * may have setup with control call.
 */
int
<<<<<<< HEAD
rip6_output(struct mbuf *m, ...)
=======
rip6_output(struct mbuf *m, struct socket *so, ...)
>>>>>>> e12a77b0
{
	struct route_in6 ro;
	struct mbuf *control;
	struct m_tag *mtag;
	struct sockaddr_in6 *dstsock;
	struct in6_addr *dst;
	struct ip6_hdr *ip6;
	struct inpcb *in6p;
	u_int	plen = m->m_pkthdr.len;
	int error = 0;
	struct ip6_pktopts opt, *optp;
	struct ifnet *oifp = NULL;
	int type = 0, code = 0;		/* for ICMPv6 output statistics only */
	struct in6_addr in6a;
	va_list ap;

	va_start(ap, so);
	dstsock = va_arg(ap, struct sockaddr_in6 *);
	control = va_arg(ap, struct mbuf *);
	va_end(ap);

	bzero(&ro, sizeof(ro));
	in6p = sotoinpcb(so);
	INP_WLOCK(in6p);

	dst = &dstsock->sin6_addr;
	if (control != NULL) {
		if ((error = ip6_setpktopts(control, &opt,
		    in6p->in6p_outputopts, so->so_cred,
		    so->so_proto->pr_protocol)) != 0) {
			goto bad;
		}
		optp = &opt;
	} else
		optp = in6p->in6p_outputopts;

	/*
	 * Application must provide a proper zone ID or the use of
	 * default zone IDs should be enabled.
	 */
	error = sa6_checkzone_opts(optp, in6p->in6p_moptions, dstsock);
	if (error != 0)
		goto bad;
	/*
	 * For an ICMPv6 packet, we should know its type and code to update
	 * statistics.
	 */
	if (so->so_proto->pr_protocol == IPPROTO_ICMPV6) {
		struct icmp6_hdr *icmp6;
		if (m->m_len < sizeof(struct icmp6_hdr) &&
		    (m = m_pullup(m, sizeof(struct icmp6_hdr))) == NULL) {
			error = ENOBUFS;
			goto bad;
		}
		icmp6 = mtod(m, struct icmp6_hdr *);
		type = icmp6->icmp6_type;
		code = icmp6->icmp6_code;
	}

	M_PREPEND(m, sizeof(*ip6), M_NOWAIT);
	if (m == NULL) {
		error = ENOBUFS;
		goto bad;
	}
	ip6 = mtod(m, struct ip6_hdr *);

	/*
	 * Source address selection.
	 */
	error = in6_selectsrc(dstsock, optp, in6p, &ro, so->so_cred,
	    &oifp, &in6a);
	if (error)
		goto bad;
	ip6->ip6_src = in6a;
	ip6->ip6_dst = dstsock->sin6_addr;

	/*
	 * Fill in the rest of the IPv6 header fields.
	 */
	ip6->ip6_flow = (ip6->ip6_flow & ~IPV6_FLOWINFO_MASK) |
	    (in6p->inp_flow & IPV6_FLOWINFO_MASK);
	ip6->ip6_vfc = (ip6->ip6_vfc & ~IPV6_VERSION_MASK) |
	    (IPV6_VERSION & IPV6_VERSION_MASK);

	/*
	 * ip6_plen will be filled in ip6_output, so not fill it here.
	 */
	ip6->ip6_nxt = in6p->inp_ip_p;
	ip6->ip6_hlim = in6_selecthlim(in6p, oifp);

	if (so->so_proto->pr_protocol == IPPROTO_ICMPV6 ||
	    in6p->in6p_cksum != -1) {
		struct mbuf *n;
		int off;
		u_int16_t *p;

		/* Compute checksum. */
		if (so->so_proto->pr_protocol == IPPROTO_ICMPV6)
			off = offsetof(struct icmp6_hdr, icmp6_cksum);
		else
			off = in6p->in6p_cksum;
		if (plen < off + 1) {
			error = EINVAL;
			goto bad;
		}
		off += sizeof(struct ip6_hdr);

		n = m;
		while (n && n->m_len <= off) {
			off -= n->m_len;
			n = n->m_next;
		}
		if (!n)
			goto bad;
		p = (u_int16_t *)(mtod(n, caddr_t) + off);
		*p = 0;
		*p = in6_cksum(m, ip6->ip6_nxt, sizeof(*ip6), plen);
	}

	/*
	 * Send RA/RS messages to user land for protection, before sending
	 * them to rtadvd/rtsol.
	 */
	if ((send_sendso_input_hook != NULL) &&
	    so->so_proto->pr_protocol == IPPROTO_ICMPV6) {
		switch (type) {
		case ND_ROUTER_ADVERT:
		case ND_ROUTER_SOLICIT:
			mtag = m_tag_get(PACKET_TAG_ND_OUTGOING,
				sizeof(unsigned short), M_NOWAIT);
			if (mtag == NULL)
				goto bad;
			m_tag_prepend(m, mtag);
		}
	}

	error = ip6_output(m, optp, &ro, IPV6_USEROIF, in6p->in6p_moptions,
	    &oifp, in6p);
	if (so->so_proto->pr_protocol == IPPROTO_ICMPV6) {
		icmp6_ifoutstat_inc(oifp, type, code);
		ICMP6STAT_INC(icp6s_outhist[type]);
	} else
		RIP6STAT_INC(rip6s_opackets);

	goto freectl;

 bad:
	if (m)
		m_freem(m);

 freectl:
	if (control != NULL) {
		ip6_clearpktopts(&opt, -1);
		m_freem(control);
	}
	INP_WUNLOCK(in6p);
	RO_RTFREE(&ro);
	return (error);
}

/*
 * Raw IPv6 socket option processing.
 */
int
rip6_ctloutput(struct socket *so, struct sockopt *sopt)
{
	struct inpcb *inp;
	int error;

	if (sopt->sopt_level == IPPROTO_ICMPV6)
		/*
		 * XXX: is it better to call icmp6_ctloutput() directly
		 * from protosw?
		 */
		return (icmp6_ctloutput(so, sopt));
	else if (sopt->sopt_level != IPPROTO_IPV6) {
		if (sopt->sopt_level == SOL_SOCKET &&
		    sopt->sopt_name == SO_SETFIB) {
			inp = sotoinpcb(so);
			INP_WLOCK(inp);
			inp->inp_inc.inc_fibnum = so->so_fibnum;
			INP_WUNLOCK(inp);
			return (0);
		}
		return (EINVAL);
	}

	error = 0;

	switch (sopt->sopt_dir) {
	case SOPT_GET:
		switch (sopt->sopt_name) {
		case MRT6_INIT:
		case MRT6_DONE:
		case MRT6_ADD_MIF:
		case MRT6_DEL_MIF:
		case MRT6_ADD_MFC:
		case MRT6_DEL_MFC:
		case MRT6_PIM:
			error = ip6_mrouter_get ?  ip6_mrouter_get(so, sopt) :
			    EOPNOTSUPP;
			break;
		case IPV6_CHECKSUM:
			error = ip6_raw_ctloutput(so, sopt);
			break;
		default:
			error = ip6_ctloutput(so, sopt);
			break;
		}
		break;

	case SOPT_SET:
		switch (sopt->sopt_name) {
		case MRT6_INIT:
		case MRT6_DONE:
		case MRT6_ADD_MIF:
		case MRT6_DEL_MIF:
		case MRT6_ADD_MFC:
		case MRT6_DEL_MFC:
		case MRT6_PIM:
			error = ip6_mrouter_set ?  ip6_mrouter_set(so, sopt) :
			    EOPNOTSUPP;
			break;
		case IPV6_CHECKSUM:
			error = ip6_raw_ctloutput(so, sopt);
			break;
		default:
			error = ip6_ctloutput(so, sopt);
			break;
		}
		break;
	}

	return (error);
}

static int
rip6_attach(struct socket *so, int proto, struct thread *td)
{
	struct inpcb *inp;
	struct icmp6_filter *filter;
	int error;

	inp = sotoinpcb(so);
	KASSERT(inp == NULL, ("rip6_attach: inp != NULL"));

	error = priv_check(td, PRIV_NETINET_RAW);
	if (error)
		return (error);
	error = soreserve(so, rip_sendspace, rip_recvspace);
	if (error)
		return (error);
	filter = malloc(sizeof(struct icmp6_filter), M_PCB, M_NOWAIT);
	if (filter == NULL)
		return (ENOMEM);
	INP_INFO_WLOCK(&V_ripcbinfo);
	error = in_pcballoc(so, &V_ripcbinfo);
	if (error) {
		INP_INFO_WUNLOCK(&V_ripcbinfo);
		free(filter, M_PCB);
		return (error);
	}
	inp = (struct inpcb *)so->so_pcb;
	INP_INFO_WUNLOCK(&V_ripcbinfo);
	inp->inp_vflag |= INP_IPV6;
	inp->inp_ip_p = (long)proto;
	inp->in6p_hops = -1;	/* use kernel default */
	inp->in6p_cksum = -1;
	inp->in6p_icmp6filt = filter;
	ICMP6_FILTER_SETPASSALL(inp->in6p_icmp6filt);
	INP_WUNLOCK(inp);
	return (0);
}

static void
rip6_detach(struct socket *so)
{
	struct inpcb *inp;

	inp = sotoinpcb(so);
	KASSERT(inp != NULL, ("rip6_detach: inp == NULL"));

	if (so == V_ip6_mrouter && ip6_mrouter_done)
		ip6_mrouter_done();
	/* xxx: RSVP */
	INP_INFO_WLOCK(&V_ripcbinfo);
	INP_WLOCK(inp);
	free(inp->in6p_icmp6filt, M_PCB);
	in_pcbdetach(inp);
	in_pcbfree(inp);
	INP_INFO_WUNLOCK(&V_ripcbinfo);
}

/* XXXRW: This can't ever be called. */
static void
rip6_abort(struct socket *so)
{
	struct inpcb *inp;

	inp = sotoinpcb(so);
	KASSERT(inp != NULL, ("rip6_abort: inp == NULL"));

	soisdisconnected(so);
}

static void
rip6_close(struct socket *so)
{
	struct inpcb *inp;

	inp = sotoinpcb(so);
	KASSERT(inp != NULL, ("rip6_close: inp == NULL"));

	soisdisconnected(so);
}

static int
rip6_disconnect(struct socket *so)
{
	struct inpcb *inp;

	inp = sotoinpcb(so);
	KASSERT(inp != NULL, ("rip6_disconnect: inp == NULL"));

	if ((so->so_state & SS_ISCONNECTED) == 0)
		return (ENOTCONN);
	inp->in6p_faddr = in6addr_any;
	rip6_abort(so);
	return (0);
}

static int
rip6_bind(struct socket *so, struct sockaddr *nam, struct thread *td)
{
	struct inpcb *inp;
	struct sockaddr_in6 *addr = (struct sockaddr_in6 *)nam;
	struct in6_ifaddr *ifa = NULL;
	int error = 0;

	inp = sotoinpcb(so);
	KASSERT(inp != NULL, ("rip6_bind: inp == NULL"));

	if (nam->sa_len != sizeof(*addr))
		return (EINVAL);
	if (TAILQ_EMPTY(&V_ifnet) || addr->sin6_family != AF_INET6)
		return (EADDRNOTAVAIL);
	INP_RLOCK(inp);
	error = sa6_checkzone_opts(inp->in6p_outputopts,
	    inp->in6p_moptions, addr);
	INP_RUNLOCK(inp);
	if (error != 0)
		return (error);
	if ((error = prison_check_ip6(td->td_ucred, addr)) != 0)
		return (error);
	if (!IN6_IS_ADDR_UNSPECIFIED(&addr->sin6_addr)) {
		ifa = in6ifa_ifwithaddr(&addr->sin6_addr, addr->sin6_scope_id);
		if (ifa == NULL)
			return (EADDRNOTAVAIL);
	}
	if (ifa != NULL && ifa->ia6_flags & (IN6_IFF_ANYCAST |
	    IN6_IFF_NOTREADY | IN6_IFF_DETACHED | IN6_IFF_DEPRECATED)) {
		ifa_free(&ifa->ia_ifa);
		return (EADDRNOTAVAIL);
	}
	if (ifa != NULL)
		ifa_free(&ifa->ia_ifa);
	INP_INFO_WLOCK(&V_ripcbinfo);
	INP_WLOCK(inp);
	inp->in6p_laddr = addr->sin6_addr;
	inp->in6p_zoneid = addr->sin6_scope_id;
	INP_WUNLOCK(inp);
	INP_INFO_WUNLOCK(&V_ripcbinfo);
	return (0);
}

static int
rip6_connect(struct socket *so, struct sockaddr *nam, struct thread *td)
{
	struct inpcb *inp;
	struct sockaddr_in6 *addr = (struct sockaddr_in6 *)nam;
	struct in6_addr in6a;
	struct ifnet *ifp = NULL;
	int error = 0;

	inp = sotoinpcb(so);
	KASSERT(inp != NULL, ("rip6_connect: inp == NULL"));

	if (nam->sa_len != sizeof(*addr))
		return (EINVAL);
	if (TAILQ_EMPTY(&V_ifnet))
		return (EADDRNOTAVAIL);
	if (addr->sin6_family != AF_INET6)
		return (EAFNOSUPPORT);
	INP_RLOCK(inp);
	error = sa6_checkzone_opts(inp->in6p_outputopts,
	   inp->in6p_moptions, addr);
	INP_RUNLOCK(inp);
	if (error != 0)
		return (error);

	INP_INFO_WLOCK(&V_ripcbinfo);
	INP_WLOCK(inp);
	/* Source address selection. XXX: need pcblookup? */
	error = in6_selectsrc(addr, inp->in6p_outputopts,
	    inp, NULL, so->so_cred, &ifp, &in6a);
	if (error) {
		INP_WUNLOCK(inp);
		INP_INFO_WUNLOCK(&V_ripcbinfo);
		return (error);
	}
	inp->in6p_faddr = addr->sin6_addr;
	inp->in6p_laddr = in6a;
	if (IN6_IS_ADDR_LINKLOCAL(&inp->in6p_faddr) ||
	    IN6_IS_ADDR_LINKLOCAL(&inp->in6p_laddr))
		inp->in6p_zoneid = in6_getscopezone(ifp,
		    IPV6_ADDR_SCOPE_LINKLOCAL);
	soisconnected(so);
	INP_WUNLOCK(inp);
	INP_INFO_WUNLOCK(&V_ripcbinfo);
	return (0);
}

static int
rip6_shutdown(struct socket *so)
{
	struct inpcb *inp;

	inp = sotoinpcb(so);
	KASSERT(inp != NULL, ("rip6_shutdown: inp == NULL"));

	INP_WLOCK(inp);
	socantsendmore(so);
	INP_WUNLOCK(inp);
	return (0);
}

static int
rip6_send(struct socket *so, int flags, struct mbuf *m, struct sockaddr *nam,
    struct mbuf *control, struct thread *td)
{
	struct inpcb *inp;
	struct sockaddr_in6 tmp;
	struct sockaddr_in6 *dst;
	int ret;

	inp = sotoinpcb(so);
	KASSERT(inp != NULL, ("rip6_send: inp == NULL"));

	/* Always copy sockaddr to avoid overwrites. */
	/* Unlocked read. */
	if (so->so_state & SS_ISCONNECTED) {
		if (nam) {
			m_freem(m);
			return (EISCONN);
		}
		/* XXX */
		bzero(&tmp, sizeof(tmp));
		tmp.sin6_family = AF_INET6;
		tmp.sin6_len = sizeof(struct sockaddr_in6);
		INP_RLOCK(inp);
		tmp.sin6_addr = inp->in6p_faddr;
		if (IN6_IS_ADDR_LINKLOCAL(&tmp.sin6_addr))
			tmp.sin6_scope_id = inp->in6p_zoneid;
		INP_RUNLOCK(inp);
		dst = &tmp;
	} else {
		if (nam == NULL) {
			m_freem(m);
			return (ENOTCONN);
		}
		if (nam->sa_len != sizeof(struct sockaddr_in6)) {
			m_freem(m);
			return (EINVAL);
		}
		tmp = *(struct sockaddr_in6 *)nam;
		dst = &tmp;

		if (dst->sin6_family == AF_UNSPEC) {
			/*
			 * XXX: we allow this case for backward
			 * compatibility to buggy applications that
			 * rely on old (and wrong) kernel behavior.
			 */
			log(LOG_INFO, "rip6 SEND: address family is "
			    "unspec. Assume AF_INET6\n");
			dst->sin6_family = AF_INET6;
		} else if (dst->sin6_family != AF_INET6) {
			m_freem(m);
			return(EAFNOSUPPORT);
		}
	}
	ret = rip6_output(m, so, dst, control);
	return (ret);
}

struct pr_usrreqs rip6_usrreqs = {
	.pru_abort =		rip6_abort,
	.pru_attach =		rip6_attach,
	.pru_bind =		rip6_bind,
	.pru_connect =		rip6_connect,
	.pru_control =		in6_control,
	.pru_detach =		rip6_detach,
	.pru_disconnect =	rip6_disconnect,
	.pru_peeraddr =		in6_getpeeraddr,
	.pru_send =		rip6_send,
	.pru_shutdown =		rip6_shutdown,
	.pru_sockaddr =		in6_getsockaddr,
	.pru_close =		rip6_close,
};<|MERGE_RESOLUTION|>--- conflicted
+++ resolved
@@ -391,11 +391,7 @@
  * may have setup with control call.
  */
 int
-<<<<<<< HEAD
-rip6_output(struct mbuf *m, ...)
-=======
 rip6_output(struct mbuf *m, struct socket *so, ...)
->>>>>>> e12a77b0
 {
 	struct route_in6 ro;
 	struct mbuf *control;
