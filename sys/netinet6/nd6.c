/*-
 * Copyright (C) 1995, 1996, 1997, and 1998 WIDE Project.
 * All rights reserved.
 *
 * Redistribution and use in source and binary forms, with or without
 * modification, are permitted provided that the following conditions
 * are met:
 * 1. Redistributions of source code must retain the above copyright
 *    notice, this list of conditions and the following disclaimer.
 * 2. Redistributions in binary form must reproduce the above copyright
 *    notice, this list of conditions and the following disclaimer in the
 *    documentation and/or other materials provided with the distribution.
 * 3. Neither the name of the project nor the names of its contributors
 *    may be used to endorse or promote products derived from this software
 *    without specific prior written permission.
 *
 * THIS SOFTWARE IS PROVIDED BY THE PROJECT AND CONTRIBUTORS ``AS IS'' AND
 * ANY EXPRESS OR IMPLIED WARRANTIES, INCLUDING, BUT NOT LIMITED TO, THE
 * IMPLIED WARRANTIES OF MERCHANTABILITY AND FITNESS FOR A PARTICULAR PURPOSE
 * ARE DISCLAIMED.  IN NO EVENT SHALL THE PROJECT OR CONTRIBUTORS BE LIABLE
 * FOR ANY DIRECT, INDIRECT, INCIDENTAL, SPECIAL, EXEMPLARY, OR CONSEQUENTIAL
 * DAMAGES (INCLUDING, BUT NOT LIMITED TO, PROCUREMENT OF SUBSTITUTE GOODS
 * OR SERVICES; LOSS OF USE, DATA, OR PROFITS; OR BUSINESS INTERRUPTION)
 * HOWEVER CAUSED AND ON ANY THEORY OF LIABILITY, WHETHER IN CONTRACT, STRICT
 * LIABILITY, OR TORT (INCLUDING NEGLIGENCE OR OTHERWISE) ARISING IN ANY WAY
 * OUT OF THE USE OF THIS SOFTWARE, EVEN IF ADVISED OF THE POSSIBILITY OF
 * SUCH DAMAGE.
 *
 *	$KAME: nd6.c,v 1.144 2001/05/24 07:44:00 itojun Exp $
 */

#include <sys/cdefs.h>
__FBSDID("$FreeBSD$");

#include "opt_inet.h"
#include "opt_inet6.h"

#include <sys/param.h>
#include <sys/systm.h>
#include <sys/callout.h>
#include <sys/malloc.h>
#include <sys/mbuf.h>
#include <sys/socket.h>
#include <sys/sockio.h>
#include <sys/time.h>
#include <sys/kernel.h>
#include <sys/protosw.h>
#include <sys/errno.h>
#include <sys/syslog.h>
#include <sys/lock.h>
#include <sys/rwlock.h>
#include <sys/queue.h>
#include <sys/sdt.h>
#include <sys/sysctl.h>

#include <net/if.h>
#include <net/if_var.h>
#include <net/if_arc.h>
#include <net/if_dl.h>
#include <net/if_types.h>
#include <net/iso88025.h>
#include <net/fddi.h>
#include <net/route.h>
#include <net/vnet.h>

#include <netinet/in.h>
#include <netinet/in_kdtrace.h>
#include <net/if_llatbl.h>
#include <netinet/if_ether.h>
#include <netinet6/in6_var.h>
#include <netinet/ip6.h>
#include <netinet6/ip6_var.h>
#include <netinet6/scope6_var.h>
#include <netinet6/nd6.h>
#include <netinet6/in6_ifattach.h>
#include <netinet/icmp6.h>
#include <netinet6/send.h>

#include <sys/limits.h>

#include <security/mac/mac_framework.h>

#define ND6_SLOWTIMER_INTERVAL (60 * 60) /* 1 hour */
#define ND6_RECALC_REACHTM_INTERVAL (60 * 120) /* 2 hours */

#define SIN6(s) ((const struct sockaddr_in6 *)(s))

/* timer values */
VNET_DEFINE(int, nd6_prune)	= 1;	/* walk list every 1 seconds */
VNET_DEFINE(int, nd6_delay)	= 5;	/* delay first probe time 5 second */
VNET_DEFINE(int, nd6_umaxtries)	= 3;	/* maximum unicast query */
VNET_DEFINE(int, nd6_mmaxtries)	= 3;	/* maximum multicast query */
VNET_DEFINE(int, nd6_useloopback) = 1;	/* use loopback interface for
					 * local traffic */
VNET_DEFINE(int, nd6_gctimer)	= (60 * 60 * 24); /* 1 day: garbage
					 * collection timer */

/* preventing too many loops in ND option parsing */
static VNET_DEFINE(int, nd6_maxndopt) = 10; /* max # of ND options allowed */

VNET_DEFINE(int, nd6_maxnudhint) = 0;	/* max # of subsequent upper
					 * layer hints */
static VNET_DEFINE(int, nd6_maxqueuelen) = 1; /* max pkts cached in unresolved
					 * ND entries */
#define	V_nd6_maxndopt			VNET(nd6_maxndopt)
#define	V_nd6_maxqueuelen		VNET(nd6_maxqueuelen)

#ifdef ND6_DEBUG
VNET_DEFINE(int, nd6_debug) = 1;
#else
VNET_DEFINE(int, nd6_debug) = 0;
#endif

static eventhandler_tag lle_event_eh;

/* for debugging? */
#if 0
static int nd6_inuse, nd6_allocated;
#endif

VNET_DEFINE(struct nd_drhead, nd_defrouter);
VNET_DEFINE(struct nd_prhead, nd_prefix);

VNET_DEFINE(int, nd6_recalc_reachtm_interval) = ND6_RECALC_REACHTM_INTERVAL;
#define	V_nd6_recalc_reachtm_interval	VNET(nd6_recalc_reachtm_interval)

int	(*send_sendso_input_hook)(struct mbuf *, struct ifnet *, int, int);

static int nd6_is_new_addr_neighbor(const struct sockaddr_in6 *,
	struct ifnet *);
static void nd6_setmtu0(struct ifnet *, struct nd_ifinfo *);
static void nd6_slowtimo(void *);
static int regen_tmpaddr(struct in6_ifaddr *);
static void nd6_free(struct llentry *, int);
static void nd6_free_redirect(const struct llentry *);
static void nd6_llinfo_timer(void *);
static void nd6_llinfo_settimer_locked(struct llentry *, long);
static void clear_llinfo_pqueue(struct llentry *);
static void nd6_rtrequest(int, struct rtentry *, struct rt_addrinfo *);
static int nd6_resolve_slow(struct ifnet *, struct mbuf *,
    const struct sockaddr_in6 *, u_char *, uint32_t *);
static int nd6_need_cache(struct ifnet *);
 

static VNET_DEFINE(struct callout, nd6_slowtimo_ch);
#define	V_nd6_slowtimo_ch		VNET(nd6_slowtimo_ch)

VNET_DEFINE(struct callout, nd6_timer_ch);

static void
nd6_lle_event(void *arg __unused, struct llentry *lle, int evt)
{
	struct rt_addrinfo rtinfo;
	struct sockaddr_in6 dst;
	struct sockaddr_dl gw;
	struct ifnet *ifp;
	int type;

	LLE_WLOCK_ASSERT(lle);

	if (lltable_get_af(lle->lle_tbl) != AF_INET6)
		return;

	switch (evt) {
	case LLENTRY_RESOLVED:
		type = RTM_ADD;
		KASSERT(lle->la_flags & LLE_VALID,
		    ("%s: %p resolved but not valid?", __func__, lle));
		break;
	case LLENTRY_EXPIRED:
		type = RTM_DELETE;
		break;
	default:
		return;
	}

	ifp = lltable_get_ifp(lle->lle_tbl);

	bzero(&dst, sizeof(dst));
	bzero(&gw, sizeof(gw));
	bzero(&rtinfo, sizeof(rtinfo));
	lltable_fill_sa_entry(lle, (struct sockaddr *)&dst);
	dst.sin6_scope_id = in6_getscopezone(ifp,
	    in6_addrscope(&dst.sin6_addr));
	gw.sdl_len = sizeof(struct sockaddr_dl);
	gw.sdl_family = AF_LINK;
	gw.sdl_alen = ifp->if_addrlen;
	gw.sdl_index = ifp->if_index;
	gw.sdl_type = ifp->if_type;
	if (evt == LLENTRY_RESOLVED)
		bcopy(&lle->ll_addr, gw.sdl_data, ifp->if_addrlen);
	rtinfo.rti_info[RTAX_DST] = (struct sockaddr *)&dst;
	rtinfo.rti_info[RTAX_GATEWAY] = (struct sockaddr *)&gw;
	rtinfo.rti_addrs = RTA_DST | RTA_GATEWAY;
	rt_missmsg_fib(type, &rtinfo, RTF_HOST | RTF_LLDATA | (
	    type == RTM_ADD ? RTF_UP: 0), 0, RT_DEFAULT_FIB);
}

<<<<<<< HEAD
static void
nd6_ifnet_link_event(void *arg __unused, struct ifnet *ifp, int linkstate)
{

	if (linkstate == LINK_STATE_UP && V_nd6_on_link)
		nd6_na_output_unsolicited(ifp);
}

=======
>>>>>>> cdf1c8d7
void
nd6_init(void)
{

	LIST_INIT(&V_nd_prefix);

	/* initialization of the default router list */
	TAILQ_INIT(&V_nd_defrouter);

	/* start timer */
	callout_init(&V_nd6_slowtimo_ch, 0);
	callout_reset(&V_nd6_slowtimo_ch, ND6_SLOWTIMER_INTERVAL * hz,
	    nd6_slowtimo, curvnet);

	nd6_dad_init();
	if (IS_DEFAULT_VNET(curvnet))
		lle_event_eh = EVENTHANDLER_REGISTER(lle_event, nd6_lle_event,
		    NULL, EVENTHANDLER_PRI_ANY);
}

#ifdef VIMAGE
void
nd6_destroy()
{

	callout_drain(&V_nd6_slowtimo_ch);
	callout_drain(&V_nd6_timer_ch);
	if (IS_DEFAULT_VNET(curvnet))
		EVENTHANDLER_DEREGISTER(lle_event, lle_event_eh);
}
#endif

struct nd_ifinfo *
nd6_ifattach(struct ifnet *ifp)
{
	struct nd_ifinfo *nd;

	nd = (struct nd_ifinfo *)malloc(sizeof(*nd), M_IP6NDP, M_WAITOK|M_ZERO);
	nd->initialized = 1;

	nd->chlim = IPV6_DEFHLIM;
	nd->basereachable = REACHABLE_TIME;
	nd->reachable = ND_COMPUTE_RTIME(nd->basereachable);
	nd->retrans = RETRANS_TIMER;

	nd->flags = ND6_IFF_PERFORMNUD;

	/* A loopback interface always has ND6_IFF_AUTO_LINKLOCAL.
	 * XXXHRS: Clear ND6_IFF_AUTO_LINKLOCAL on an IFT_BRIDGE interface by
	 * default regardless of the V_ip6_auto_linklocal configuration to
	 * give a reasonable default behavior.
	 */
	if ((V_ip6_auto_linklocal && ifp->if_type != IFT_BRIDGE) ||
	    (ifp->if_flags & IFF_LOOPBACK))
		nd->flags |= ND6_IFF_AUTO_LINKLOCAL;
	/*
	 * A loopback interface does not need to accept RTADV.
	 * XXXHRS: Clear ND6_IFF_ACCEPT_RTADV on an IFT_BRIDGE interface by
	 * default regardless of the V_ip6_accept_rtadv configuration to
	 * prevent the interface from accepting RA messages arrived
	 * on one of the member interfaces with ND6_IFF_ACCEPT_RTADV.
	 */
	if (V_ip6_accept_rtadv &&
	    !(ifp->if_flags & IFF_LOOPBACK) &&
	    (ifp->if_type != IFT_BRIDGE))
			nd->flags |= ND6_IFF_ACCEPT_RTADV;
	if (V_ip6_no_radr && !(ifp->if_flags & IFF_LOOPBACK))
		nd->flags |= ND6_IFF_NO_RADR;

	/* XXX: we cannot call nd6_setmtu since ifp is not fully initialized */
	nd6_setmtu0(ifp, nd);

	return nd;
}

void
nd6_ifdetach(struct nd_ifinfo *nd)
{

	free(nd, M_IP6NDP);
}

/*
 * Reset ND level link MTU. This function is called when the physical MTU
 * changes, which means we might have to adjust the ND level MTU.
 */
void
nd6_setmtu(struct ifnet *ifp)
{
	if (ifp->if_afdata[AF_INET6] == NULL)
		return;

	nd6_setmtu0(ifp, ND_IFINFO(ifp));
}

/* XXX todo: do not maintain copy of ifp->if_mtu in ndi->maxmtu */
void
nd6_setmtu0(struct ifnet *ifp, struct nd_ifinfo *ndi)
{
	u_int32_t omaxmtu;

	omaxmtu = ndi->maxmtu;

	switch (ifp->if_type) {
	case IFT_ARCNET:
		ndi->maxmtu = MIN(ARC_PHDS_MAXMTU, ifp->if_mtu); /* RFC2497 */
		break;
	case IFT_FDDI:
		ndi->maxmtu = MIN(FDDIIPMTU, ifp->if_mtu); /* RFC2467 */
		break;
	case IFT_ISO88025:
		 ndi->maxmtu = MIN(ISO88025_MAX_MTU, ifp->if_mtu);
		 break;
	default:
		ndi->maxmtu = ifp->if_mtu;
		break;
	}

	/*
	 * Decreasing the interface MTU under IPV6 minimum MTU may cause
	 * undesirable situation.  We thus notify the operator of the change
	 * explicitly.  The check for omaxmtu is necessary to restrict the
	 * log to the case of changing the MTU, not initializing it.
	 */
	if (omaxmtu >= IPV6_MMTU && ndi->maxmtu < IPV6_MMTU) {
		log(LOG_NOTICE, "nd6_setmtu0: "
		    "new link MTU on %s (%lu) is too small for IPv6\n",
		    if_name(ifp), (unsigned long)ndi->maxmtu);
	}

	if (ndi->maxmtu > V_in6_maxmtu)
		in6_setmaxmtu(); /* check all interfaces just in case */

}

void
nd6_option_init(void *opt, int icmp6len, union nd_opts *ndopts)
{

	bzero(ndopts, sizeof(*ndopts));
	ndopts->nd_opts_search = (struct nd_opt_hdr *)opt;
	ndopts->nd_opts_last
		= (struct nd_opt_hdr *)(((u_char *)opt) + icmp6len);

	if (icmp6len == 0) {
		ndopts->nd_opts_done = 1;
		ndopts->nd_opts_search = NULL;
	}
}

/*
 * Take one ND option.
 */
struct nd_opt_hdr *
nd6_option(union nd_opts *ndopts)
{
	struct nd_opt_hdr *nd_opt;
	int olen;

	KASSERT(ndopts != NULL, ("%s: ndopts == NULL", __func__));
	KASSERT(ndopts->nd_opts_last != NULL, ("%s: uninitialized ndopts",
	    __func__));
	if (ndopts->nd_opts_search == NULL)
		return NULL;
	if (ndopts->nd_opts_done)
		return NULL;

	nd_opt = ndopts->nd_opts_search;

	/* make sure nd_opt_len is inside the buffer */
	if ((caddr_t)&nd_opt->nd_opt_len >= (caddr_t)ndopts->nd_opts_last) {
		bzero(ndopts, sizeof(*ndopts));
		return NULL;
	}

	olen = nd_opt->nd_opt_len << 3;
	if (olen == 0) {
		/*
		 * Message validation requires that all included
		 * options have a length that is greater than zero.
		 */
		bzero(ndopts, sizeof(*ndopts));
		return NULL;
	}

	ndopts->nd_opts_search = (struct nd_opt_hdr *)((caddr_t)nd_opt + olen);
	if (ndopts->nd_opts_search > ndopts->nd_opts_last) {
		/* option overruns the end of buffer, invalid */
		bzero(ndopts, sizeof(*ndopts));
		return NULL;
	} else if (ndopts->nd_opts_search == ndopts->nd_opts_last) {
		/* reached the end of options chain */
		ndopts->nd_opts_done = 1;
		ndopts->nd_opts_search = NULL;
	}
	return nd_opt;
}

/*
 * Parse multiple ND options.
 * This function is much easier to use, for ND routines that do not need
 * multiple options of the same type.
 */
int
nd6_options(union nd_opts *ndopts)
{
	struct nd_opt_hdr *nd_opt;
	int i = 0;

	KASSERT(ndopts != NULL, ("%s: ndopts == NULL", __func__));
	KASSERT(ndopts->nd_opts_last != NULL, ("%s: uninitialized ndopts",
	    __func__));
	if (ndopts->nd_opts_search == NULL)
		return 0;

	while (1) {
		nd_opt = nd6_option(ndopts);
		if (nd_opt == NULL && ndopts->nd_opts_last == NULL) {
			/*
			 * Message validation requires that all included
			 * options have a length that is greater than zero.
			 */
			ICMP6STAT_INC(icp6s_nd_badopt);
			bzero(ndopts, sizeof(*ndopts));
			return -1;
		}

		if (nd_opt == NULL)
			goto skip1;

		switch (nd_opt->nd_opt_type) {
		case ND_OPT_SOURCE_LINKADDR:
		case ND_OPT_TARGET_LINKADDR:
		case ND_OPT_MTU:
		case ND_OPT_REDIRECTED_HEADER:
		case ND_OPT_NONCE:
			if (ndopts->nd_opt_array[nd_opt->nd_opt_type]) {
				nd6log((LOG_INFO,
				    "duplicated ND6 option found (type=%d)\n",
				    nd_opt->nd_opt_type));
				/* XXX bark? */
			} else {
				ndopts->nd_opt_array[nd_opt->nd_opt_type]
					= nd_opt;
			}
			break;
		case ND_OPT_PREFIX_INFORMATION:
			if (ndopts->nd_opt_array[nd_opt->nd_opt_type] == 0) {
				ndopts->nd_opt_array[nd_opt->nd_opt_type]
					= nd_opt;
			}
			ndopts->nd_opts_pi_end =
				(struct nd_opt_prefix_info *)nd_opt;
			break;
		/* What about ND_OPT_ROUTE_INFO? RFC 4191 */
		case ND_OPT_RDNSS:	/* RFC 6106 */
		case ND_OPT_DNSSL:	/* RFC 6106 */
			/*
			 * Silently ignore options we know and do not care about
			 * in the kernel.
			 */
			break;
		default:
			/*
			 * Unknown options must be silently ignored,
			 * to accomodate future extension to the protocol.
			 */
			nd6log((LOG_DEBUG,
			    "nd6_options: unsupported option %d - "
			    "option ignored\n", nd_opt->nd_opt_type));
		}

skip1:
		i++;
		if (i > V_nd6_maxndopt) {
			ICMP6STAT_INC(icp6s_nd_toomanyopt);
			nd6log((LOG_INFO, "too many loop in nd opt\n"));
			break;
		}

		if (ndopts->nd_opts_done)
			break;
	}

	return 0;
}

/*
 * ND6 timer routine to handle ND6 entries
 */
static void
nd6_llinfo_settimer_locked(struct llentry *ln, long tick)
{
	int canceled;

	LLE_WLOCK_ASSERT(ln);

	if (tick < 0) {
		ln->la_expire = 0;
		ln->ln_ntick = 0;
		canceled = callout_stop(&ln->lle_timer);
	} else {
		ln->la_expire = time_uptime + tick / hz;
		LLE_ADDREF(ln);
		if (tick > INT_MAX) {
			ln->ln_ntick = tick - INT_MAX;
			canceled = callout_reset(&ln->lle_timer, INT_MAX,
			    nd6_llinfo_timer, ln);
		} else {
			ln->ln_ntick = 0;
			canceled = callout_reset(&ln->lle_timer, tick,
			    nd6_llinfo_timer, ln);
		}
	}
	if (canceled > 0)
		LLE_REMREF(ln);
}

/*
 * Gets source address of the first packet in hold queue
 * and stores it in @src.
 * Returns pointer to @src (if hold queue is not empty) or NULL.
 *
 * Set noinline to be dtrace-friendly
 */
static __noinline struct in6_addr *
nd6_llinfo_get_holdsrc(struct llentry *ln, struct in6_addr *src)
{
	struct ip6_hdr hdr;
	struct mbuf *m;

	if (ln->la_hold == NULL)
		return (NULL);

	/*
	 * assume every packet in la_hold has the same IP header
	 */
	m = ln->la_hold;
	if (sizeof(hdr) > m->m_len)
		return (NULL);

	m_copydata(m, 0, sizeof(hdr), (caddr_t)&hdr);
	*src = hdr.ip6_src;

	return (src);
}

/*
 * Checks if we need to switch from STALE state.
 *
 * RFC 4861 requires switching from STALE to DELAY state
 * on first packet matching entry, waiting V_nd6_delay and
 * transition to PROBE state (if upper layer confirmation was
 * not received).
 *
 * This code performs a bit differently:
 * On packet hit we don't change state (but desired state
 * can be guessed by control plane). However, after V_nd6_delay
 * seconds code will transition to PROBE state (so DELAY state
 * is kinda skipped in most situations).
 *
 * Typically, V_nd6_gctimer is bigger than V_nd6_delay, so
 * we perform the following upon entering STALE state:
 *
 * 1) Arm timer to run each V_nd6_delay seconds to make sure that
 * if packet was transmitted at the start of given interval, we
 * would be able to switch to PROBE state in V_nd6_delay seconds
 * as user expects.
 *
 * 2) Reschedule timer until original V_nd6_gctimer expires keeping
 * lle in STALE state (remaining timer value stored in lle_remtime).
 *
 * 3) Reschedule timer if packet was transmitted less that V_nd6_delay
 * seconds ago.
 *
 * Returns non-zero value if the entry is still STALE (storing
 * the next timer interval in @pdelay).
 *
 * Returns zero value if original timer expired or we need to switch to
 * PROBE (store that in @do_switch variable).
 */
static int
nd6_is_stale(struct llentry *lle, long *pdelay, int *do_switch)
{
	int nd_delay, nd_gctimer, r_skip_req;
	time_t lle_hittime;
	long delay;

	*do_switch = 0;
	nd_gctimer = V_nd6_gctimer;
	nd_delay = V_nd6_delay;

	LLE_REQ_LOCK(lle);
	r_skip_req = lle->r_skip_req;
	lle_hittime = lle->lle_hittime;
	LLE_REQ_UNLOCK(lle);

	if (r_skip_req > 0) {

		/*
		 * Nonzero r_skip_req value was set upon entering
		 * STALE state. Since value was not changed, no
		 * packets were passed using this lle. Ask for
		 * timer reschedule and keep STALE state.
		 */
		delay = (long)(MIN(nd_gctimer, nd_delay));
		delay *= hz;
		if (lle->lle_remtime > delay)
			lle->lle_remtime -= delay;
		else {
			delay = lle->lle_remtime;
			lle->lle_remtime = 0;
		}

		if (delay == 0) {

			/*
			 * The original ng6_gctime timeout ended,
			 * no more rescheduling.
			 */
			return (0);
		}

		*pdelay = delay;
		return (1);
	}

	/*
	 * Packet received. Verify timestamp
	 */
	delay = (long)(time_uptime - lle_hittime);
	if (delay < nd_delay) {

		/*
		 * V_nd6_delay still not passed since the first
		 * hit in STALE state.
		 * Reshedule timer and return.
		 */
		*pdelay = (long)(nd_delay - delay) * hz;
		return (1);
	}

	/* Request switching to probe */
	*do_switch = 1;
	return (0);
}


/*
 * Switch @lle state to new state optionally arming timers.
 *
 * Set noinline to be dtrace-friendly
 */
__noinline void
nd6_llinfo_setstate(struct llentry *lle, int newstate)
{
	struct ifnet *ifp;
	int nd_gctimer, nd_delay;
	long delay, remtime;

	delay = 0;
	remtime = 0;

	switch (newstate) {
	case ND6_LLINFO_INCOMPLETE:
		ifp = lle->lle_tbl->llt_ifp;
		delay = (long)ND_IFINFO(ifp)->retrans * hz / 1000;
		break;
	case ND6_LLINFO_REACHABLE:
		if (!ND6_LLINFO_PERMANENT(lle)) {
			ifp = lle->lle_tbl->llt_ifp;
			delay = (long)ND_IFINFO(ifp)->reachable * hz;
		}
		break;
	case ND6_LLINFO_STALE:

		/*
		 * Notify fast path that we want to know if any packet
		 * is transmitted by setting r_skip_req.
		 */
		LLE_REQ_LOCK(lle);
		lle->r_skip_req = 1;
		LLE_REQ_UNLOCK(lle);
		nd_delay = V_nd6_delay;
		nd_gctimer = V_nd6_gctimer;

		delay = (long)(MIN(nd_gctimer, nd_delay)) * hz;
		remtime = (long)nd_gctimer * hz - delay;
		break;
	case ND6_LLINFO_DELAY:
		lle->la_asked = 0;
		delay = (long)V_nd6_delay * hz;
		break;
	}

	if (delay > 0)
		nd6_llinfo_settimer_locked(lle, delay);

	lle->lle_remtime = remtime;
	lle->ln_state = newstate;
}

/*
 * Timer-dependent part of nd state machine.
 *
 * Set noinline to be dtrace-friendly
 */
static __noinline void
nd6_llinfo_timer(void *arg)
{
	struct llentry *ln;
	struct in6_addr *dst, *pdst, *psrc, src;
	struct ifnet *ifp;
	struct nd_ifinfo *ndi = NULL;
	int do_switch, send_ns;
	long delay;

	KASSERT(arg != NULL, ("%s: arg NULL", __func__));
	ln = (struct llentry *)arg;
	LLE_WLOCK(ln);
	if (callout_pending(&ln->lle_timer)) {
		/*
		 * Here we are a bit odd here in the treatment of 
		 * active/pending. If the pending bit is set, it got
		 * rescheduled before I ran. The active
		 * bit we ignore, since if it was stopped
		 * in ll_tablefree() and was currently running
		 * it would have return 0 so the code would
		 * not have deleted it since the callout could
		 * not be stopped so we want to go through
		 * with the delete here now. If the callout
		 * was restarted, the pending bit will be back on and
		 * we just want to bail since the callout_reset would
		 * return 1 and our reference would have been removed
		 * by nd6_llinfo_settimer_locked above since canceled
		 * would have been 1.
		 */
		LLE_WUNLOCK(ln);
		return;
	}
	ifp = ln->lle_tbl->llt_ifp;
	CURVNET_SET(ifp->if_vnet);
	ndi = ND_IFINFO(ifp);
	send_ns = 0;
	dst = &ln->r_l3addr.addr6;
	pdst = dst;

	if (ln->ln_ntick > 0) {
		if (ln->ln_ntick > INT_MAX) {
			ln->ln_ntick -= INT_MAX;
			nd6_llinfo_settimer_locked(ln, INT_MAX);
		} else {
			ln->ln_ntick = 0;
			nd6_llinfo_settimer_locked(ln, ln->ln_ntick);
		}
		goto done;
	}

	if (ln->la_flags & LLE_STATIC) {
		goto done;
	}

	if (ln->la_flags & LLE_DELETED) {
		nd6_free(ln, 0);
		ln = NULL;
		goto done;
	}

	switch (ln->ln_state) {
	case ND6_LLINFO_INCOMPLETE:
		if (ln->la_asked < V_nd6_mmaxtries) {
			ln->la_asked++;
			send_ns = 1;
			/* Send NS to multicast address */
			pdst = NULL;
		} else {
			struct mbuf *m = ln->la_hold;
			if (m) {
				struct mbuf *m0;

				/*
				 * assuming every packet in la_hold has the
				 * same IP header.  Send error after unlock.
				 */
				m0 = m->m_nextpkt;
				m->m_nextpkt = NULL;
				ln->la_hold = m0;
				clear_llinfo_pqueue(ln);
			}
			EVENTHANDLER_INVOKE(lle_event, ln, LLENTRY_TIMEDOUT);
			nd6_free(ln, 0);
			ln = NULL;
			if (m != NULL)
				icmp6_error2(m, ICMP6_DST_UNREACH,
				    ICMP6_DST_UNREACH_ADDR, 0, ifp);
		}
		break;
	case ND6_LLINFO_REACHABLE:
		if (!ND6_LLINFO_PERMANENT(ln))
			nd6_llinfo_setstate(ln, ND6_LLINFO_STALE);
		break;

	case ND6_LLINFO_STALE:
		if (nd6_is_stale(ln, &delay, &do_switch) != 0) {

			/*
			 * No packet has used this entry and GC timeout
			 * has not been passed. Reshedule timer and
			 * return.
			 */
			nd6_llinfo_settimer_locked(ln, delay);
			break;
		}

		if (do_switch == 0) {

			/*
			 * GC timer has ended and entry hasn't been used.
			 * Run Garbage collector (RFC 4861, 5.3)
			 */
			if (!ND6_LLINFO_PERMANENT(ln)) {
				EVENTHANDLER_INVOKE(lle_event, ln,
				    LLENTRY_EXPIRED);
				nd6_free(ln, 1);
				ln = NULL;
			}
			break;
		}

		/* Entry has been used AND delay timer has ended. */

		/* FALLTHROUGH */

	case ND6_LLINFO_DELAY:
		if (ndi && (ndi->flags & ND6_IFF_PERFORMNUD) != 0) {
			/* We need NUD */
			ln->la_asked = 1;
			nd6_llinfo_setstate(ln, ND6_LLINFO_PROBE);
			send_ns = 1;
		} else
			nd6_llinfo_setstate(ln, ND6_LLINFO_STALE); /* XXX */
		break;
	case ND6_LLINFO_PROBE:
		if (ln->la_asked < V_nd6_umaxtries) {
			ln->la_asked++;
			send_ns = 1;
		} else {
			EVENTHANDLER_INVOKE(lle_event, ln, LLENTRY_EXPIRED);
			nd6_free(ln, 0);
			ln = NULL;
		}
		break;
	default:
		panic("%s: paths in a dark night can be confusing: %d",
		    __func__, ln->ln_state);
	}
done:
	if (send_ns != 0) {
		nd6_llinfo_settimer_locked(ln, (long)ndi->retrans * hz / 1000);
		psrc = nd6_llinfo_get_holdsrc(ln, &src);
		LLE_FREE_LOCKED(ln);
		ln = NULL;
		nd6_ns_output(ifp, psrc, pdst, dst, NULL);
	}

	if (ln != NULL)
		LLE_FREE_LOCKED(ln);
	CURVNET_RESTORE();
}


/*
 * ND6 timer routine to expire default route list and prefix list
 */
void
nd6_timer(void *arg)
{
	CURVNET_SET((struct vnet *) arg);
	struct nd_defrouter *dr, *ndr;
	struct nd_prefix *pr, *npr;
	struct in6_ifaddr *ia6, *nia6;

	callout_reset(&V_nd6_timer_ch, V_nd6_prune * hz,
	    nd6_timer, curvnet);

	/* expire default router list */
	TAILQ_FOREACH_SAFE(dr, &V_nd_defrouter, dr_entry, ndr) {
		if (dr->expire && dr->expire < time_uptime)
			defrtrlist_del(dr);
	}

	/*
	 * expire interface addresses.
	 * in the past the loop was inside prefix expiry processing.
	 * However, from a stricter speci-confrmance standpoint, we should
	 * rather separate address lifetimes and prefix lifetimes.
	 *
	 * XXXRW: in6_ifaddrhead locking.
	 */
  addrloop:
	TAILQ_FOREACH_SAFE(ia6, &V_in6_ifaddrhead, ia_link, nia6) {
		/* check address lifetime */
		if (IFA6_IS_INVALID(ia6)) {
			int regen = 0;

			/*
			 * If the expiring address is temporary, try
			 * regenerating a new one.  This would be useful when
			 * we suspended a laptop PC, then turned it on after a
			 * period that could invalidate all temporary
			 * addresses.  Although we may have to restart the
			 * loop (see below), it must be after purging the
			 * address.  Otherwise, we'd see an infinite loop of
			 * regeneration.
			 */
			if (V_ip6_use_tempaddr &&
			    (ia6->ia6_flags & IN6_IFF_TEMPORARY) != 0) {
				if (regen_tmpaddr(ia6) == 0)
					regen = 1;
			}

			in6_purgeaddr(&ia6->ia_ifa);

			if (regen)
				goto addrloop; /* XXX: see below */
		} else if (IFA6_IS_DEPRECATED(ia6)) {
			int oldflags = ia6->ia6_flags;

			ia6->ia6_flags |= IN6_IFF_DEPRECATED;

			/*
			 * If a temporary address has just become deprecated,
			 * regenerate a new one if possible.
			 */
			if (V_ip6_use_tempaddr &&
			    (ia6->ia6_flags & IN6_IFF_TEMPORARY) != 0 &&
			    (oldflags & IN6_IFF_DEPRECATED) == 0) {

				if (regen_tmpaddr(ia6) == 0) {
					/*
					 * A new temporary address is
					 * generated.
					 * XXX: this means the address chain
					 * has changed while we are still in
					 * the loop.  Although the change
					 * would not cause disaster (because
					 * it's not a deletion, but an
					 * addition,) we'd rather restart the
					 * loop just for safety.  Or does this
					 * significantly reduce performance??
					 */
					goto addrloop;
				}
			}
		} else if ((ia6->ia6_flags & IN6_IFF_TENTATIVE) != 0) {
			/*
			 * Schedule DAD for a tentative address.  This happens
			 * if the interface was down or not running
			 * when the address was configured.
			 */
			int delay;

			delay = arc4random() %
			    (MAX_RTR_SOLICITATION_DELAY * hz);
			nd6_dad_start((struct ifaddr *)ia6, delay);
		} else {
			/*
			 * Check status of the interface.  If it is down,
			 * mark the address as tentative for future DAD.
			 */
			if ((ia6->ia_ifp->if_flags & IFF_UP) == 0 ||
			    (ia6->ia_ifp->if_drv_flags & IFF_DRV_RUNNING)
				== 0 ||
			    (ND_IFINFO(ia6->ia_ifp)->flags &
				ND6_IFF_IFDISABLED) != 0) {
				ia6->ia6_flags &= ~IN6_IFF_DUPLICATED;
				ia6->ia6_flags |= IN6_IFF_TENTATIVE;
			}
			/*
			 * A new RA might have made a deprecated address
			 * preferred.
			 */
			ia6->ia6_flags &= ~IN6_IFF_DEPRECATED;
		}
	}

	/* expire prefix list */
	LIST_FOREACH_SAFE(pr, &V_nd_prefix, ndpr_entry, npr) {
		/*
		 * check prefix lifetime.
		 * since pltime is just for autoconf, pltime processing for
		 * prefix is not necessary.
		 */
		if (pr->ndpr_vltime != ND6_INFINITE_LIFETIME &&
		    time_uptime - pr->ndpr_lastupdate > pr->ndpr_vltime) {

			/*
			 * address expiration and prefix expiration are
			 * separate.  NEVER perform in6_purgeaddr here.
			 */
			prelist_remove(pr);
		}
	}
	CURVNET_RESTORE();
}

/*
 * ia6 - deprecated/invalidated temporary address
 */
static int
regen_tmpaddr(struct in6_ifaddr *ia6)
{
	struct ifaddr *ifa;
	struct ifnet *ifp;
	struct in6_ifaddr *public_ifa6 = NULL;

	ifp = ia6->ia_ifa.ifa_ifp;
	IF_ADDR_RLOCK(ifp);
	TAILQ_FOREACH(ifa, &ifp->if_addrhead, ifa_link) {
		struct in6_ifaddr *it6;

		if (ifa->ifa_addr->sa_family != AF_INET6)
			continue;

		it6 = (struct in6_ifaddr *)ifa;

		/* ignore no autoconf addresses. */
		if ((it6->ia6_flags & IN6_IFF_AUTOCONF) == 0)
			continue;

		/* ignore autoconf addresses with different prefixes. */
		if (it6->ia6_ndpr == NULL || it6->ia6_ndpr != ia6->ia6_ndpr)
			continue;

		/*
		 * Now we are looking at an autoconf address with the same
		 * prefix as ours.  If the address is temporary and is still
		 * preferred, do not create another one.  It would be rare, but
		 * could happen, for example, when we resume a laptop PC after
		 * a long period.
		 */
		if ((it6->ia6_flags & IN6_IFF_TEMPORARY) != 0 &&
		    !IFA6_IS_DEPRECATED(it6)) {
			public_ifa6 = NULL;
			break;
		}

		/*
		 * This is a public autoconf address that has the same prefix
		 * as ours.  If it is preferred, keep it.  We can't break the
		 * loop here, because there may be a still-preferred temporary
		 * address with the prefix.
		 */
		if (!IFA6_IS_DEPRECATED(it6))
			public_ifa6 = it6;
	}
	if (public_ifa6 != NULL)
		ifa_ref(&public_ifa6->ia_ifa);
	IF_ADDR_RUNLOCK(ifp);

	if (public_ifa6 != NULL) {
		int e;

		if ((e = in6_tmpifadd(public_ifa6, 0, 0)) != 0) {
			ifa_free(&public_ifa6->ia_ifa);
			log(LOG_NOTICE, "regen_tmpaddr: failed to create a new"
			    " tmp addr,errno=%d\n", e);
			return (-1);
		}
		ifa_free(&public_ifa6->ia_ifa);
		return (0);
	}

	return (-1);
}

/*
 * Nuke neighbor cache/prefix/default router management table, right before
 * ifp goes away.
 */
void
nd6_purge(struct ifnet *ifp)
{
	struct nd_defrouter *dr, *ndr;
	struct nd_prefix *pr, *npr;

	/*
	 * Nuke default router list entries toward ifp.
	 * We defer removal of default router list entries that is installed
	 * in the routing table, in order to keep additional side effects as
	 * small as possible.
	 */
	TAILQ_FOREACH_SAFE(dr, &V_nd_defrouter, dr_entry, ndr) {
		if (dr->installed)
			continue;

		if (dr->ifp == ifp)
			defrtrlist_del(dr);
	}

	TAILQ_FOREACH_SAFE(dr, &V_nd_defrouter, dr_entry, ndr) {
		if (!dr->installed)
			continue;

		if (dr->ifp == ifp)
			defrtrlist_del(dr);
	}

	/* Nuke prefix list entries toward ifp */
	LIST_FOREACH_SAFE(pr, &V_nd_prefix, ndpr_entry, npr) {
		if (pr->ndpr_ifp == ifp) {
			/*
			 * Because if_detach() does *not* release prefixes
			 * while purging addresses the reference count will
			 * still be above zero. We therefore reset it to
			 * make sure that the prefix really gets purged.
			 */
			pr->ndpr_refcnt = 0;

			/*
			 * Previously, pr->ndpr_addr is removed as well,
			 * but I strongly believe we don't have to do it.
			 * nd6_purge() is only called from in6_ifdetach(),
			 * which removes all the associated interface addresses
			 * by itself.
			 * (jinmei@kame.net 20010129)
			 */
			prelist_remove(pr);
		}
	}

	/* cancel default outgoing interface setting */
	if (V_nd6_defifindex == ifp->if_index)
		nd6_setdefaultiface(0);

	if (ND_IFINFO(ifp)->flags & ND6_IFF_ACCEPT_RTADV) {
		/* Refresh default router list. */
		defrouter_select();
	}

	/* XXXXX
	 * We do not nuke the neighbor cache entries here any more
	 * because the neighbor cache is kept in if_afdata[AF_INET6].
	 * nd6_purge() is invoked by in6_ifdetach() which is called
	 * from if_detach() where everything gets purged. So let
	 * in6_domifdetach() do the actual L2 table purging work.
	 */
}

/* 
 * the caller acquires and releases the lock on the lltbls
 * Returns the llentry locked
 */
struct llentry *
nd6_lookup(const struct in6_addr *addr6, int flags, struct ifnet *ifp)
{
	struct sockaddr_in6 sin6;
	struct llentry *ln;
	
	bzero(&sin6, sizeof(sin6));
	sin6.sin6_len = sizeof(struct sockaddr_in6);
	sin6.sin6_family = AF_INET6;
	sin6.sin6_addr = *addr6;

	IF_AFDATA_LOCK_ASSERT(ifp);

	ln = lla_lookup(LLTABLE6(ifp), flags, (struct sockaddr *)&sin6);

	return (ln);
}

struct llentry *
nd6_alloc(const struct in6_addr *addr6, int flags, struct ifnet *ifp)
{
	struct sockaddr_in6 sin6;
	struct llentry *ln;

	bzero(&sin6, sizeof(sin6));
	sin6.sin6_len = sizeof(struct sockaddr_in6);
	sin6.sin6_family = AF_INET6;
	sin6.sin6_addr = *addr6;

	ln = lltable_alloc_entry(LLTABLE6(ifp), 0, (struct sockaddr *)&sin6);
	if (ln != NULL)
		ln->ln_state = ND6_LLINFO_NOSTATE;

	return (ln);
}

/*
 * Test whether a given IPv6 address is a neighbor or not, ignoring
 * the actual neighbor cache.  The neighbor cache is ignored in order
 * to not reenter the routing code from within itself.
 */
static int
nd6_is_new_addr_neighbor(const struct sockaddr_in6 *addr, struct ifnet *ifp)
{
	struct nd_prefix *pr;
	struct ifaddr *dstaddr;

	/*
	 * A link-local address is always a neighbor.
	 * XXX: a link does not necessarily specify a single interface.
	 */
	if (IN6_IS_ADDR_LINKLOCAL(&addr->sin6_addr)) {
		struct sockaddr_in6 sin6_copy;
		u_int32_t zone;

		/*
		 * We need sin6_copy since sa6_recoverscope() may modify the
		 * content (XXX).
		 */
		sin6_copy = *addr;
		if (sa6_recoverscope(&sin6_copy))
			return (0); /* XXX: should be impossible */
		if (in6_setscope(&sin6_copy.sin6_addr, ifp, &zone))
			return (0);
		if (sin6_copy.sin6_scope_id == zone)
			return (1);
		else
			return (0);
	}

	/*
	 * If the address matches one of our addresses,
	 * it should be a neighbor.
	 * If the address matches one of our on-link prefixes, it should be a
	 * neighbor.
	 */
	LIST_FOREACH(pr, &V_nd_prefix, ndpr_entry) {
		if (pr->ndpr_ifp != ifp)
			continue;

		if (!(pr->ndpr_stateflags & NDPRF_ONLINK)) {
			struct rtentry *rt;

			/* Always use the default FIB here. */
			rt = in6_rtalloc1((struct sockaddr *)&pr->ndpr_prefix,
			    0, 0, RT_DEFAULT_FIB);
			if (rt == NULL)
				continue;
			/*
			 * This is the case where multiple interfaces
			 * have the same prefix, but only one is installed 
			 * into the routing table and that prefix entry
			 * is not the one being examined here. In the case
			 * where RADIX_MPATH is enabled, multiple route
			 * entries (of the same rt_key value) will be 
			 * installed because the interface addresses all
			 * differ.
			 */
			if (!IN6_ARE_ADDR_EQUAL(&pr->ndpr_prefix.sin6_addr,
			       &((struct sockaddr_in6 *)rt_key(rt))->sin6_addr)) {
				RTFREE_LOCKED(rt);
				continue;
			}
			RTFREE_LOCKED(rt);
		}

		if (IN6_ARE_MASKED_ADDR_EQUAL(&pr->ndpr_prefix.sin6_addr,
		    &addr->sin6_addr, &pr->ndpr_mask))
			return (1);
	}

	/*
	 * If the address is assigned on the node of the other side of
	 * a p2p interface, the address should be a neighbor.
	 */
	dstaddr = ifa_ifwithdstaddr((const struct sockaddr *)addr, RT_ALL_FIBS);
	if (dstaddr != NULL) {
		if (dstaddr->ifa_ifp == ifp) {
			ifa_free(dstaddr);
			return (1);
		}
		ifa_free(dstaddr);
	}

	/*
	 * If the default router list is empty, all addresses are regarded
	 * as on-link, and thus, as a neighbor.
	 */
	if (ND_IFINFO(ifp)->flags & ND6_IFF_ACCEPT_RTADV &&
	    TAILQ_EMPTY(&V_nd_defrouter) &&
	    V_nd6_defifindex == ifp->if_index) {
		return (1);
	}

	return (0);
}


/*
 * Detect if a given IPv6 address identifies a neighbor on a given link.
 * XXX: should take care of the destination of a p2p link?
 */
int
nd6_is_addr_neighbor(const struct sockaddr_in6 *addr, struct ifnet *ifp)
{
	struct llentry *lle;
	int rc = 0;

	IF_AFDATA_UNLOCK_ASSERT(ifp);
	if (nd6_is_new_addr_neighbor(addr, ifp))
		return (1);

	/*
	 * Even if the address matches none of our addresses, it might be
	 * in the neighbor cache.
	 */
	IF_AFDATA_RLOCK(ifp);
	if ((lle = nd6_lookup(&addr->sin6_addr, 0, ifp)) != NULL) {
		LLE_RUNLOCK(lle);
		rc = 1;
	}
	IF_AFDATA_RUNLOCK(ifp);
	return (rc);
}

/*
 * Free an nd6 llinfo entry.
 * Since the function would cause significant changes in the kernel, DO NOT
 * make it global, unless you have a strong reason for the change, and are sure
 * that the change is safe.
 *
 * Set noinline to be dtrace-friendly
 */
static __noinline void
nd6_free(struct llentry *ln, int gc)
{
	struct nd_defrouter *dr;
	struct ifnet *ifp;

	LLE_WLOCK_ASSERT(ln);

	/*
	 * we used to have pfctlinput(PRC_HOSTDEAD) here.
	 * even though it is not harmful, it was not really necessary.
	 */

	/* cancel timer */
	nd6_llinfo_settimer_locked(ln, -1);

	ifp = ln->lle_tbl->llt_ifp;

	if (ND_IFINFO(ifp)->flags & ND6_IFF_ACCEPT_RTADV) {
		dr = defrouter_lookup(&ln->r_l3addr.addr6, ifp);

		if (dr != NULL && dr->expire &&
		    ln->ln_state == ND6_LLINFO_STALE && gc) {
			/*
			 * If the reason for the deletion is just garbage
			 * collection, and the neighbor is an active default
			 * router, do not delete it.  Instead, reset the GC
			 * timer using the router's lifetime.
			 * Simply deleting the entry would affect default
			 * router selection, which is not necessarily a good
			 * thing, especially when we're using router preference
			 * values.
			 * XXX: the check for ln_state would be redundant,
			 *      but we intentionally keep it just in case.
			 */
			if (dr->expire > time_uptime)
				nd6_llinfo_settimer_locked(ln,
				    (dr->expire - time_uptime) * hz);
			else
				nd6_llinfo_settimer_locked(ln,
				    (long)V_nd6_gctimer * hz);

			LLE_REMREF(ln);
			LLE_WUNLOCK(ln);
			return;
		}

		if (dr) {
			/*
			 * Unreachablity of a router might affect the default
			 * router selection and on-link detection of advertised
			 * prefixes.
			 */

			/*
			 * Temporarily fake the state to choose a new default
			 * router and to perform on-link determination of
			 * prefixes correctly.
			 * Below the state will be set correctly,
			 * or the entry itself will be deleted.
			 */
			ln->ln_state = ND6_LLINFO_INCOMPLETE;
		}

		if (ln->ln_router || dr) {

			/*
			 * We need to unlock to avoid a LOR with rt6_flush() with the
			 * rnh and for the calls to pfxlist_onlink_check() and
			 * defrouter_select() in the block further down for calls
			 * into nd6_lookup().  We still hold a ref.
			 */
			LLE_WUNLOCK(ln);

			/*
			 * rt6_flush must be called whether or not the neighbor
			 * is in the Default Router List.
			 * See a corresponding comment in nd6_na_input().
			 */
			rt6_flush(&ln->r_l3addr.addr6, ifp);
		}

		if (dr) {
			/*
			 * Since defrouter_select() does not affect the
			 * on-link determination and MIP6 needs the check
			 * before the default router selection, we perform
			 * the check now.
			 */
			pfxlist_onlink_check();

			/*
			 * Refresh default router list.
			 */
			defrouter_select();
		}

		/*
		 * If this entry was added by an on-link redirect, remove the
		 * corresponding host route.
		 */
		if (ln->la_flags & LLE_REDIRECT)
			nd6_free_redirect(ln);

		if (ln->ln_router || dr)
			LLE_WLOCK(ln);
	}

	/*
	 * Save to unlock. We still hold an extra reference and will not
	 * free(9) in llentry_free() if someone else holds one as well.
	 */
	LLE_WUNLOCK(ln);
	IF_AFDATA_LOCK(ifp);
	LLE_WLOCK(ln);
	/* Guard against race with other llentry_free(). */
	if (ln->la_flags & LLE_LINKED) {
		/* Remove callout reference */
		LLE_REMREF(ln);
		lltable_unlink_entry(ln->lle_tbl, ln);
	}
	IF_AFDATA_UNLOCK(ifp);

	llentry_free(ln);
}

static int
nd6_isdynrte(const struct rtentry *rt, void *xap)
{

	if (rt->rt_flags == (RTF_UP | RTF_HOST | RTF_DYNAMIC))
		return (1);

	return (0);
}
/*
 * Remove the rtentry for the given llentry,
 * both of which were installed by a redirect.
 */
static void
nd6_free_redirect(const struct llentry *ln)
{
	int fibnum;
	struct sockaddr_in6 sin6;
	struct rt_addrinfo info;

	lltable_fill_sa_entry(ln, (struct sockaddr *)&sin6);
	memset(&info, 0, sizeof(info));
	info.rti_info[RTAX_DST] = (struct sockaddr *)&sin6;
	info.rti_filter = nd6_isdynrte;

	for (fibnum = 0; fibnum < rt_numfibs; fibnum++)
		rtrequest1_fib(RTM_DELETE, &info, NULL, fibnum);
}

/*
 * Rejuvenate this function for routing operations related
 * processing.
 */
void
nd6_rtrequest(int req, struct rtentry *rt, struct rt_addrinfo *info)
{
	struct sockaddr_in6 *gateway;
	struct nd_defrouter *dr;
	struct ifnet *ifp;

	gateway = (struct sockaddr_in6 *)rt->rt_gateway;
	ifp = rt->rt_ifp;

	switch (req) {
	case RTM_ADD:
		break;

	case RTM_DELETE:
		if (!ifp)
			return;
		/*
		 * Only indirect routes are interesting.
		 */
		if ((rt->rt_flags & RTF_GATEWAY) == 0)
			return;
		/*
		 * check for default route
		 */
		if (IN6_ARE_ADDR_EQUAL(&in6addr_any, 
				       &SIN6(rt_key(rt))->sin6_addr)) {

			dr = defrouter_lookup(&gateway->sin6_addr, ifp);
			if (dr != NULL)
				dr->installed = 0;
		}
		break;
	}
}


int
nd6_ioctl(u_long cmd, caddr_t data, struct ifnet *ifp)
{
	struct in6_ndireq *ndi = (struct in6_ndireq *)data;
	struct in6_nbrinfo *nbi = (struct in6_nbrinfo *)data;
	struct in6_ndifreq *ndif = (struct in6_ndifreq *)data;
	int error = 0;

	if (ifp->if_afdata[AF_INET6] == NULL)
		return (EPFNOSUPPORT);
	switch (cmd) {
	case OSIOCGIFINFO_IN6:
#define ND	ndi->ndi
		/* XXX: old ndp(8) assumes a positive value for linkmtu. */
		bzero(&ND, sizeof(ND));
		ND.linkmtu = IN6_LINKMTU(ifp);
		ND.maxmtu = ND_IFINFO(ifp)->maxmtu;
		ND.basereachable = ND_IFINFO(ifp)->basereachable;
		ND.reachable = ND_IFINFO(ifp)->reachable;
		ND.retrans = ND_IFINFO(ifp)->retrans;
		ND.flags = ND_IFINFO(ifp)->flags;
		ND.recalctm = ND_IFINFO(ifp)->recalctm;
		ND.chlim = ND_IFINFO(ifp)->chlim;
		break;
	case SIOCGIFINFO_IN6:
		ND = *ND_IFINFO(ifp);
		break;
	case SIOCSIFINFO_IN6:
		/*
		 * used to change host variables from userland.
		 * intented for a use on router to reflect RA configurations.
		 */
		/* 0 means 'unspecified' */
		if (ND.linkmtu != 0) {
			if (ND.linkmtu < IPV6_MMTU ||
			    ND.linkmtu > IN6_LINKMTU(ifp)) {
				error = EINVAL;
				break;
			}
			ND_IFINFO(ifp)->linkmtu = ND.linkmtu;
		}

		if (ND.basereachable != 0) {
			int obasereachable = ND_IFINFO(ifp)->basereachable;

			ND_IFINFO(ifp)->basereachable = ND.basereachable;
			if (ND.basereachable != obasereachable)
				ND_IFINFO(ifp)->reachable =
				    ND_COMPUTE_RTIME(ND.basereachable);
		}
		if (ND.retrans != 0)
			ND_IFINFO(ifp)->retrans = ND.retrans;
		if (ND.chlim != 0)
			ND_IFINFO(ifp)->chlim = ND.chlim;
		/* FALLTHROUGH */
	case SIOCSIFINFO_FLAGS:
	{
		struct ifaddr *ifa;
		struct in6_ifaddr *ia;

		if ((ND_IFINFO(ifp)->flags & ND6_IFF_IFDISABLED) &&
		    !(ND.flags & ND6_IFF_IFDISABLED)) {
			/* ifdisabled 1->0 transision */

			/*
			 * If the interface is marked as ND6_IFF_IFDISABLED and
			 * has an link-local address with IN6_IFF_DUPLICATED,
			 * do not clear ND6_IFF_IFDISABLED.
			 * See RFC 4862, Section 5.4.5.
			 */
			IF_ADDR_RLOCK(ifp);
			TAILQ_FOREACH(ifa, &ifp->if_addrhead, ifa_link) {
				if (ifa->ifa_addr->sa_family != AF_INET6)
					continue;
				ia = (struct in6_ifaddr *)ifa;
				if ((ia->ia6_flags & IN6_IFF_DUPLICATED) &&
				    IN6_IS_ADDR_LINKLOCAL(IA6_IN6(ia)))
					break;
			}
			IF_ADDR_RUNLOCK(ifp);

			if (ifa != NULL) {
				/* LLA is duplicated. */
				ND.flags |= ND6_IFF_IFDISABLED;
				log(LOG_ERR, "Cannot enable an interface"
				    " with a link-local address marked"
				    " duplicate.\n");
			} else {
				ND_IFINFO(ifp)->flags &= ~ND6_IFF_IFDISABLED;
				if (ifp->if_flags & IFF_UP)
					in6_if_up(ifp);
			}
		} else if (!(ND_IFINFO(ifp)->flags & ND6_IFF_IFDISABLED) &&
			    (ND.flags & ND6_IFF_IFDISABLED)) {
			/* ifdisabled 0->1 transision */
			/* Mark all IPv6 address as tentative. */

			ND_IFINFO(ifp)->flags |= ND6_IFF_IFDISABLED;
			if (V_ip6_dad_count > 0 &&
			    (ND_IFINFO(ifp)->flags & ND6_IFF_NO_DAD) == 0) {
				IF_ADDR_RLOCK(ifp);
				TAILQ_FOREACH(ifa, &ifp->if_addrhead,
				    ifa_link) {
					if (ifa->ifa_addr->sa_family !=
					    AF_INET6)
						continue;
					ia = (struct in6_ifaddr *)ifa;
					ia->ia6_flags |= IN6_IFF_TENTATIVE;
				}
				IF_ADDR_RUNLOCK(ifp);
			}
		}

		if (ND.flags & ND6_IFF_AUTO_LINKLOCAL) {
			if (!(ND_IFINFO(ifp)->flags & ND6_IFF_AUTO_LINKLOCAL)) {
				/* auto_linklocal 0->1 transision */

				/* If no link-local address on ifp, configure */
				ND_IFINFO(ifp)->flags |= ND6_IFF_AUTO_LINKLOCAL;
				in6_ifattach(ifp, NULL);
			} else if (!(ND.flags & ND6_IFF_IFDISABLED) &&
			    ifp->if_flags & IFF_UP) {
				/*
				 * When the IF already has
				 * ND6_IFF_AUTO_LINKLOCAL, no link-local
				 * address is assigned, and IFF_UP, try to
				 * assign one.
				 */
				IF_ADDR_RLOCK(ifp);
				TAILQ_FOREACH(ifa, &ifp->if_addrhead,
				    ifa_link) {
					if (ifa->ifa_addr->sa_family !=
					    AF_INET6)
						continue;
					ia = (struct in6_ifaddr *)ifa;
					if (IN6_IS_ADDR_LINKLOCAL(IA6_IN6(ia)))
						break;
				}
				IF_ADDR_RUNLOCK(ifp);
				if (ifa != NULL)
					/* No LLA is configured. */
					in6_ifattach(ifp, NULL);
			}
		}
	}
		ND_IFINFO(ifp)->flags = ND.flags;
		break;
#undef ND
	case SIOCSNDFLUSH_IN6:	/* XXX: the ioctl name is confusing... */
		/* sync kernel routing table with the default router list */
		defrouter_reset();
		defrouter_select();
		break;
	case SIOCSPFXFLUSH_IN6:
	{
		/* flush all the prefix advertised by routers */
		struct nd_prefix *pr, *next;

		LIST_FOREACH_SAFE(pr, &V_nd_prefix, ndpr_entry, next) {
			struct in6_ifaddr *ia, *ia_next;

			if (IN6_IS_ADDR_LINKLOCAL(&pr->ndpr_prefix.sin6_addr))
				continue; /* XXX */

			/* do we really have to remove addresses as well? */
			/* XXXRW: in6_ifaddrhead locking. */
			TAILQ_FOREACH_SAFE(ia, &V_in6_ifaddrhead, ia_link,
			    ia_next) {
				if ((ia->ia6_flags & IN6_IFF_AUTOCONF) == 0)
					continue;

				if (ia->ia6_ndpr == pr)
					in6_purgeaddr(&ia->ia_ifa);
			}
			prelist_remove(pr);
		}
		break;
	}
	case SIOCSRTRFLUSH_IN6:
	{
		/* flush all the default routers */
		struct nd_defrouter *dr, *next;

		defrouter_reset();
		TAILQ_FOREACH_SAFE(dr, &V_nd_defrouter, dr_entry, next) {
			defrtrlist_del(dr);
		}
		defrouter_select();
		break;
	}
	case SIOCGNBRINFO_IN6:
	{
		struct llentry *ln;
		struct in6_addr nb_addr = nbi->addr; /* make local for safety */

		if ((error = in6_setscope(&nb_addr, ifp, NULL)) != 0)
			return (error);

		IF_AFDATA_RLOCK(ifp);
		ln = nd6_lookup(&nb_addr, 0, ifp);
		IF_AFDATA_RUNLOCK(ifp);

		if (ln == NULL) {
			error = EINVAL;
			break;
		}
		nbi->state = ln->ln_state;
		nbi->asked = ln->la_asked;
		nbi->isrouter = ln->ln_router;
		if (ln->la_expire == 0)
			nbi->expire = 0;
		else
			nbi->expire = ln->la_expire + ln->lle_remtime / hz +
			    (time_second - time_uptime);
		LLE_RUNLOCK(ln);
		break;
	}
	case SIOCGDEFIFACE_IN6:	/* XXX: should be implemented as a sysctl? */
		ndif->ifindex = V_nd6_defifindex;
		break;
	case SIOCSDEFIFACE_IN6:	/* XXX: should be implemented as a sysctl? */
		return (nd6_setdefaultiface(ndif->ifindex));
	}
	return (error);
}

/*
 * Calculates new isRouter value based on provided parameters and
 * returns it.
 */
static int
nd6_is_router(int type, int code, int is_new, int old_addr, int new_addr,
    int ln_router)
{

	/*
	 * ICMP6 type dependent behavior.
	 *
	 * NS: clear IsRouter if new entry
	 * RS: clear IsRouter
	 * RA: set IsRouter if there's lladdr
	 * redir: clear IsRouter if new entry
	 *
	 * RA case, (1):
	 * The spec says that we must set IsRouter in the following cases:
	 * - If lladdr exist, set IsRouter.  This means (1-5).
	 * - If it is old entry (!newentry), set IsRouter.  This means (7).
	 * So, based on the spec, in (1-5) and (7) cases we must set IsRouter.
	 * A quetion arises for (1) case.  (1) case has no lladdr in the
	 * neighbor cache, this is similar to (6).
	 * This case is rare but we figured that we MUST NOT set IsRouter.
	 *
	 *   is_new  old_addr new_addr 	    NS  RS  RA	redir
	 *							D R
	 *	0	n	n	(1)	c   ?     s
	 *	0	y	n	(2)	c   s     s
	 *	0	n	y	(3)	c   s     s
	 *	0	y	y	(4)	c   s     s
	 *	0	y	y	(5)	c   s     s
	 *	1	--	n	(6) c	c	c s
	 *	1	--	y	(7) c	c   s	c s
	 *
	 *					(c=clear s=set)
	 */
	switch (type & 0xff) {
	case ND_NEIGHBOR_SOLICIT:
		/*
		 * New entry must have is_router flag cleared.
		 */
		if (is_new)					/* (6-7) */
			ln_router = 0;
		break;
	case ND_REDIRECT:
		/*
		 * If the icmp is a redirect to a better router, always set the
		 * is_router flag.  Otherwise, if the entry is newly created,
		 * clear the flag.  [RFC 2461, sec 8.3]
		 */
		if (code == ND_REDIRECT_ROUTER)
			ln_router = 1;
		else {
			if (is_new)				/* (6-7) */
				ln_router = 0;
		}
		break;
	case ND_ROUTER_SOLICIT:
		/*
		 * is_router flag must always be cleared.
		 */
		ln_router = 0;
		break;
	case ND_ROUTER_ADVERT:
		/*
		 * Mark an entry with lladdr as a router.
		 */
		if ((!is_new && (old_addr || new_addr)) ||	/* (2-5) */
		    (is_new && new_addr)) {			/* (7) */
			ln_router = 1;
		}
		break;
	}

	return (ln_router);
}

/*
 * Create neighbor cache entry and cache link-layer address,
 * on reception of inbound ND6 packets.  (RS/RA/NS/redirect)
 *
 * type - ICMP6 type
 * code - type dependent information
 *
 */
void
nd6_cache_lladdr(struct ifnet *ifp, struct in6_addr *from, char *lladdr,
    int lladdrlen, int type, int code)
{
	struct llentry *ln = NULL, *ln_tmp;
	int is_newentry;
	int do_update;
	int olladdr;
	int llchange;
	int flags;
	uint16_t router = 0;
	struct sockaddr_in6 sin6;
	struct mbuf *chain = NULL;

	IF_AFDATA_UNLOCK_ASSERT(ifp);

	KASSERT(ifp != NULL, ("%s: ifp == NULL", __func__));
	KASSERT(from != NULL, ("%s: from == NULL", __func__));

	/* nothing must be updated for unspecified address */
	if (IN6_IS_ADDR_UNSPECIFIED(from))
		return;

	/*
	 * Validation about ifp->if_addrlen and lladdrlen must be done in
	 * the caller.
	 *
	 * XXX If the link does not have link-layer adderss, what should
	 * we do? (ifp->if_addrlen == 0)
	 * Spec says nothing in sections for RA, RS and NA.  There's small
	 * description on it in NS section (RFC 2461 7.2.3).
	 */
	flags = lladdr ? LLE_EXCLUSIVE : 0;
	IF_AFDATA_RLOCK(ifp);
	ln = nd6_lookup(from, flags, ifp);
	IF_AFDATA_RUNLOCK(ifp);
	is_newentry = 0;
	if (ln == NULL) {
		flags |= LLE_EXCLUSIVE;
		ln = nd6_alloc(from, 0, ifp);
		if (ln == NULL)
			return;

		/*
		 * Since we already know all the data for the new entry,
		 * fill it before insertion.
		 */
		if (lladdr != NULL)
			lltable_set_entry_addr(ifp, ln, lladdr);
		IF_AFDATA_WLOCK(ifp);
		LLE_WLOCK(ln);
		/* Prefer any existing lle over newly-created one */
		ln_tmp = nd6_lookup(from, LLE_EXCLUSIVE, ifp);
		if (ln_tmp == NULL)
			lltable_link_entry(LLTABLE6(ifp), ln);
		IF_AFDATA_WUNLOCK(ifp);
		if (ln_tmp == NULL) {
			/* No existing lle, mark as new entry (6,7) */
			is_newentry = 1;
			nd6_llinfo_setstate(ln, ND6_LLINFO_STALE);
			if (lladdr != NULL)	/* (7) */
				EVENTHANDLER_INVOKE(lle_event, ln,
				    LLENTRY_RESOLVED);
		} else {
			lltable_free_entry(LLTABLE6(ifp), ln);
			ln = ln_tmp;
			ln_tmp = NULL;
		}
	} 
	/* do nothing if static ndp is set */
	if ((ln->la_flags & LLE_STATIC)) {
		if (flags & LLE_EXCLUSIVE)
			LLE_WUNLOCK(ln);
		else
			LLE_RUNLOCK(ln);
		return;
	}

	olladdr = (ln->la_flags & LLE_VALID) ? 1 : 0;
	if (olladdr && lladdr) {
		llchange = bcmp(lladdr, &ln->ll_addr,
		    ifp->if_addrlen);
	} else if (!olladdr && lladdr)
		llchange = 1;
	else
		llchange = 0;

	/*
	 * newentry olladdr  lladdr  llchange	(*=record)
	 *	0	n	n	--	(1)
	 *	0	y	n	--	(2)
	 *	0	n	y	y	(3) * STALE
	 *	0	y	y	n	(4) *
	 *	0	y	y	y	(5) * STALE
	 *	1	--	n	--	(6)   NOSTATE(= PASSIVE)
	 *	1	--	y	--	(7) * STALE
	 */

	do_update = 0;
	if (is_newentry == 0 && llchange != 0) {
		do_update = 1;	/* (3,5) */

		/*
		 * Record source link-layer address
		 * XXX is it dependent to ifp->if_type?
		 */
		if (lltable_try_set_entry_addr(ifp, ln, lladdr) == 0) {
			/* Entry was deleted */
			return;
		}

		nd6_llinfo_setstate(ln, ND6_LLINFO_STALE);

		EVENTHANDLER_INVOKE(lle_event, ln, LLENTRY_RESOLVED);

		if (ln->la_hold != NULL)
			nd6_grab_holdchain(ln, &chain, &sin6);
	}

	/* Calculates new router status */
	router = nd6_is_router(type, code, is_newentry, olladdr,
	    lladdr != NULL ? 1 : 0, ln->ln_router);

	ln->ln_router = router;
	/* Mark non-router redirects with special flag */
	if ((type & 0xFF) == ND_REDIRECT && code != ND_REDIRECT_ROUTER)
		ln->la_flags |= LLE_REDIRECT;

	if (flags & LLE_EXCLUSIVE)
		LLE_WUNLOCK(ln);
	else
		LLE_RUNLOCK(ln);

	if (chain != NULL)
		nd6_flush_holdchain(ifp, ifp, chain, &sin6);
	
	/*
	 * When the link-layer address of a router changes, select the
	 * best router again.  In particular, when the neighbor entry is newly
	 * created, it might affect the selection policy.
	 * Question: can we restrict the first condition to the "is_newentry"
	 * case?
	 * XXX: when we hear an RA from a new router with the link-layer
	 * address option, defrouter_select() is called twice, since
	 * defrtrlist_update called the function as well.  However, I believe
	 * we can compromise the overhead, since it only happens the first
	 * time.
	 * XXX: although defrouter_select() should not have a bad effect
	 * for those are not autoconfigured hosts, we explicitly avoid such
	 * cases for safety.
	 */
	if ((do_update || is_newentry) && router &&
	    ND_IFINFO(ifp)->flags & ND6_IFF_ACCEPT_RTADV) {
		/*
		 * guaranteed recursion
		 */
		defrouter_select();
	}
}

static void
nd6_slowtimo(void *arg)
{
	CURVNET_SET((struct vnet *) arg);
	struct nd_ifinfo *nd6if;
	struct ifnet *ifp;

	callout_reset(&V_nd6_slowtimo_ch, ND6_SLOWTIMER_INTERVAL * hz,
	    nd6_slowtimo, curvnet);
	IFNET_RLOCK_NOSLEEP();
	TAILQ_FOREACH(ifp, &V_ifnet, if_link) {
		if (ifp->if_afdata[AF_INET6] == NULL)
			continue;
		nd6if = ND_IFINFO(ifp);
		if (nd6if->basereachable && /* already initialized */
		    (nd6if->recalctm -= ND6_SLOWTIMER_INTERVAL) <= 0) {
			/*
			 * Since reachable time rarely changes by router
			 * advertisements, we SHOULD insure that a new random
			 * value gets recomputed at least once every few hours.
			 * (RFC 2461, 6.3.4)
			 */
			nd6if->recalctm = V_nd6_recalc_reachtm_interval;
			nd6if->reachable = ND_COMPUTE_RTIME(nd6if->basereachable);
		}
	}
	IFNET_RUNLOCK_NOSLEEP();
	CURVNET_RESTORE();
}

void
nd6_grab_holdchain(struct llentry *ln, struct mbuf **chain,
    struct sockaddr_in6 *sin6)
{

	LLE_WLOCK_ASSERT(ln);

	*chain = ln->la_hold;
	ln->la_hold = NULL;
	lltable_fill_sa_entry(ln, (struct sockaddr *)sin6);

	if (ln->ln_state == ND6_LLINFO_STALE) {

		/*
		 * The first time we send a packet to a
		 * neighbor whose entry is STALE, we have
		 * to change the state to DELAY and a sets
		 * a timer to expire in DELAY_FIRST_PROBE_TIME
		 * seconds to ensure do neighbor unreachability
		 * detection on expiration.
		 * (RFC 2461 7.3.3)
		 */
		nd6_llinfo_setstate(ln, ND6_LLINFO_DELAY);
	}
}

int
nd6_output_ifp(struct ifnet *ifp, struct ifnet *origifp, struct mbuf *m,
    struct sockaddr_in6 *dst, struct route *ro)
{
	int error;
	int ip6len;
	struct ip6_hdr *ip6;
	struct m_tag *mtag;

#ifdef MAC
	mac_netinet6_nd6_send(ifp, m);
#endif

	/*
	 * If called from nd6_ns_output() (NS), nd6_na_output() (NA),
	 * icmp6_redirect_output() (REDIRECT) or from rip6_output() (RS, RA
	 * as handled by rtsol and rtadvd), mbufs will be tagged for SeND
	 * to be diverted to user space.  When re-injected into the kernel,
	 * send_output() will directly dispatch them to the outgoing interface.
	 */
	if (send_sendso_input_hook != NULL) {
		mtag = m_tag_find(m, PACKET_TAG_ND_OUTGOING, NULL);
		if (mtag != NULL) {
			ip6 = mtod(m, struct ip6_hdr *);
			ip6len = sizeof(struct ip6_hdr) + ntohs(ip6->ip6_plen);
			/* Use the SEND socket */
			error = send_sendso_input_hook(m, ifp, SND_OUT,
			    ip6len);
			/* -1 == no app on SEND socket */
			if (error == 0 || error != -1)
			    return (error);
		}
	}

	m_clrprotoflags(m);	/* Avoid confusing lower layers. */
	IP_PROBE(send, NULL, NULL, mtod(m, struct ip6_hdr *), ifp, NULL,
	    mtod(m, struct ip6_hdr *));

	if ((ifp->if_flags & IFF_LOOPBACK) == 0)
		origifp = ifp;

	error = (*ifp->if_output)(origifp, m, (struct sockaddr *)dst, ro);
	return (error);
}

/*
 * Do L2 address resolution for @sa_dst address. Stores found
 * address in @desten buffer. Copy of lle ln_flags can be also
 * saved in @pflags if @pflags is non-NULL.
 *
 * If destination LLE does not exists or lle state modification
 * is required, call "slow" version.
 *
 * Return values:
 * - 0 on success (address copied to buffer).
 * - EWOULDBLOCK (no local error, but address is still unresolved)
 * - other errors (alloc failure, etc)
 */
int
nd6_resolve(struct ifnet *ifp, int is_gw, struct mbuf *m,
    const struct sockaddr *sa_dst, u_char *desten, uint32_t *pflags)
{
	struct llentry *ln = NULL;
	const struct sockaddr_in6 *dst6;

	if (pflags != NULL)
		*pflags = 0;

	dst6 = (const struct sockaddr_in6 *)sa_dst;

	/* discard the packet if IPv6 operation is disabled on the interface */
	if ((ND_IFINFO(ifp)->flags & ND6_IFF_IFDISABLED)) {
		m_freem(m);
		return (ENETDOWN); /* better error? */
	}

	if (m != NULL && m->m_flags & M_MCAST) {
		switch (ifp->if_type) {
		case IFT_ETHER:
		case IFT_FDDI:
		case IFT_L2VLAN:
		case IFT_IEEE80211:
		case IFT_BRIDGE:
		case IFT_ISO88025:
			ETHER_MAP_IPV6_MULTICAST(&dst6->sin6_addr,
						 desten);
			return (0);
		default:
			m_freem(m);
			return (EAFNOSUPPORT);
		}
	}

	IF_AFDATA_RLOCK(ifp);
	ln = nd6_lookup(&dst6->sin6_addr, LLE_UNLOCKED, ifp);
	if (ln != NULL && (ln->r_flags & RLLE_VALID) != 0) {
		/* Entry found, let's copy lle info */
		bcopy(&ln->ll_addr, desten, ifp->if_addrlen);
		if (pflags != NULL)
			*pflags = LLE_VALID | (ln->r_flags & RLLE_IFADDR);
		/* Check if we have feedback request from nd6 timer */
		if (ln->r_skip_req != 0) {
			LLE_REQ_LOCK(ln);
			ln->r_skip_req = 0; /* Notify that entry was used */
			ln->lle_hittime = time_uptime;
			LLE_REQ_UNLOCK(ln);
		}
		IF_AFDATA_RUNLOCK(ifp);
		return (0);
	}
	IF_AFDATA_RUNLOCK(ifp);

	return (nd6_resolve_slow(ifp, m, dst6, desten, pflags));
}


/*
 * Do L2 address resolution for @sa_dst address. Stores found
 * address in @desten buffer. Copy of lle ln_flags can be also
 * saved in @pflags if @pflags is non-NULL.
 *
 * Heavy version.
 * Function assume that destination LLE does not exist,
 * is invalid or stale, so LLE_EXCLUSIVE lock needs to be acquired.
 *
 * Set noinline to be dtrace-friendly
 */
static __noinline int
nd6_resolve_slow(struct ifnet *ifp, struct mbuf *m,
    const struct sockaddr_in6 *dst, u_char *desten, uint32_t *pflags)
{
	struct llentry *lle = NULL, *lle_tmp;
	struct in6_addr *psrc, src;
	int send_ns;

	/*
	 * Address resolution or Neighbor Unreachability Detection
	 * for the next hop.
	 * At this point, the destination of the packet must be a unicast
	 * or an anycast address(i.e. not a multicast).
	 */
	if (lle == NULL) {
		IF_AFDATA_RLOCK(ifp);
		lle = nd6_lookup(&dst->sin6_addr, LLE_EXCLUSIVE, ifp);
		IF_AFDATA_RUNLOCK(ifp);
		if ((lle == NULL) && nd6_is_addr_neighbor(dst, ifp))  {
			/*
			 * Since nd6_is_addr_neighbor() internally calls nd6_lookup(),
			 * the condition below is not very efficient.  But we believe
			 * it is tolerable, because this should be a rare case.
			 */
			lle = nd6_alloc(&dst->sin6_addr, 0, ifp);
			if (lle == NULL) {
				char ip6buf[INET6_ADDRSTRLEN];
				log(LOG_DEBUG,
				    "nd6_output: can't allocate llinfo for %s "
				    "(ln=%p)\n",
				    ip6_sprintf(ip6buf, &dst->sin6_addr), lle);
				m_freem(m);
				return (ENOBUFS);
			}

			IF_AFDATA_WLOCK(ifp);
			LLE_WLOCK(lle);
			/* Prefer any existing entry over newly-created one */
			lle_tmp = nd6_lookup(&dst->sin6_addr, LLE_EXCLUSIVE, ifp);
			if (lle_tmp == NULL)
				lltable_link_entry(LLTABLE6(ifp), lle);
			IF_AFDATA_WUNLOCK(ifp);
			if (lle_tmp != NULL) {
				lltable_free_entry(LLTABLE6(ifp), lle);
				lle = lle_tmp;
				lle_tmp = NULL;
			}
		}
	} 
	if (lle == NULL) {
		if (!(ND_IFINFO(ifp)->flags & ND6_IFF_PERFORMNUD)) {
			m_freem(m);
			return (ENOBUFS);
		}

		if (m != NULL)
			m_freem(m);
		return (ENOBUFS);
	}

	LLE_WLOCK_ASSERT(lle);

	/*
	 * The first time we send a packet to a neighbor whose entry is
	 * STALE, we have to change the state to DELAY and a sets a timer to
	 * expire in DELAY_FIRST_PROBE_TIME seconds to ensure do
	 * neighbor unreachability detection on expiration.
	 * (RFC 2461 7.3.3)
	 */
	if (lle->ln_state == ND6_LLINFO_STALE)
		nd6_llinfo_setstate(lle, ND6_LLINFO_DELAY);

	/*
	 * If the neighbor cache entry has a state other than INCOMPLETE
	 * (i.e. its link-layer address is already resolved), just
	 * send the packet.
	 */
	if (lle->ln_state > ND6_LLINFO_INCOMPLETE) {
		bcopy(&lle->ll_addr, desten, ifp->if_addrlen);
		if (pflags != NULL)
			*pflags = lle->la_flags;
		LLE_WUNLOCK(lle);
		return (0);
	}

	/*
	 * There is a neighbor cache entry, but no ethernet address
	 * response yet.  Append this latest packet to the end of the
	 * packet queue in the mbuf, unless the number of the packet
	 * does not exceed nd6_maxqueuelen.  When it exceeds nd6_maxqueuelen,
	 * the oldest packet in the queue will be removed.
	 */

	if (lle->la_hold != NULL) {
		struct mbuf *m_hold;
		int i;
		
		i = 0;
		for (m_hold = lle->la_hold; m_hold; m_hold = m_hold->m_nextpkt){
			i++;
			if (m_hold->m_nextpkt == NULL) {
				m_hold->m_nextpkt = m;
				break;
			}
		}
		while (i >= V_nd6_maxqueuelen) {
			m_hold = lle->la_hold;
			lle->la_hold = lle->la_hold->m_nextpkt;
			m_freem(m_hold);
			i--;
		}
	} else {
		lle->la_hold = m;
	}

	/*
	 * If there has been no NS for the neighbor after entering the
	 * INCOMPLETE state, send the first solicitation.
	 * Note that for newly-created lle la_asked will be 0,
	 * so we will transition from ND6_LLINFO_NOSTATE to
	 * ND6_LLINFO_INCOMPLETE state here.
	 */
	psrc = NULL;
	send_ns = 0;
	if (lle->la_asked == 0) {
		lle->la_asked++;
		send_ns = 1;
		psrc = nd6_llinfo_get_holdsrc(lle, &src);

		nd6_llinfo_setstate(lle, ND6_LLINFO_INCOMPLETE);
	}
	LLE_WUNLOCK(lle);
	if (send_ns != 0)
		nd6_ns_output(ifp, psrc, NULL, &dst->sin6_addr, NULL);

	return (EWOULDBLOCK);
}


int
nd6_flush_holdchain(struct ifnet *ifp, struct ifnet *origifp, struct mbuf *chain,
    struct sockaddr_in6 *dst)
{
	struct mbuf *m, *m_head;
	struct ifnet *outifp;
	int error = 0;

	m_head = chain;
	if ((ifp->if_flags & IFF_LOOPBACK) != 0)
		outifp = origifp;
	else
		outifp = ifp;
	
	while (m_head) {
		m = m_head;
		m_head = m_head->m_nextpkt;
		error = nd6_output_ifp(ifp, origifp, m, dst, NULL);
	}

	/*
	 * XXX
	 * note that intermediate errors are blindly ignored
	 */
	return (error);
}	

static int
nd6_need_cache(struct ifnet *ifp)
{
	/*
	 * XXX: we currently do not make neighbor cache on any interface
	 * other than ARCnet, Ethernet, FDDI and GIF.
	 *
	 * RFC2893 says:
	 * - unidirectional tunnels needs no ND
	 */
	switch (ifp->if_type) {
	case IFT_ARCNET:
	case IFT_ETHER:
	case IFT_FDDI:
	case IFT_IEEE1394:
	case IFT_L2VLAN:
	case IFT_IEEE80211:
	case IFT_INFINIBAND:
	case IFT_BRIDGE:
	case IFT_PROPVIRTUAL:
		return (1);
	default:
		return (0);
	}
}

/*
 * Add pernament ND6 link-layer record for given
 * interface address.
 *
 * Very similar to IPv4 arp_ifinit(), but:
 * 1) IPv6 DAD is performed in different place
 * 2) It is called by IPv6 protocol stack in contrast to
 * arp_ifinit() which is typically called in SIOCSIFADDR
 * driver ioctl handler.
 *
 */
int
nd6_add_ifa_lle(struct in6_ifaddr *ia)
{
	struct ifnet *ifp;
	struct llentry *ln, *ln_tmp;
	struct sockaddr *dst;

	ifp = ia->ia_ifa.ifa_ifp;
	if (nd6_need_cache(ifp) == 0)
		return (0);

	ia->ia_ifa.ifa_rtrequest = nd6_rtrequest;
	dst = (struct sockaddr *)&ia->ia_addr;
	ln = lltable_alloc_entry(LLTABLE6(ifp), LLE_IFADDR, dst);
	if (ln == NULL)
		return (ENOBUFS);

	IF_AFDATA_WLOCK(ifp);
	LLE_WLOCK(ln);
	/* Unlink any entry if exists */
	ln_tmp = lla_lookup(LLTABLE6(ifp), LLE_EXCLUSIVE, dst);
	if (ln_tmp != NULL)
		lltable_unlink_entry(LLTABLE6(ifp), ln_tmp);
	lltable_link_entry(LLTABLE6(ifp), ln);
	IF_AFDATA_WUNLOCK(ifp);

	if (ln_tmp != NULL)
		EVENTHANDLER_INVOKE(lle_event, ln_tmp, LLENTRY_EXPIRED);
	EVENTHANDLER_INVOKE(lle_event, ln, LLENTRY_RESOLVED);

	LLE_WUNLOCK(ln);
	if (ln_tmp != NULL)
		llentry_free(ln_tmp);

	return (0);
}

/*
 * Removes either all lle entries for given @ia, or lle
 * corresponding to @ia address.
 */
void
nd6_rem_ifa_lle(struct in6_ifaddr *ia, int all)
{
	struct sockaddr_in6 mask, addr;
	struct sockaddr *saddr, *smask;
	struct ifnet *ifp;

	ifp = ia->ia_ifa.ifa_ifp;
	memcpy(&addr, &ia->ia_addr, sizeof(ia->ia_addr));
	memcpy(&mask, &ia->ia_prefixmask, sizeof(ia->ia_prefixmask));
	saddr = (struct sockaddr *)&addr;
	smask = (struct sockaddr *)&mask;

	if (all != 0)
		lltable_prefix_free(AF_INET6, saddr, smask, LLE_STATIC);
	else
		lltable_delete_addr(LLTABLE6(ifp), LLE_IFADDR, saddr);
}

static void 
clear_llinfo_pqueue(struct llentry *ln)
{
	struct mbuf *m_hold, *m_hold_next;

	for (m_hold = ln->la_hold; m_hold; m_hold = m_hold_next) {
		m_hold_next = m_hold->m_nextpkt;
		m_freem(m_hold);
	}

	ln->la_hold = NULL;
	return;
}

static int nd6_sysctl_drlist(SYSCTL_HANDLER_ARGS);
static int nd6_sysctl_prlist(SYSCTL_HANDLER_ARGS);
#ifdef SYSCTL_DECL
SYSCTL_DECL(_net_inet6_icmp6);
#endif
SYSCTL_NODE(_net_inet6_icmp6, ICMPV6CTL_ND6_DRLIST, nd6_drlist,
	CTLFLAG_RD, nd6_sysctl_drlist, "");
SYSCTL_NODE(_net_inet6_icmp6, ICMPV6CTL_ND6_PRLIST, nd6_prlist,
	CTLFLAG_RD, nd6_sysctl_prlist, "");
SYSCTL_INT(_net_inet6_icmp6, ICMPV6CTL_ND6_MAXQLEN, nd6_maxqueuelen,
	CTLFLAG_VNET | CTLFLAG_RW, &VNET_NAME(nd6_maxqueuelen), 1, "");
SYSCTL_INT(_net_inet6_icmp6, OID_AUTO, nd6_gctimer,
	CTLFLAG_VNET | CTLFLAG_RW, &VNET_NAME(nd6_gctimer), (60 * 60 * 24), "");

static int
nd6_sysctl_drlist(SYSCTL_HANDLER_ARGS)
{
	struct in6_defrouter d;
	struct nd_defrouter *dr;
	int error;

	if (req->newptr)
		return (EPERM);

	bzero(&d, sizeof(d));
	d.rtaddr.sin6_family = AF_INET6;
	d.rtaddr.sin6_len = sizeof(d.rtaddr);

	/*
	 * XXX locking
	 */
	TAILQ_FOREACH(dr, &V_nd_defrouter, dr_entry) {
		d.rtaddr.sin6_addr = dr->rtaddr;
		error = sa6_recoverscope(&d.rtaddr);
		if (error != 0)
			return (error);
		d.flags = dr->flags;
		d.rtlifetime = dr->rtlifetime;
		d.expire = dr->expire + (time_second - time_uptime);
		d.if_index = dr->ifp->if_index;
		error = SYSCTL_OUT(req, &d, sizeof(d));
		if (error != 0)
			return (error);
	}
	return (0);
}

static int
nd6_sysctl_prlist(SYSCTL_HANDLER_ARGS)
{
	struct in6_prefix p;
	struct sockaddr_in6 s6;
	struct nd_prefix *pr;
	struct nd_pfxrouter *pfr;
	time_t maxexpire;
	int error;
	char ip6buf[INET6_ADDRSTRLEN];

	if (req->newptr)
		return (EPERM);

	bzero(&p, sizeof(p));
	p.origin = PR_ORIG_RA;
	bzero(&s6, sizeof(s6));
	s6.sin6_family = AF_INET6;
	s6.sin6_len = sizeof(s6);

	/*
	 * XXX locking
	 */
	LIST_FOREACH(pr, &V_nd_prefix, ndpr_entry) {
		p.prefix = pr->ndpr_prefix;
		if (sa6_recoverscope(&p.prefix)) {
			log(LOG_ERR, "scope error in prefix list (%s)\n",
			    ip6_sprintf(ip6buf, &p.prefix.sin6_addr));
			/* XXX: press on... */
		}
		p.raflags = pr->ndpr_raf;
		p.prefixlen = pr->ndpr_plen;
		p.vltime = pr->ndpr_vltime;
		p.pltime = pr->ndpr_pltime;
		p.if_index = pr->ndpr_ifp->if_index;
		if (pr->ndpr_vltime == ND6_INFINITE_LIFETIME)
			p.expire = 0;
		else {
			/* XXX: we assume time_t is signed. */
			maxexpire = (-1) &
			    ~((time_t)1 << ((sizeof(maxexpire) * 8) - 1));
			if (pr->ndpr_vltime < maxexpire - pr->ndpr_lastupdate)
				p.expire = pr->ndpr_lastupdate +
				    pr->ndpr_vltime +
				    (time_second - time_uptime);
			else
				p.expire = maxexpire;
		}
		p.refcnt = pr->ndpr_refcnt;
		p.flags = pr->ndpr_stateflags;
		p.advrtrs = 0;
		LIST_FOREACH(pfr, &pr->ndpr_advrtrs, pfr_entry)
			p.advrtrs++;
		error = SYSCTL_OUT(req, &p, sizeof(p));
		if (error != 0)
			return (error);
		LIST_FOREACH(pfr, &pr->ndpr_advrtrs, pfr_entry) {
			s6.sin6_addr = pfr->router->rtaddr;
			if (sa6_recoverscope(&s6))
				log(LOG_ERR,
				    "scope error in prefix list (%s)\n",
				    ip6_sprintf(ip6buf, &pfr->router->rtaddr));
			error = SYSCTL_OUT(req, &s6, sizeof(s6));
			if (error != 0)
				return (error);
		}
	}
	return (0);
}<|MERGE_RESOLUTION|>--- conflicted
+++ resolved
@@ -196,17 +196,6 @@
 	    type == RTM_ADD ? RTF_UP: 0), 0, RT_DEFAULT_FIB);
 }
 
-<<<<<<< HEAD
-static void
-nd6_ifnet_link_event(void *arg __unused, struct ifnet *ifp, int linkstate)
-{
-
-	if (linkstate == LINK_STATE_UP && V_nd6_on_link)
-		nd6_na_output_unsolicited(ifp);
-}
-
-=======
->>>>>>> cdf1c8d7
 void
 nd6_init(void)
 {
