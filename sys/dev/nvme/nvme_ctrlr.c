/*-
 * SPDX-License-Identifier: BSD-2-Clause-FreeBSD
 *
 * Copyright (C) 2012-2016 Intel Corporation
 * All rights reserved.
 *
 * Redistribution and use in source and binary forms, with or without
 * modification, are permitted provided that the following conditions
 * are met:
 * 1. Redistributions of source code must retain the above copyright
 *    notice, this list of conditions and the following disclaimer.
 * 2. Redistributions in binary form must reproduce the above copyright
 *    notice, this list of conditions and the following disclaimer in the
 *    documentation and/or other materials provided with the distribution.
 *
 * THIS SOFTWARE IS PROVIDED BY THE AUTHOR AND CONTRIBUTORS ``AS IS'' AND
 * ANY EXPRESS OR IMPLIED WARRANTIES, INCLUDING, BUT NOT LIMITED TO, THE
 * IMPLIED WARRANTIES OF MERCHANTABILITY AND FITNESS FOR A PARTICULAR PURPOSE
 * ARE DISCLAIMED.  IN NO EVENT SHALL THE AUTHOR OR CONTRIBUTORS BE LIABLE
 * FOR ANY DIRECT, INDIRECT, INCIDENTAL, SPECIAL, EXEMPLARY, OR CONSEQUENTIAL
 * DAMAGES (INCLUDING, BUT NOT LIMITED TO, PROCUREMENT OF SUBSTITUTE GOODS
 * OR SERVICES; LOSS OF USE, DATA, OR PROFITS; OR BUSINESS INTERRUPTION)
 * HOWEVER CAUSED AND ON ANY THEORY OF LIABILITY, WHETHER IN CONTRACT, STRICT
 * LIABILITY, OR TORT (INCLUDING NEGLIGENCE OR OTHERWISE) ARISING IN ANY WAY
 * OUT OF THE USE OF THIS SOFTWARE, EVEN IF ADVISED OF THE POSSIBILITY OF
 * SUCH DAMAGE.
 */

#include <sys/cdefs.h>
__FBSDID("$FreeBSD$");

#include "opt_cam.h"

#include <sys/param.h>
#include <sys/systm.h>
#include <sys/buf.h>
#include <sys/bus.h>
#include <sys/conf.h>
#include <sys/ioccom.h>
#include <sys/proc.h>
#include <sys/smp.h>
#include <sys/uio.h>
#include <sys/endian.h>

#include "nvme_private.h"

#define B4_CHK_RDY_DELAY_MS	2300		/* work around controller bug */

static void nvme_ctrlr_construct_and_submit_aer(struct nvme_controller *ctrlr,
						struct nvme_async_event_request *aer);

static int
nvme_ctrlr_construct_admin_qpair(struct nvme_controller *ctrlr)
{
	struct nvme_qpair	*qpair;
	uint32_t		num_entries;
	int			error;

	qpair = &ctrlr->adminq;

	num_entries = NVME_ADMIN_ENTRIES;
	TUNABLE_INT_FETCH("hw.nvme.admin_entries", &num_entries);
	/*
	 * If admin_entries was overridden to an invalid value, revert it
	 *  back to our default value.
	 */
	if (num_entries < NVME_MIN_ADMIN_ENTRIES ||
	    num_entries > NVME_MAX_ADMIN_ENTRIES) {
		nvme_printf(ctrlr, "invalid hw.nvme.admin_entries=%d "
		    "specified\n", num_entries);
		num_entries = NVME_ADMIN_ENTRIES;
	}

	/*
	 * The admin queue's max xfer size is treated differently than the
	 *  max I/O xfer size.  16KB is sufficient here - maybe even less?
	 */
	error = nvme_qpair_construct(qpair, 
				     0, /* qpair ID */
				     0, /* vector */
				     num_entries,
				     NVME_ADMIN_TRACKERS,
				     ctrlr);
	return (error);
}

static int
nvme_ctrlr_construct_io_qpairs(struct nvme_controller *ctrlr)
{
	struct nvme_qpair	*qpair;
	uint32_t		cap_lo;
	uint16_t		mqes;
	int			i, error, num_entries, num_trackers, max_entries;

	/*
	 * NVMe spec sets a hard limit of 64K max entries, but devices may
	 * specify a smaller limit, so we need to check the MQES field in the
	 * capabilities register. We have to cap the number of entries to the
	 * current stride allows for in BAR 0/1, otherwise the remainder entries
	 * are inaccessable. MQES should reflect this, and this is just a
	 * fail-safe.
	 */
	max_entries =
	    (rman_get_size(ctrlr->resource) - nvme_mmio_offsetof(doorbell[0])) /
	    (1 << (ctrlr->dstrd + 1));
	num_entries = NVME_IO_ENTRIES;
	TUNABLE_INT_FETCH("hw.nvme.io_entries", &num_entries);
	cap_lo = nvme_mmio_read_4(ctrlr, cap_lo);
	mqes = NVME_CAP_LO_MQES(cap_lo);
	num_entries = min(num_entries, mqes + 1);
	num_entries = min(num_entries, max_entries);

	num_trackers = NVME_IO_TRACKERS;
	TUNABLE_INT_FETCH("hw.nvme.io_trackers", &num_trackers);

	num_trackers = max(num_trackers, NVME_MIN_IO_TRACKERS);
	num_trackers = min(num_trackers, NVME_MAX_IO_TRACKERS);
	/*
	 * No need to have more trackers than entries in the submit queue.  Note
	 * also that for a queue size of N, we can only have (N-1) commands
	 * outstanding, hence the "-1" here.
	 */
	num_trackers = min(num_trackers, (num_entries-1));

	/*
	 * Our best estimate for the maximum number of I/Os that we should
	 * normally have in flight at one time. This should be viewed as a hint,
	 * not a hard limit and will need to be revisited when the upper layers
	 * of the storage system grows multi-queue support.
	 */
	ctrlr->max_hw_pend_io = num_trackers * ctrlr->num_io_queues * 3 / 4;

	/*
	 * This was calculated previously when setting up interrupts, but
	 *  a controller could theoretically support fewer I/O queues than
	 *  MSI-X vectors.  So calculate again here just to be safe.
	 */
	ctrlr->num_cpus_per_ioq = howmany(mp_ncpus, ctrlr->num_io_queues);

	ctrlr->ioq = malloc(ctrlr->num_io_queues * sizeof(struct nvme_qpair),
	    M_NVME, M_ZERO | M_WAITOK);

	for (i = 0; i < ctrlr->num_io_queues; i++) {
		qpair = &ctrlr->ioq[i];

		/*
		 * Admin queue has ID=0. IO queues start at ID=1 -
		 *  hence the 'i+1' here.
		 *
		 * For I/O queues, use the controller-wide max_xfer_size
		 *  calculated in nvme_attach().
		 */
		error = nvme_qpair_construct(qpair,
				     i+1, /* qpair ID */
				     ctrlr->msix_enabled ? i+1 : 0, /* vector */
				     num_entries,
				     num_trackers,
				     ctrlr);
		if (error)
			return (error);

		/*
		 * Do not bother binding interrupts if we only have one I/O
		 *  interrupt thread for this controller.
		 */
		if (ctrlr->num_io_queues > 1)
			bus_bind_intr(ctrlr->dev, qpair->res,
			    i * ctrlr->num_cpus_per_ioq);
	}

	return (0);
}

static void
nvme_ctrlr_fail(struct nvme_controller *ctrlr)
{
	int i;

	ctrlr->is_failed = TRUE;
	nvme_admin_qpair_disable(&ctrlr->adminq);
	nvme_qpair_fail(&ctrlr->adminq);
	if (ctrlr->ioq != NULL) {
		for (i = 0; i < ctrlr->num_io_queues; i++) {
			nvme_io_qpair_disable(&ctrlr->ioq[i]);
			nvme_qpair_fail(&ctrlr->ioq[i]);
		}
	}
	nvme_notify_fail_consumers(ctrlr);
}

void
nvme_ctrlr_post_failed_request(struct nvme_controller *ctrlr,
    struct nvme_request *req)
{

	mtx_lock(&ctrlr->lock);
	STAILQ_INSERT_TAIL(&ctrlr->fail_req, req, stailq);
	mtx_unlock(&ctrlr->lock);
	taskqueue_enqueue(ctrlr->taskqueue, &ctrlr->fail_req_task);
}

static void
nvme_ctrlr_fail_req_task(void *arg, int pending)
{
	struct nvme_controller	*ctrlr = arg;
	struct nvme_request	*req;

	mtx_lock(&ctrlr->lock);
	while ((req = STAILQ_FIRST(&ctrlr->fail_req)) != NULL) {
		STAILQ_REMOVE_HEAD(&ctrlr->fail_req, stailq);
		mtx_unlock(&ctrlr->lock);
		nvme_qpair_manual_complete_request(req->qpair, req,
		    NVME_SCT_GENERIC, NVME_SC_ABORTED_BY_REQUEST);
		mtx_lock(&ctrlr->lock);
	}
	mtx_unlock(&ctrlr->lock);
}

static int
nvme_ctrlr_wait_for_ready(struct nvme_controller *ctrlr, int desired_val)
{
	int ms_waited;
	uint32_t csts;

	ms_waited = 0;
	while (1) {
		csts = nvme_mmio_read_4(ctrlr, csts);
		if (csts == 0xffffffff)		/* Hot unplug. */
			return (ENXIO);
		if (((csts >> NVME_CSTS_REG_RDY_SHIFT) & NVME_CSTS_REG_RDY_MASK)
		    == desired_val)
			break;
		if (ms_waited++ > ctrlr->ready_timeout_in_ms) {
			nvme_printf(ctrlr, "controller ready did not become %d "
			    "within %d ms\n", desired_val, ctrlr->ready_timeout_in_ms);
			return (ENXIO);
		}
		DELAY(1000);
	}

	return (0);
}

static int
nvme_ctrlr_disable(struct nvme_controller *ctrlr)
{
	uint32_t cc;
	uint32_t csts;
	uint8_t  en, rdy;
	int err;

	cc = nvme_mmio_read_4(ctrlr, cc);
	csts = nvme_mmio_read_4(ctrlr, csts);

	en = (cc >> NVME_CC_REG_EN_SHIFT) & NVME_CC_REG_EN_MASK;
	rdy = (csts >> NVME_CSTS_REG_RDY_SHIFT) & NVME_CSTS_REG_RDY_MASK;

	/*
	 * Per 3.1.5 in NVME 1.3 spec, transitioning CC.EN from 0 to 1
	 * when CSTS.RDY is 1 or transitioning CC.EN from 1 to 0 when
	 * CSTS.RDY is 0 "has undefined results" So make sure that CSTS.RDY
	 * isn't the desired value. Short circuit if we're already disabled.
	 */
	if (en == 1) {
		if (rdy == 0) {
			/* EN == 1, wait for  RDY == 1 or fail */
			err = nvme_ctrlr_wait_for_ready(ctrlr, 1);
			if (err != 0)
				return (err);
		}
	} else {
		/* EN == 0 already wait for RDY == 0 */
		if (rdy == 0)
			return (0);
		else
			return (nvme_ctrlr_wait_for_ready(ctrlr, 0));
	}

	cc &= ~NVME_CC_REG_EN_MASK;
	nvme_mmio_write_4(ctrlr, cc, cc);
	/*
	 * Some drives have issues with accessing the mmio after we
	 * disable, so delay for a bit after we write the bit to
	 * cope with these issues.
	 */
	if (ctrlr->quirks & QUIRK_DELAY_B4_CHK_RDY)
		pause("nvmeR", B4_CHK_RDY_DELAY_MS * hz / 1000);
	return (nvme_ctrlr_wait_for_ready(ctrlr, 0));
}

static int
nvme_ctrlr_enable(struct nvme_controller *ctrlr)
{
	uint32_t	cc;
	uint32_t	csts;
	uint32_t	aqa;
	uint32_t	qsize;
	uint8_t		en, rdy;
	int		err;

	cc = nvme_mmio_read_4(ctrlr, cc);
	csts = nvme_mmio_read_4(ctrlr, csts);

	en = (cc >> NVME_CC_REG_EN_SHIFT) & NVME_CC_REG_EN_MASK;
	rdy = (csts >> NVME_CSTS_REG_RDY_SHIFT) & NVME_CSTS_REG_RDY_MASK;

	/*
	 * See note in nvme_ctrlr_disable. Short circuit if we're already enabled.
	 */
	if (en == 1) {
		if (rdy == 1)
			return (0);
		else
			return (nvme_ctrlr_wait_for_ready(ctrlr, 1));
	} else {
		/* EN == 0 already wait for RDY == 0 or fail */
		err = nvme_ctrlr_wait_for_ready(ctrlr, 0);
		if (err != 0)
			return (err);
	}

	nvme_mmio_write_8(ctrlr, asq, ctrlr->adminq.cmd_bus_addr);
	DELAY(5000);
	nvme_mmio_write_8(ctrlr, acq, ctrlr->adminq.cpl_bus_addr);
	DELAY(5000);

	/* acqs and asqs are 0-based. */
	qsize = ctrlr->adminq.num_entries - 1;

	aqa = 0;
	aqa = (qsize & NVME_AQA_REG_ACQS_MASK) << NVME_AQA_REG_ACQS_SHIFT;
	aqa |= (qsize & NVME_AQA_REG_ASQS_MASK) << NVME_AQA_REG_ASQS_SHIFT;
	nvme_mmio_write_4(ctrlr, aqa, aqa);
	DELAY(5000);

	/* Initialization values for CC */
	cc = 0;
	cc |= 1 << NVME_CC_REG_EN_SHIFT;
	cc |= 0 << NVME_CC_REG_CSS_SHIFT;
	cc |= 0 << NVME_CC_REG_AMS_SHIFT;
	cc |= 0 << NVME_CC_REG_SHN_SHIFT;
	cc |= 6 << NVME_CC_REG_IOSQES_SHIFT; /* SQ entry size == 64 == 2^6 */
	cc |= 4 << NVME_CC_REG_IOCQES_SHIFT; /* CQ entry size == 16 == 2^4 */

	/* This evaluates to 0, which is according to spec. */
	cc |= (PAGE_SIZE >> 13) << NVME_CC_REG_MPS_SHIFT;

	nvme_mmio_write_4(ctrlr, cc, cc);

	return (nvme_ctrlr_wait_for_ready(ctrlr, 1));
}

static void
nvme_ctrlr_disable_qpairs(struct nvme_controller *ctrlr)
{
	int i;

	nvme_admin_qpair_disable(&ctrlr->adminq);
	/*
	 * I/O queues are not allocated before the initial HW
	 *  reset, so do not try to disable them.  Use is_initialized
	 *  to determine if this is the initial HW reset.
	 */
	if (ctrlr->is_initialized) {
		for (i = 0; i < ctrlr->num_io_queues; i++)
			nvme_io_qpair_disable(&ctrlr->ioq[i]);
	}
}

int
nvme_ctrlr_hw_reset(struct nvme_controller *ctrlr)
{
	int err;

	nvme_ctrlr_disable_qpairs(ctrlr);

	DELAY(100*1000);

	err = nvme_ctrlr_disable(ctrlr);
	if (err != 0)
		return err;
	return (nvme_ctrlr_enable(ctrlr));
}

void
nvme_ctrlr_reset(struct nvme_controller *ctrlr)
{
	int cmpset;

	cmpset = atomic_cmpset_32(&ctrlr->is_resetting, 0, 1);

	if (cmpset == 0 || ctrlr->is_failed)
		/*
		 * Controller is already resetting or has failed.  Return
		 *  immediately since there is no need to kick off another
		 *  reset in these cases.
		 */
		return;

	taskqueue_enqueue(ctrlr->taskqueue, &ctrlr->reset_task);
}

static int
nvme_ctrlr_identify(struct nvme_controller *ctrlr)
{
	struct nvme_completion_poll_status	status;

	status.done = 0;
	nvme_ctrlr_cmd_identify_controller(ctrlr, &ctrlr->cdata,
	    nvme_completion_poll_cb, &status);
	nvme_completion_poll(&status);
	if (nvme_completion_is_error(&status.cpl)) {
		nvme_printf(ctrlr, "nvme_identify_controller failed!\n");
		return (ENXIO);
	}

	/* Convert data to host endian */
	nvme_controller_data_swapbytes(&ctrlr->cdata);

	/*
	 * Use MDTS to ensure our default max_xfer_size doesn't exceed what the
	 *  controller supports.
	 */
	if (ctrlr->cdata.mdts > 0)
		ctrlr->max_xfer_size = min(ctrlr->max_xfer_size,
		    ctrlr->min_page_size * (1 << (ctrlr->cdata.mdts)));

	return (0);
}

static int
nvme_ctrlr_set_num_qpairs(struct nvme_controller *ctrlr)
{
	struct nvme_completion_poll_status	status;
	int					cq_allocated, sq_allocated;

	status.done = 0;
	nvme_ctrlr_cmd_set_num_queues(ctrlr, ctrlr->num_io_queues,
	    nvme_completion_poll_cb, &status);
	nvme_completion_poll(&status);
	if (nvme_completion_is_error(&status.cpl)) {
		nvme_printf(ctrlr, "nvme_ctrlr_set_num_qpairs failed!\n");
		return (ENXIO);
	}

	/*
	 * Data in cdw0 is 0-based.
	 * Lower 16-bits indicate number of submission queues allocated.
	 * Upper 16-bits indicate number of completion queues allocated.
	 */
	sq_allocated = (status.cpl.cdw0 & 0xFFFF) + 1;
	cq_allocated = (status.cpl.cdw0 >> 16) + 1;

	/*
	 * Controller may allocate more queues than we requested,
	 *  so use the minimum of the number requested and what was
	 *  actually allocated.
	 */
	ctrlr->num_io_queues = min(ctrlr->num_io_queues, sq_allocated);
	ctrlr->num_io_queues = min(ctrlr->num_io_queues, cq_allocated);

	return (0);
}

static int
nvme_ctrlr_create_qpairs(struct nvme_controller *ctrlr)
{
	struct nvme_completion_poll_status	status;
	struct nvme_qpair			*qpair;
	int					i;

	for (i = 0; i < ctrlr->num_io_queues; i++) {
		qpair = &ctrlr->ioq[i];

		status.done = 0;
		nvme_ctrlr_cmd_create_io_cq(ctrlr, qpair, qpair->vector,
		    nvme_completion_poll_cb, &status);
		nvme_completion_poll(&status);
		if (nvme_completion_is_error(&status.cpl)) {
			nvme_printf(ctrlr, "nvme_create_io_cq failed!\n");
			return (ENXIO);
		}

		status.done = 0;
		nvme_ctrlr_cmd_create_io_sq(qpair->ctrlr, qpair,
		    nvme_completion_poll_cb, &status);
		nvme_completion_poll(&status);
		if (nvme_completion_is_error(&status.cpl)) {
			nvme_printf(ctrlr, "nvme_create_io_sq failed!\n");
			return (ENXIO);
		}
	}

	return (0);
}

static int
nvme_ctrlr_delete_qpairs(struct nvme_controller *ctrlr)
{
	struct nvme_completion_poll_status	status;
	struct nvme_qpair			*qpair;

	for (int i = 0; i < ctrlr->num_io_queues; i++) {
		qpair = &ctrlr->ioq[i];

		status.done = 0;
		nvme_ctrlr_cmd_delete_io_sq(ctrlr, qpair,
		    nvme_completion_poll_cb, &status);
		nvme_completion_poll(&status);
		if (nvme_completion_is_error(&status.cpl)) {
			nvme_printf(ctrlr, "nvme_destroy_io_sq failed!\n");
			return (ENXIO);
		}

		status.done = 0;
		nvme_ctrlr_cmd_delete_io_cq(ctrlr, qpair,
		    nvme_completion_poll_cb, &status);
		nvme_completion_poll(&status);
		if (nvme_completion_is_error(&status.cpl)) {
			nvme_printf(ctrlr, "nvme_destroy_io_cq failed!\n");
			return (ENXIO);
		}
	}

	return (0);
}

static int
nvme_ctrlr_construct_namespaces(struct nvme_controller *ctrlr)
{
	struct nvme_namespace	*ns;
	uint32_t 		i;

	for (i = 0; i < min(ctrlr->cdata.nn, NVME_MAX_NAMESPACES); i++) {
		ns = &ctrlr->ns[i];
		nvme_ns_construct(ns, i+1, ctrlr);
	}

	return (0);
}

static boolean_t
is_log_page_id_valid(uint8_t page_id)
{

	switch (page_id) {
	case NVME_LOG_ERROR:
	case NVME_LOG_HEALTH_INFORMATION:
	case NVME_LOG_FIRMWARE_SLOT:
	case NVME_LOG_CHANGED_NAMESPACE:
	case NVME_LOG_COMMAND_EFFECT:
	case NVME_LOG_RES_NOTIFICATION:
	case NVME_LOG_SANITIZE_STATUS:
		return (TRUE);
	}

	return (FALSE);
}

static uint32_t
nvme_ctrlr_get_log_page_size(struct nvme_controller *ctrlr, uint8_t page_id)
{
	uint32_t	log_page_size;

	switch (page_id) {
	case NVME_LOG_ERROR:
		log_page_size = min(
		    sizeof(struct nvme_error_information_entry) *
		    (ctrlr->cdata.elpe + 1), NVME_MAX_AER_LOG_SIZE);
		break;
	case NVME_LOG_HEALTH_INFORMATION:
		log_page_size = sizeof(struct nvme_health_information_page);
		break;
	case NVME_LOG_FIRMWARE_SLOT:
		log_page_size = sizeof(struct nvme_firmware_page);
		break;
	case NVME_LOG_CHANGED_NAMESPACE:
		log_page_size = sizeof(struct nvme_ns_list);
		break;
	case NVME_LOG_COMMAND_EFFECT:
		log_page_size = sizeof(struct nvme_command_effects_page);
		break;
	case NVME_LOG_RES_NOTIFICATION:
		log_page_size = sizeof(struct nvme_res_notification_page);
		break;
	case NVME_LOG_SANITIZE_STATUS:
		log_page_size = sizeof(struct nvme_sanitize_status_page);
		break;
	default:
		log_page_size = 0;
		break;
	}

	return (log_page_size);
}

static void
nvme_ctrlr_log_critical_warnings(struct nvme_controller *ctrlr,
    uint8_t state)
{

	if (state & NVME_CRIT_WARN_ST_AVAILABLE_SPARE)
		nvme_printf(ctrlr, "available spare space below threshold\n");

	if (state & NVME_CRIT_WARN_ST_TEMPERATURE)
		nvme_printf(ctrlr, "temperature above threshold\n");

	if (state & NVME_CRIT_WARN_ST_DEVICE_RELIABILITY)
		nvme_printf(ctrlr, "device reliability degraded\n");

	if (state & NVME_CRIT_WARN_ST_READ_ONLY)
		nvme_printf(ctrlr, "media placed in read only mode\n");

	if (state & NVME_CRIT_WARN_ST_VOLATILE_MEMORY_BACKUP)
		nvme_printf(ctrlr, "volatile memory backup device failed\n");

	if (state & NVME_CRIT_WARN_ST_RESERVED_MASK)
		nvme_printf(ctrlr,
		    "unknown critical warning(s): state = 0x%02x\n", state);
}

static void
nvme_ctrlr_async_event_log_page_cb(void *arg, const struct nvme_completion *cpl)
{
	struct nvme_async_event_request		*aer = arg;
	struct nvme_health_information_page	*health_info;
	struct nvme_ns_list			*nsl;
	struct nvme_error_information_entry	*err;
	int i;

	/*
	 * If the log page fetch for some reason completed with an error,
	 *  don't pass log page data to the consumers.  In practice, this case
	 *  should never happen.
	 */
	if (nvme_completion_is_error(cpl))
		nvme_notify_async_consumers(aer->ctrlr, &aer->cpl,
		    aer->log_page_id, NULL, 0);
	else {
		/* Convert data to host endian */
		switch (aer->log_page_id) {
		case NVME_LOG_ERROR:
			err = (struct nvme_error_information_entry *)aer->log_page_buffer;
			for (i = 0; i < (aer->ctrlr->cdata.elpe + 1); i++)
				nvme_error_information_entry_swapbytes(err++);
			break;
		case NVME_LOG_HEALTH_INFORMATION:
			nvme_health_information_page_swapbytes(
			    (struct nvme_health_information_page *)aer->log_page_buffer);
			break;
		case NVME_LOG_FIRMWARE_SLOT:
			nvme_firmware_page_swapbytes(
			    (struct nvme_firmware_page *)aer->log_page_buffer);
			break;
		case NVME_LOG_CHANGED_NAMESPACE:
			nvme_ns_list_swapbytes(
			    (struct nvme_ns_list *)aer->log_page_buffer);
			break;
		case NVME_LOG_COMMAND_EFFECT:
			nvme_command_effects_page_swapbytes(
			    (struct nvme_command_effects_page *)aer->log_page_buffer);
			break;
		case NVME_LOG_RES_NOTIFICATION:
			nvme_res_notification_page_swapbytes(
			    (struct nvme_res_notification_page *)aer->log_page_buffer);
			break;
		case NVME_LOG_SANITIZE_STATUS:
			nvme_sanitize_status_page_swapbytes(
			    (struct nvme_sanitize_status_page *)aer->log_page_buffer);
			break;
		case INTEL_LOG_TEMP_STATS:
			intel_log_temp_stats_swapbytes(
			    (struct intel_log_temp_stats *)aer->log_page_buffer);
			break;
		default:
			break;
		}

		if (aer->log_page_id == NVME_LOG_HEALTH_INFORMATION) {
			health_info = (struct nvme_health_information_page *)
			    aer->log_page_buffer;
			nvme_ctrlr_log_critical_warnings(aer->ctrlr,
			    health_info->critical_warning);
			/*
			 * Critical warnings reported through the
			 *  SMART/health log page are persistent, so
			 *  clear the associated bits in the async event
			 *  config so that we do not receive repeated
			 *  notifications for the same event.
			 */
			aer->ctrlr->async_event_config &=
			    ~health_info->critical_warning;
			nvme_ctrlr_cmd_set_async_event_config(aer->ctrlr,
			    aer->ctrlr->async_event_config, NULL, NULL);
		} else if (aer->log_page_id == NVME_LOG_CHANGED_NAMESPACE &&
		    !nvme_use_nvd) {
			nsl = (struct nvme_ns_list *)aer->log_page_buffer;
			for (i = 0; i < nitems(nsl->ns) && nsl->ns[i] != 0; i++) {
				if (nsl->ns[i] > NVME_MAX_NAMESPACES)
					break;
				nvme_notify_ns(aer->ctrlr, nsl->ns[i]);
			}
		}


		/*
		 * Pass the cpl data from the original async event completion,
		 *  not the log page fetch.
		 */
		nvme_notify_async_consumers(aer->ctrlr, &aer->cpl,
		    aer->log_page_id, aer->log_page_buffer, aer->log_page_size);
	}

	/*
	 * Repost another asynchronous event request to replace the one
	 *  that just completed.
	 */
	nvme_ctrlr_construct_and_submit_aer(aer->ctrlr, aer);
}

static void
nvme_ctrlr_async_event_cb(void *arg, const struct nvme_completion *cpl)
{
	struct nvme_async_event_request	*aer = arg;

	if (nvme_completion_is_error(cpl)) {
		/*
		 *  Do not retry failed async event requests.  This avoids
		 *  infinite loops where a new async event request is submitted
		 *  to replace the one just failed, only to fail again and
		 *  perpetuate the loop.
		 */
		return;
	}

	/* Associated log page is in bits 23:16 of completion entry dw0. */
	aer->log_page_id = (cpl->cdw0 & 0xFF0000) >> 16;

	nvme_printf(aer->ctrlr, "async event occurred (type 0x%x, info 0x%02x,"
	    " page 0x%02x)\n", (cpl->cdw0 & 0x07), (cpl->cdw0 & 0xFF00) >> 8,
	    aer->log_page_id);

	if (is_log_page_id_valid(aer->log_page_id)) {
		aer->log_page_size = nvme_ctrlr_get_log_page_size(aer->ctrlr,
		    aer->log_page_id);
		memcpy(&aer->cpl, cpl, sizeof(*cpl));
		nvme_ctrlr_cmd_get_log_page(aer->ctrlr, aer->log_page_id,
		    NVME_GLOBAL_NAMESPACE_TAG, aer->log_page_buffer,
		    aer->log_page_size, nvme_ctrlr_async_event_log_page_cb,
		    aer);
		/* Wait to notify consumers until after log page is fetched. */
	} else {
		nvme_notify_async_consumers(aer->ctrlr, cpl, aer->log_page_id,
		    NULL, 0);

		/*
		 * Repost another asynchronous event request to replace the one
		 *  that just completed.
		 */
		nvme_ctrlr_construct_and_submit_aer(aer->ctrlr, aer);
	}
}

static void
nvme_ctrlr_construct_and_submit_aer(struct nvme_controller *ctrlr,
    struct nvme_async_event_request *aer)
{
	struct nvme_request *req;

	aer->ctrlr = ctrlr;
	req = nvme_allocate_request_null(nvme_ctrlr_async_event_cb, aer);
	aer->req = req;

	/*
	 * Disable timeout here, since asynchronous event requests should by
	 *  nature never be timed out.
	 */
	req->timeout = FALSE;
	req->cmd.opc = NVME_OPC_ASYNC_EVENT_REQUEST;
	nvme_ctrlr_submit_admin_request(ctrlr, req);
}

static void
nvme_ctrlr_configure_aer(struct nvme_controller *ctrlr)
{
	struct nvme_completion_poll_status	status;
	struct nvme_async_event_request		*aer;
	uint32_t				i;

	ctrlr->async_event_config = NVME_CRIT_WARN_ST_AVAILABLE_SPARE |
	    NVME_CRIT_WARN_ST_DEVICE_RELIABILITY |
	    NVME_CRIT_WARN_ST_READ_ONLY |
	    NVME_CRIT_WARN_ST_VOLATILE_MEMORY_BACKUP;
	if (ctrlr->cdata.ver >= NVME_REV(1, 2))
		ctrlr->async_event_config |= 0x300;

	status.done = 0;
	nvme_ctrlr_cmd_get_feature(ctrlr, NVME_FEAT_TEMPERATURE_THRESHOLD,
	    0, NULL, 0, nvme_completion_poll_cb, &status);
	nvme_completion_poll(&status);
	if (nvme_completion_is_error(&status.cpl) ||
	    (status.cpl.cdw0 & 0xFFFF) == 0xFFFF ||
	    (status.cpl.cdw0 & 0xFFFF) == 0x0000) {
		nvme_printf(ctrlr, "temperature threshold not supported\n");
	} else
		ctrlr->async_event_config |= NVME_CRIT_WARN_ST_TEMPERATURE;

	nvme_ctrlr_cmd_set_async_event_config(ctrlr,
	    ctrlr->async_event_config, NULL, NULL);

	/* aerl is a zero-based value, so we need to add 1 here. */
	ctrlr->num_aers = min(NVME_MAX_ASYNC_EVENTS, (ctrlr->cdata.aerl+1));

	for (i = 0; i < ctrlr->num_aers; i++) {
		aer = &ctrlr->aer[i];
		nvme_ctrlr_construct_and_submit_aer(ctrlr, aer);
	}
}

static void
nvme_ctrlr_configure_int_coalescing(struct nvme_controller *ctrlr)
{

	ctrlr->int_coal_time = 0;
	TUNABLE_INT_FETCH("hw.nvme.int_coal_time",
	    &ctrlr->int_coal_time);

	ctrlr->int_coal_threshold = 0;
	TUNABLE_INT_FETCH("hw.nvme.int_coal_threshold",
	    &ctrlr->int_coal_threshold);

	nvme_ctrlr_cmd_set_interrupt_coalescing(ctrlr, ctrlr->int_coal_time,
	    ctrlr->int_coal_threshold, NULL, NULL);
}

static void
nvme_ctrlr_start(void *ctrlr_arg, bool resetting)
{
	struct nvme_controller *ctrlr = ctrlr_arg;
	uint32_t old_num_io_queues;
	int i;

	/*
	 * Only reset adminq here when we are restarting the
	 *  controller after a reset.  During initialization,
	 *  we have already submitted admin commands to get
	 *  the number of I/O queues supported, so cannot reset
	 *  the adminq again here.
	 */
	if (resetting)
		nvme_qpair_reset(&ctrlr->adminq);

	for (i = 0; i < ctrlr->num_io_queues; i++)
		nvme_qpair_reset(&ctrlr->ioq[i]);

	nvme_admin_qpair_enable(&ctrlr->adminq);

	if (nvme_ctrlr_identify(ctrlr) != 0) {
		nvme_ctrlr_fail(ctrlr);
		return;
	}

	/*
	 * The number of qpairs are determined during controller initialization,
	 *  including using NVMe SET_FEATURES/NUMBER_OF_QUEUES to determine the
	 *  HW limit.  We call SET_FEATURES again here so that it gets called
	 *  after any reset for controllers that depend on the driver to
	 *  explicit specify how many queues it will use.  This value should
	 *  never change between resets, so panic if somehow that does happen.
	 */
	if (resetting) {
		old_num_io_queues = ctrlr->num_io_queues;
		if (nvme_ctrlr_set_num_qpairs(ctrlr) != 0) {
			nvme_ctrlr_fail(ctrlr);
			return;
		}

		if (old_num_io_queues != ctrlr->num_io_queues) {
			panic("num_io_queues changed from %u to %u",
			      old_num_io_queues, ctrlr->num_io_queues);
		}
	}

	if (nvme_ctrlr_create_qpairs(ctrlr) != 0) {
		nvme_ctrlr_fail(ctrlr);
		return;
	}

	if (nvme_ctrlr_construct_namespaces(ctrlr) != 0) {
		nvme_ctrlr_fail(ctrlr);
		return;
	}

	nvme_ctrlr_configure_aer(ctrlr);
	nvme_ctrlr_configure_int_coalescing(ctrlr);

	for (i = 0; i < ctrlr->num_io_queues; i++)
		nvme_io_qpair_enable(&ctrlr->ioq[i]);
}

void
nvme_ctrlr_start_config_hook(void *arg)
{
	struct nvme_controller *ctrlr = arg;

	nvme_qpair_reset(&ctrlr->adminq);
	nvme_admin_qpair_enable(&ctrlr->adminq);

	if (nvme_ctrlr_set_num_qpairs(ctrlr) == 0 &&
	    nvme_ctrlr_construct_io_qpairs(ctrlr) == 0)
		nvme_ctrlr_start(ctrlr, false);
	else
		nvme_ctrlr_fail(ctrlr);

	nvme_sysctl_initialize_ctrlr(ctrlr);
	config_intrhook_disestablish(&ctrlr->config_hook);

	ctrlr->is_initialized = 1;
	nvme_notify_new_controller(ctrlr);
}

static void
nvme_ctrlr_reset_task(void *arg, int pending)
{
	struct nvme_controller	*ctrlr = arg;
	int			status;

	nvme_printf(ctrlr, "resetting controller\n");
	status = nvme_ctrlr_hw_reset(ctrlr);
	/*
	 * Use pause instead of DELAY, so that we yield to any nvme interrupt
	 *  handlers on this CPU that were blocked on a qpair lock. We want
	 *  all nvme interrupts completed before proceeding with restarting the
	 *  controller.
	 *
	 * XXX - any way to guarantee the interrupt handlers have quiesced?
	 */
	pause("nvmereset", hz / 10);
	if (status == 0)
		nvme_ctrlr_start(ctrlr, true);
	else
		nvme_ctrlr_fail(ctrlr);

	atomic_cmpset_32(&ctrlr->is_resetting, 1, 0);
}

/*
 * Poll all the queues enabled on the device for completion.
 */
void
nvme_ctrlr_poll(struct nvme_controller *ctrlr)
{
	int i;

	nvme_qpair_process_completions(&ctrlr->adminq);

	for (i = 0; i < ctrlr->num_io_queues; i++)
		if (ctrlr->ioq && ctrlr->ioq[i].cpl)
			nvme_qpair_process_completions(&ctrlr->ioq[i]);
}

/*
 * Poll the single-vector interrupt case: num_io_queues will be 1 and
 * there's only a single vector. While we're polling, we mask further
 * interrupts in the controller.
 */
void
nvme_ctrlr_intx_handler(void *arg)
{
	struct nvme_controller *ctrlr = arg;

	nvme_mmio_write_4(ctrlr, intms, 1);
	nvme_ctrlr_poll(ctrlr);
	nvme_mmio_write_4(ctrlr, intmc, 1);
}

static void
nvme_pt_done(void *arg, const struct nvme_completion *cpl)
{
	struct nvme_pt_command *pt = arg;
	struct mtx *mtx = pt->driver_lock;
	uint16_t status;

	bzero(&pt->cpl, sizeof(pt->cpl));
	pt->cpl.cdw0 = cpl->cdw0;

	status = cpl->status;
	status &= ~NVME_STATUS_P_MASK;
	pt->cpl.status = status;

	mtx_lock(mtx);
	pt->driver_lock = NULL;
	wakeup(pt);
	mtx_unlock(mtx);
}

int
nvme_ctrlr_passthrough_cmd(struct nvme_controller *ctrlr,
    struct nvme_pt_command *pt, uint32_t nsid, int is_user_buffer,
    int is_admin_cmd)
{
	struct nvme_request	*req;
	struct mtx		*mtx;
	struct buf		*buf = NULL;
	int			ret = 0;
	vm_offset_t		addr, end;

	if (pt->len > 0) {
		/*
		 * vmapbuf calls vm_fault_quick_hold_pages which only maps full
		 * pages. Ensure this request has fewer than MAXPHYS bytes when
		 * extended to full pages.
		 */
		addr = (vm_offset_t)pt->buf;
		end = round_page(addr + pt->len);
		addr = trunc_page(addr);
		if (end - addr > MAXPHYS)
			return EIO;

		if (pt->len > ctrlr->max_xfer_size) {
			nvme_printf(ctrlr, "pt->len (%d) "
			    "exceeds max_xfer_size (%d)\n", pt->len,
			    ctrlr->max_xfer_size);
			return EIO;
		}
		if (is_user_buffer) {
			/*
			 * Ensure the user buffer is wired for the duration of
			 *  this pass-through command.
			 */
			PHOLD(curproc);
			buf = uma_zalloc(pbuf_zone, M_WAITOK);
			buf->b_data = pt->buf;
			buf->b_bufsize = pt->len;
			buf->b_iocmd = pt->is_read ? BIO_READ : BIO_WRITE;
			if (vmapbuf(buf, 1) < 0) {
				ret = EFAULT;
				goto err;
			}
			req = nvme_allocate_request_vaddr(buf->b_data, pt->len, 
			    nvme_pt_done, pt);
		} else
			req = nvme_allocate_request_vaddr(pt->buf, pt->len,
			    nvme_pt_done, pt);
	} else
		req = nvme_allocate_request_null(nvme_pt_done, pt);

	/* Assume user space already converted to little-endian */
	req->cmd.opc = pt->cmd.opc;
	req->cmd.fuse = pt->cmd.fuse;
	req->cmd.rsvd2 = pt->cmd.rsvd2;
	req->cmd.rsvd3 = pt->cmd.rsvd3;
	req->cmd.cdw10 = pt->cmd.cdw10;
	req->cmd.cdw11 = pt->cmd.cdw11;
	req->cmd.cdw12 = pt->cmd.cdw12;
	req->cmd.cdw13 = pt->cmd.cdw13;
	req->cmd.cdw14 = pt->cmd.cdw14;
	req->cmd.cdw15 = pt->cmd.cdw15;

	req->cmd.nsid = htole32(nsid);

	mtx = mtx_pool_find(mtxpool_sleep, pt);
	pt->driver_lock = mtx;

	if (is_admin_cmd)
		nvme_ctrlr_submit_admin_request(ctrlr, req);
	else
		nvme_ctrlr_submit_io_request(ctrlr, req);

	mtx_lock(mtx);
	while (pt->driver_lock != NULL)
		mtx_sleep(pt, mtx, PRIBIO, "nvme_pt", 0);
	mtx_unlock(mtx);

err:
	if (buf != NULL) {
		uma_zfree(pbuf_zone, buf);
		PRELE(curproc);
	}

	return (ret);
}

static int
nvme_ctrlr_ioctl(struct cdev *cdev, u_long cmd, caddr_t arg, int flag,
    struct thread *td)
{
	struct nvme_controller			*ctrlr;
	struct nvme_pt_command			*pt;

	ctrlr = cdev->si_drv1;

	switch (cmd) {
	case NVME_RESET_CONTROLLER:
		nvme_ctrlr_reset(ctrlr);
		break;
	case NVME_PASSTHROUGH_CMD:
		pt = (struct nvme_pt_command *)arg;
		return (nvme_ctrlr_passthrough_cmd(ctrlr, pt, le32toh(pt->cmd.nsid),
		    1 /* is_user_buffer */, 1 /* is_admin_cmd */));
	case NVME_GET_NSID:
	{
		struct nvme_get_nsid *gnsid = (struct nvme_get_nsid *)arg;
		strncpy(gnsid->cdev, device_get_nameunit(ctrlr->dev),
		    sizeof(gnsid->cdev));
		gnsid->nsid = 0;
		break;
	}
	default:
		return (ENOTTY);
	}

	return (0);
}

static struct cdevsw nvme_ctrlr_cdevsw = {
	.d_version =	D_VERSION,
	.d_flags =	0,
	.d_ioctl =	nvme_ctrlr_ioctl
};

int
nvme_ctrlr_construct(struct nvme_controller *ctrlr, device_t dev)
{
	struct make_dev_args	md_args;
	uint32_t	cap_lo;
	uint32_t	cap_hi;
	uint32_t	to;
<<<<<<< HEAD
	uint8_t		dstrd;
=======
>>>>>>> 1430355e
	uint8_t		mpsmin;
	int		status, timeout_period;

	ctrlr->dev = dev;

	mtx_init(&ctrlr->lock, "nvme ctrlr lock", NULL, MTX_DEF);

	cap_hi = nvme_mmio_read_4(ctrlr, cap_hi);
	ctrlr->dstrd = NVME_CAP_HI_DSTRD(cap_hi) + 2;

	mpsmin = NVME_CAP_HI_MPSMIN(cap_hi);
	ctrlr->min_page_size = 1 << (12 + mpsmin);

	/* Get ready timeout value from controller, in units of 500ms. */
	cap_lo = nvme_mmio_read_4(ctrlr, cap_lo);
	to = NVME_CAP_LO_TO(cap_lo) + 1;
	ctrlr->ready_timeout_in_ms = to * 500;

	timeout_period = NVME_DEFAULT_TIMEOUT_PERIOD;
	TUNABLE_INT_FETCH("hw.nvme.timeout_period", &timeout_period);
	timeout_period = min(timeout_period, NVME_MAX_TIMEOUT_PERIOD);
	timeout_period = max(timeout_period, NVME_MIN_TIMEOUT_PERIOD);
	ctrlr->timeout_period = timeout_period;

	nvme_retry_count = NVME_DEFAULT_RETRY_COUNT;
	TUNABLE_INT_FETCH("hw.nvme.retry_count", &nvme_retry_count);

	ctrlr->enable_aborts = 0;
	TUNABLE_INT_FETCH("hw.nvme.enable_aborts", &ctrlr->enable_aborts);

	ctrlr->max_xfer_size = NVME_MAX_XFER_SIZE;
	if (nvme_ctrlr_construct_admin_qpair(ctrlr) != 0)
		return (ENXIO);

	ctrlr->taskqueue = taskqueue_create("nvme_taskq", M_WAITOK,
	    taskqueue_thread_enqueue, &ctrlr->taskqueue);
	taskqueue_start_threads(&ctrlr->taskqueue, 1, PI_DISK, "nvme taskq");

	ctrlr->is_resetting = 0;
	ctrlr->is_initialized = 0;
	ctrlr->notification_sent = 0;
	TASK_INIT(&ctrlr->reset_task, 0, nvme_ctrlr_reset_task, ctrlr);
	TASK_INIT(&ctrlr->fail_req_task, 0, nvme_ctrlr_fail_req_task, ctrlr);
	STAILQ_INIT(&ctrlr->fail_req);
	ctrlr->is_failed = FALSE;

	make_dev_args_init(&md_args);
	md_args.mda_devsw = &nvme_ctrlr_cdevsw;
	md_args.mda_uid = UID_ROOT;
	md_args.mda_gid = GID_WHEEL;
	md_args.mda_mode = 0600;
	md_args.mda_unit = device_get_unit(dev);
	md_args.mda_si_drv1 = (void *)ctrlr;
	status = make_dev_s(&md_args, &ctrlr->cdev, "nvme%d",
	    device_get_unit(dev));
	if (status != 0)
		return (ENXIO);

	return (0);
}

void
nvme_ctrlr_destruct(struct nvme_controller *ctrlr, device_t dev)
{
	int	gone, i;

	if (ctrlr->resource == NULL)
		goto nores;

	/*
	 * Check whether it is a hot unplug or a clean driver detach.
	 * If device is not there any more, skip any shutdown commands.
	 */
	gone = (nvme_mmio_read_4(ctrlr, csts) == 0xffffffff);
	if (gone)
		nvme_ctrlr_fail(ctrlr);
	else
		nvme_notify_fail_consumers(ctrlr);

	for (i = 0; i < NVME_MAX_NAMESPACES; i++)
		nvme_ns_destruct(&ctrlr->ns[i]);

	if (ctrlr->cdev)
		destroy_dev(ctrlr->cdev);

	if (ctrlr->is_initialized) {
		if (!gone)
			nvme_ctrlr_delete_qpairs(ctrlr);
		for (i = 0; i < ctrlr->num_io_queues; i++)
			nvme_io_qpair_destroy(&ctrlr->ioq[i]);
		free(ctrlr->ioq, M_NVME);
		nvme_admin_qpair_destroy(&ctrlr->adminq);
	}

	/*
	 *  Notify the controller of a shutdown, even though this is due to
	 *   a driver unload, not a system shutdown (this path is not invoked
	 *   during shutdown).  This ensures the controller receives a
	 *   shutdown notification in case the system is shutdown before
	 *   reloading the driver.
	 */
	if (!gone)
		nvme_ctrlr_shutdown(ctrlr);

	if (!gone)
		nvme_ctrlr_disable(ctrlr);

	if (ctrlr->taskqueue)
		taskqueue_free(ctrlr->taskqueue);

	if (ctrlr->tag)
		bus_teardown_intr(ctrlr->dev, ctrlr->res, ctrlr->tag);

	if (ctrlr->res)
		bus_release_resource(ctrlr->dev, SYS_RES_IRQ,
		    rman_get_rid(ctrlr->res), ctrlr->res);

	if (ctrlr->bar4_resource != NULL) {
		bus_release_resource(dev, SYS_RES_MEMORY,
		    ctrlr->bar4_resource_id, ctrlr->bar4_resource);
	}

	bus_release_resource(dev, SYS_RES_MEMORY,
	    ctrlr->resource_id, ctrlr->resource);

nores:
	mtx_destroy(&ctrlr->lock);
}

void
nvme_ctrlr_shutdown(struct nvme_controller *ctrlr)
{
	uint32_t	cc;
	uint32_t	csts;
	int		ticks = 0;

	cc = nvme_mmio_read_4(ctrlr, cc);
	cc &= ~(NVME_CC_REG_SHN_MASK << NVME_CC_REG_SHN_SHIFT);
	cc |= NVME_SHN_NORMAL << NVME_CC_REG_SHN_SHIFT;
	nvme_mmio_write_4(ctrlr, cc, cc);

	while (1) {
		csts = nvme_mmio_read_4(ctrlr, csts);
		if (csts == 0xffffffff)		/* Hot unplug. */
			break;
		if (NVME_CSTS_GET_SHST(csts) == NVME_SHST_COMPLETE)
			break;
		if (ticks++ > 5*hz) {
			nvme_printf(ctrlr, "did not complete shutdown within"
			    " 5 seconds of notification\n");
			break;
		}
		pause("nvme shn", 1);
	}
}

void
nvme_ctrlr_submit_admin_request(struct nvme_controller *ctrlr,
    struct nvme_request *req)
{

	nvme_qpair_submit_request(&ctrlr->adminq, req);
}

void
nvme_ctrlr_submit_io_request(struct nvme_controller *ctrlr,
    struct nvme_request *req)
{
	struct nvme_qpair       *qpair;

	qpair = &ctrlr->ioq[curcpu / ctrlr->num_cpus_per_ioq];
	nvme_qpair_submit_request(qpair, req);
}

device_t
nvme_ctrlr_get_device(struct nvme_controller *ctrlr)
{

	return (ctrlr->dev);
}

const struct nvme_controller_data *
nvme_ctrlr_get_data(struct nvme_controller *ctrlr)
{

	return (&ctrlr->cdata);
}

int
nvme_ctrlr_suspend(struct nvme_controller *ctrlr)
{
	int to = hz;

	/*
	 * Can't touch failed controllers, so it's already suspended.
	 */
	if (ctrlr->is_failed)
		return (0);

	/*
	 * We don't want the reset taskqueue running, since it does similar
	 * things, so prevent it from running after we start. Wait for any reset
	 * that may have been started to complete. The reset process we follow
	 * will ensure that any new I/O will queue and be given to the hardware
	 * after we resume (though there should be none).
	 */
	while (atomic_cmpset_32(&ctrlr->is_resetting, 0, 1) == 0 && to-- > 0)
		pause("nvmesusp", 1);
	if (to <= 0) {
		nvme_printf(ctrlr,
		    "Competing reset task didn't finish. Try again later.\n");
		return (EWOULDBLOCK);
	}

	/*
	 * Per Section 7.6.2 of NVMe spec 1.4, to properly suspend, we need to
	 * delete the hardware I/O queues, and then shutdown. This properly
	 * flushes any metadata the drive may have stored so it can survive
	 * having its power removed and prevents the unsafe shutdown count from
	 * incriminating. Once we delete the qpairs, we have to disable them
	 * before shutting down. The delay is out of paranoia in
	 * nvme_ctrlr_hw_reset, and is repeated here (though we should have no
	 * pending I/O that the delay copes with).
	 */
	nvme_ctrlr_delete_qpairs(ctrlr);
	nvme_ctrlr_disable_qpairs(ctrlr);
	DELAY(100*1000);
	nvme_ctrlr_shutdown(ctrlr);

	return (0);
}

int
nvme_ctrlr_resume(struct nvme_controller *ctrlr)
{

	/*
	 * Can't touch failed controllers, so nothing to do to resume.
	 */
	if (ctrlr->is_failed)
		return (0);

	/*
	 * Have to reset the hardware twice, just like we do on attach. See
	 * nmve_attach() for why.
	 */
	if (nvme_ctrlr_hw_reset(ctrlr) != 0)
		goto fail;
	if (nvme_ctrlr_hw_reset(ctrlr) != 0)
		goto fail;

	/*
	 * Now that we're reset the hardware, we can restart the controller. Any
	 * I/O that was pending is requeued. Any admin commands are aborted with
	 * an error. Once we've restarted, take the controller out of reset.
	 */
	nvme_ctrlr_start(ctrlr, true);
	atomic_cmpset_32(&ctrlr->is_resetting, 1, 0);

	return (0);
fail:
	/*
	 * Since we can't bring the controller out of reset, announce and fail
	 * the controller. However, we have to return success for the resume
	 * itself, due to questionable APIs.
	 */
	nvme_printf(ctrlr, "Failed to reset on resume, failing.\n");
	nvme_ctrlr_fail(ctrlr);
	atomic_cmpset_32(&ctrlr->is_resetting, 1, 0);
	return (0);
}<|MERGE_RESOLUTION|>--- conflicted
+++ resolved
@@ -1126,10 +1126,6 @@
 	uint32_t	cap_lo;
 	uint32_t	cap_hi;
 	uint32_t	to;
-<<<<<<< HEAD
-	uint8_t		dstrd;
-=======
->>>>>>> 1430355e
 	uint8_t		mpsmin;
 	int		status, timeout_period;
 
