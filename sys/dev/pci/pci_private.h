/*-
 * Copyright (c) 1997, Stefan Esser <se@freebsd.org>
 * Copyright (c) 2000, Michael Smith <msmith@freebsd.org>
 * Copyright (c) 2000, BSDi
 * All rights reserved.
 *
 * Redistribution and use in source and binary forms, with or without
 * modification, are permitted provided that the following conditions
 * are met:
 * 1. Redistributions of source code must retain the above copyright
 *    notice unmodified, this list of conditions, and the following
 *    disclaimer.
 * 2. Redistributions in binary form must reproduce the above copyright
 *    notice, this list of conditions and the following disclaimer in the
 *    documentation and/or other materials provided with the distribution.
 *
 * THIS SOFTWARE IS PROVIDED BY THE AUTHOR ``AS IS'' AND ANY EXPRESS OR
 * IMPLIED WARRANTIES, INCLUDING, BUT NOT LIMITED TO, THE IMPLIED WARRANTIES
 * OF MERCHANTABILITY AND FITNESS FOR A PARTICULAR PURPOSE ARE DISCLAIMED.
 * IN NO EVENT SHALL THE AUTHOR BE LIABLE FOR ANY DIRECT, INDIRECT,
 * INCIDENTAL, SPECIAL, EXEMPLARY, OR CONSEQUENTIAL DAMAGES (INCLUDING, BUT
 * NOT LIMITED TO, PROCUREMENT OF SUBSTITUTE GOODS OR SERVICES; LOSS OF USE,
 * DATA, OR PROFITS; OR BUSINESS INTERRUPTION) HOWEVER CAUSED AND ON ANY
 * THEORY OF LIABILITY, WHETHER IN CONTRACT, STRICT LIABILITY, OR TORT
 * (INCLUDING NEGLIGENCE OR OTHERWISE) ARISING IN ANY WAY OUT OF THE USE OF
 * THIS SOFTWARE, EVEN IF ADVISED OF THE POSSIBILITY OF SUCH DAMAGE.
 *
 * $FreeBSD$
 *
 */

#ifndef _PCI_PRIVATE_H_
#define	_PCI_PRIVATE_H_

/*
 * Export definitions of the pci bus so that we can more easily share
 * it with "subclass" busses.
 */
DECLARE_CLASS(pci_driver);

struct pci_softc {
	bus_dma_tag_t sc_dma_tag;
#ifdef PCI_RES_BUS
	struct resource *sc_bus;
#endif
};

extern int 	pci_do_power_resume;
extern int 	pci_do_power_suspend;

void		pci_add_children(device_t dev, int domain, int busno,
		    size_t dinfo_size);
void		pci_add_child(device_t bus, struct pci_devinfo *dinfo);
void		pci_add_resources(device_t bus, device_t dev, int force,
		    uint32_t prefetchmask);
int		pci_attach_common(device_t dev);
void		pci_delete_child(device_t dev, device_t child);
void		pci_driver_added(device_t dev, driver_t *driver);
int		pci_print_child(device_t dev, device_t child);
void		pci_probe_nomatch(device_t dev, device_t child);
int		pci_read_ivar(device_t dev, device_t child, int which,
		    uintptr_t *result);
int		pci_write_ivar(device_t dev, device_t child, int which,
		    uintptr_t value);
int		pci_setup_intr(device_t dev, device_t child,
		    struct resource *irq, int flags, driver_filter_t *filter,
		    driver_intr_t *intr, void *arg, void **cookiep);
int		pci_teardown_intr(device_t dev, device_t child,
		    struct resource *irq, void *cookie);
int		pci_get_vpd_ident_method(device_t dev, device_t child,
		    const char **identptr);
int		pci_get_vpd_readonly_method(device_t dev, device_t child,
		    const char *kw, const char **vptr);
int		pci_set_powerstate_method(device_t dev, device_t child,
		    int state);
int		pci_get_powerstate_method(device_t dev, device_t child);
uint32_t	pci_read_config_method(device_t dev, device_t child, 
		    int reg, int width);
void		pci_write_config_method(device_t dev, device_t child, 
		    int reg, uint32_t val, int width);
int		pci_enable_busmaster_method(device_t dev, device_t child);
int		pci_disable_busmaster_method(device_t dev, device_t child);
int		pci_enable_io_method(device_t dev, device_t child, int space);
int		pci_disable_io_method(device_t dev, device_t child, int space);
int		pci_find_cap_method(device_t dev, device_t child,
		    int capability, int *capreg);
int		pci_find_extcap_method(device_t dev, device_t child,
		    int capability, int *capreg);
int		pci_find_htcap_method(device_t dev, device_t child,
		    int capability, int *capreg);
int		pci_alloc_msi_method(device_t dev, device_t child, int *count);
int		pci_alloc_msix_method(device_t dev, device_t child, int *count);
void		pci_enable_msi_method(device_t dev, device_t child,
		    uint64_t address, uint16_t data);
void		pci_enable_msix_method(device_t dev, device_t child,
		    u_int index, uint64_t address, uint32_t data);
void		pci_disable_msi_method(device_t dev, device_t child);
int		pci_remap_msix_method(device_t dev, device_t child,
		    int count, const u_int *vectors);
int		pci_release_msi_method(device_t dev, device_t child);
int		pci_msi_count_method(device_t dev, device_t child);
int		pci_msix_count_method(device_t dev, device_t child);
struct resource	*pci_alloc_resource(device_t dev, device_t child, 
		    int type, int *rid, u_long start, u_long end, u_long count,
		    u_int flags);
int		pci_release_resource(device_t dev, device_t child, int type,
		    int rid, struct resource *r);
int		pci_activate_resource(device_t dev, device_t child, int type,
		    int rid, struct resource *r);
int		pci_deactivate_resource(device_t dev, device_t child, int type,
		    int rid, struct resource *r);
void		pci_delete_resource(device_t dev, device_t child, 
		    int type, int rid);
struct resource_list *pci_get_resource_list (device_t dev, device_t child);
struct pci_devinfo *pci_read_device(device_t pcib, int d, int b, int s, int f,
		    size_t size);
void		pci_print_verbose(struct pci_devinfo *dinfo);
int		pci_freecfg(struct pci_devinfo *dinfo);
void		pci_child_detached(device_t dev, device_t child);
int		pci_child_location_str_method(device_t cbdev, device_t child,
		    char *buf, size_t buflen);
int		pci_child_pnpinfo_str_method(device_t cbdev, device_t child,
		    char *buf, size_t buflen);
int		pci_assign_interrupt_method(device_t dev, device_t child);
<<<<<<< HEAD
=======
int		pci_resume(device_t dev);
>>>>>>> 191df998
int		pci_resume_child(device_t dev, device_t child);
int		pci_suspend_child(device_t dev, device_t child);
bus_dma_tag_t pci_get_dma_tag(device_t bus, device_t dev);
void		pci_child_added_method(device_t dev, device_t child);

/** Restore the config register state.  The state must be previously
 * saved with pci_cfg_save.  However, the pci bus driver takes care of
 * that.  This function will also return the device to PCI_POWERSTATE_D0
 * if it is currently in a lower power mode.
 */
void		pci_cfg_restore(device_t, struct pci_devinfo *);

/** Save the config register state.  Optionally set the power state to D3
 * if the third argument is non-zero.
 */
void		pci_cfg_save(device_t, struct pci_devinfo *, int);

#endif /* _PCI_PRIVATE_H_ */<|MERGE_RESOLUTION|>--- conflicted
+++ resolved
@@ -122,10 +122,7 @@
 int		pci_child_pnpinfo_str_method(device_t cbdev, device_t child,
 		    char *buf, size_t buflen);
 int		pci_assign_interrupt_method(device_t dev, device_t child);
-<<<<<<< HEAD
-=======
 int		pci_resume(device_t dev);
->>>>>>> 191df998
 int		pci_resume_child(device_t dev, device_t child);
 int		pci_suspend_child(device_t dev, device_t child);
 bus_dma_tag_t pci_get_dma_tag(device_t bus, device_t dev);
