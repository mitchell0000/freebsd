/*-
 * Copyright (C) 2012 Intel Corporation
 * All rights reserved.
 *
 * Redistribution and use in source and binary forms, with or without
 * modification, are permitted provided that the following conditions
 * are met:
 * 1. Redistributions of source code must retain the above copyright
 *    notice, this list of conditions and the following disclaimer.
 * 2. Redistributions in binary form must reproduce the above copyright
 *    notice, this list of conditions and the following disclaimer in the
 *    documentation and/or other materials provided with the distribution.
 *
 * THIS SOFTWARE IS PROVIDED BY THE AUTHOR AND CONTRIBUTORS ``AS IS'' AND
 * ANY EXPRESS OR IMPLIED WARRANTIES, INCLUDING, BUT NOT LIMITED TO, THE
 * IMPLIED WARRANTIES OF MERCHANTABILITY AND FITNESS FOR A PARTICULAR PURPOSE
 * ARE DISCLAIMED.  IN NO EVENT SHALL THE AUTHOR OR CONTRIBUTORS BE LIABLE
 * FOR ANY DIRECT, INDIRECT, INCIDENTAL, SPECIAL, EXEMPLARY, OR CONSEQUENTIAL
 * DAMAGES (INCLUDING, BUT NOT LIMITED TO, PROCUREMENT OF SUBSTITUTE GOODS
 * OR SERVICES; LOSS OF USE, DATA, OR PROFITS; OR BUSINESS INTERRUPTION)
 * HOWEVER CAUSED AND ON ANY THEORY OF LIABILITY, WHETHER IN CONTRACT, STRICT
 * LIABILITY, OR TORT (INCLUDING NEGLIGENCE OR OTHERWISE) ARISING IN ANY WAY
 * OUT OF THE USE OF THIS SOFTWARE, EVEN IF ADVISED OF THE POSSIBILITY OF
 * SUCH DAMAGE.
 */

#include <sys/cdefs.h>
__FBSDID("$FreeBSD$");

#include "opt_ddb.h"

#include <sys/param.h>
#include <sys/systm.h>
#include <sys/bus.h>
#include <sys/conf.h>
#include <sys/ioccom.h>
#include <sys/kernel.h>
#include <sys/lock.h>
#include <sys/malloc.h>
#include <sys/module.h>
#include <sys/mutex.h>
#include <sys/rman.h>
#include <sys/sbuf.h>
#include <sys/sysctl.h>
#include <sys/taskqueue.h>
#include <sys/time.h>
#include <dev/pci/pcireg.h>
#include <dev/pci/pcivar.h>
#include <machine/bus.h>
#include <machine/resource.h>
#include <machine/stdarg.h>

#ifdef DDB
#include <ddb/ddb.h>
#endif

#include "ioat.h"
#include "ioat_hw.h"
#include "ioat_internal.h"

#ifndef	BUS_SPACE_MAXADDR_40BIT
#define	BUS_SPACE_MAXADDR_40BIT	0xFFFFFFFFFFULL
#endif
#define	IOAT_REFLK	(&ioat->submit_lock)
#define	IOAT_SHRINK_PERIOD	(10 * hz)

static int ioat_probe(device_t device);
static int ioat_attach(device_t device);
static int ioat_detach(device_t device);
static int ioat_setup_intr(struct ioat_softc *ioat);
static int ioat_teardown_intr(struct ioat_softc *ioat);
static int ioat3_attach(device_t device);
static int ioat_start_channel(struct ioat_softc *ioat);
static int ioat_map_pci_bar(struct ioat_softc *ioat);
static void ioat_dmamap_cb(void *arg, bus_dma_segment_t *segs, int nseg,
    int error);
static void ioat_interrupt_handler(void *arg);
static boolean_t ioat_model_resets_msix(struct ioat_softc *ioat);
static int chanerr_to_errno(uint32_t);
static void ioat_process_events(struct ioat_softc *ioat);
static inline uint32_t ioat_get_active(struct ioat_softc *ioat);
static inline uint32_t ioat_get_ring_space(struct ioat_softc *ioat);
static void ioat_free_ring(struct ioat_softc *, uint32_t size,
    struct ioat_descriptor **);
static void ioat_free_ring_entry(struct ioat_softc *ioat,
    struct ioat_descriptor *desc);
static struct ioat_descriptor *ioat_alloc_ring_entry(struct ioat_softc *,
    int mflags);
static int ioat_reserve_space(struct ioat_softc *, uint32_t, int mflags);
static struct ioat_descriptor *ioat_get_ring_entry(struct ioat_softc *ioat,
    uint32_t index);
static struct ioat_descriptor **ioat_prealloc_ring(struct ioat_softc *,
    uint32_t size, boolean_t need_dscr, int mflags);
static int ring_grow(struct ioat_softc *, uint32_t oldorder,
    struct ioat_descriptor **);
static int ring_shrink(struct ioat_softc *, uint32_t oldorder,
    struct ioat_descriptor **);
static void ioat_halted_debug(struct ioat_softc *, uint32_t);
static void ioat_poll_timer_callback(void *arg);
static void ioat_shrink_timer_callback(void *arg);
static void dump_descriptor(void *hw_desc);
static void ioat_submit_single(struct ioat_softc *ioat);
static void ioat_comp_update_map(void *arg, bus_dma_segment_t *seg, int nseg,
    int error);
static int ioat_reset_hw(struct ioat_softc *ioat);
static void ioat_reset_hw_task(void *, int);
static void ioat_setup_sysctl(device_t device);
static int sysctl_handle_reset(SYSCTL_HANDLER_ARGS);
static inline struct ioat_softc *ioat_get(struct ioat_softc *,
    enum ioat_ref_kind);
static inline void ioat_put(struct ioat_softc *, enum ioat_ref_kind);
static inline void _ioat_putn(struct ioat_softc *, uint32_t,
    enum ioat_ref_kind, boolean_t);
static inline void ioat_putn(struct ioat_softc *, uint32_t,
    enum ioat_ref_kind);
static inline void ioat_putn_locked(struct ioat_softc *, uint32_t,
    enum ioat_ref_kind);
static void ioat_drain_locked(struct ioat_softc *);

#define	ioat_log_message(v, ...) do {					\
	if ((v) <= g_ioat_debug_level) {				\
		device_printf(ioat->device, __VA_ARGS__);		\
	}								\
} while (0)

MALLOC_DEFINE(M_IOAT, "ioat", "ioat driver memory allocations");
SYSCTL_NODE(_hw, OID_AUTO, ioat, CTLFLAG_RD, 0, "ioat node");

static int g_force_legacy_interrupts;
SYSCTL_INT(_hw_ioat, OID_AUTO, force_legacy_interrupts, CTLFLAG_RDTUN,
    &g_force_legacy_interrupts, 0, "Set to non-zero to force MSI-X disabled");

int g_ioat_debug_level = 0;
SYSCTL_INT(_hw_ioat, OID_AUTO, debug_level, CTLFLAG_RWTUN, &g_ioat_debug_level,
    0, "Set log level (0-3) for ioat(4). Higher is more verbose.");

/*
 * OS <-> Driver interface structures
 */
static device_method_t ioat_pci_methods[] = {
	/* Device interface */
	DEVMETHOD(device_probe,     ioat_probe),
	DEVMETHOD(device_attach,    ioat_attach),
	DEVMETHOD(device_detach,    ioat_detach),
	DEVMETHOD_END
};

static driver_t ioat_pci_driver = {
	"ioat",
	ioat_pci_methods,
	sizeof(struct ioat_softc),
};

static devclass_t ioat_devclass;
DRIVER_MODULE(ioat, pci, ioat_pci_driver, ioat_devclass, 0, 0);
MODULE_VERSION(ioat, 1);

/*
 * Private data structures
 */
static struct ioat_softc *ioat_channel[IOAT_MAX_CHANNELS];
static unsigned ioat_channel_index = 0;
SYSCTL_UINT(_hw_ioat, OID_AUTO, channels, CTLFLAG_RD, &ioat_channel_index, 0,
    "Number of IOAT channels attached");

static struct _pcsid
{
	u_int32_t   type;
	const char  *desc;
} pci_ids[] = {
	{ 0x34308086, "TBG IOAT Ch0" },
	{ 0x34318086, "TBG IOAT Ch1" },
	{ 0x34328086, "TBG IOAT Ch2" },
	{ 0x34338086, "TBG IOAT Ch3" },
	{ 0x34298086, "TBG IOAT Ch4" },
	{ 0x342a8086, "TBG IOAT Ch5" },
	{ 0x342b8086, "TBG IOAT Ch6" },
	{ 0x342c8086, "TBG IOAT Ch7" },

	{ 0x37108086, "JSF IOAT Ch0" },
	{ 0x37118086, "JSF IOAT Ch1" },
	{ 0x37128086, "JSF IOAT Ch2" },
	{ 0x37138086, "JSF IOAT Ch3" },
	{ 0x37148086, "JSF IOAT Ch4" },
	{ 0x37158086, "JSF IOAT Ch5" },
	{ 0x37168086, "JSF IOAT Ch6" },
	{ 0x37178086, "JSF IOAT Ch7" },
	{ 0x37188086, "JSF IOAT Ch0 (RAID)" },
	{ 0x37198086, "JSF IOAT Ch1 (RAID)" },

	{ 0x3c208086, "SNB IOAT Ch0" },
	{ 0x3c218086, "SNB IOAT Ch1" },
	{ 0x3c228086, "SNB IOAT Ch2" },
	{ 0x3c238086, "SNB IOAT Ch3" },
	{ 0x3c248086, "SNB IOAT Ch4" },
	{ 0x3c258086, "SNB IOAT Ch5" },
	{ 0x3c268086, "SNB IOAT Ch6" },
	{ 0x3c278086, "SNB IOAT Ch7" },
	{ 0x3c2e8086, "SNB IOAT Ch0 (RAID)" },
	{ 0x3c2f8086, "SNB IOAT Ch1 (RAID)" },

	{ 0x0e208086, "IVB IOAT Ch0" },
	{ 0x0e218086, "IVB IOAT Ch1" },
	{ 0x0e228086, "IVB IOAT Ch2" },
	{ 0x0e238086, "IVB IOAT Ch3" },
	{ 0x0e248086, "IVB IOAT Ch4" },
	{ 0x0e258086, "IVB IOAT Ch5" },
	{ 0x0e268086, "IVB IOAT Ch6" },
	{ 0x0e278086, "IVB IOAT Ch7" },
	{ 0x0e2e8086, "IVB IOAT Ch0 (RAID)" },
	{ 0x0e2f8086, "IVB IOAT Ch1 (RAID)" },

	{ 0x2f208086, "HSW IOAT Ch0" },
	{ 0x2f218086, "HSW IOAT Ch1" },
	{ 0x2f228086, "HSW IOAT Ch2" },
	{ 0x2f238086, "HSW IOAT Ch3" },
	{ 0x2f248086, "HSW IOAT Ch4" },
	{ 0x2f258086, "HSW IOAT Ch5" },
	{ 0x2f268086, "HSW IOAT Ch6" },
	{ 0x2f278086, "HSW IOAT Ch7" },
	{ 0x2f2e8086, "HSW IOAT Ch0 (RAID)" },
	{ 0x2f2f8086, "HSW IOAT Ch1 (RAID)" },

	{ 0x0c508086, "BWD IOAT Ch0" },
	{ 0x0c518086, "BWD IOAT Ch1" },
	{ 0x0c528086, "BWD IOAT Ch2" },
	{ 0x0c538086, "BWD IOAT Ch3" },

	{ 0x6f508086, "BDXDE IOAT Ch0" },
	{ 0x6f518086, "BDXDE IOAT Ch1" },
	{ 0x6f528086, "BDXDE IOAT Ch2" },
	{ 0x6f538086, "BDXDE IOAT Ch3" },

	{ 0x6f208086, "BDX IOAT Ch0" },
	{ 0x6f218086, "BDX IOAT Ch1" },
	{ 0x6f228086, "BDX IOAT Ch2" },
	{ 0x6f238086, "BDX IOAT Ch3" },
	{ 0x6f248086, "BDX IOAT Ch4" },
	{ 0x6f258086, "BDX IOAT Ch5" },
	{ 0x6f268086, "BDX IOAT Ch6" },
	{ 0x6f278086, "BDX IOAT Ch7" },
	{ 0x6f2e8086, "BDX IOAT Ch0 (RAID)" },
	{ 0x6f2f8086, "BDX IOAT Ch1 (RAID)" },

	{ 0x00000000, NULL           }
};

/*
 * OS <-> Driver linkage functions
 */
static int
ioat_probe(device_t device)
{
	struct _pcsid *ep;
	u_int32_t type;

	type = pci_get_devid(device);
	for (ep = pci_ids; ep->type; ep++) {
		if (ep->type == type) {
			device_set_desc(device, ep->desc);
			return (0);
		}
	}
	return (ENXIO);
}

static int
ioat_attach(device_t device)
{
	struct ioat_softc *ioat;
	int error;

	ioat = DEVICE2SOFTC(device);
	ioat->device = device;

	error = ioat_map_pci_bar(ioat);
	if (error != 0)
		goto err;

	ioat->version = ioat_read_cbver(ioat);
	if (ioat->version < IOAT_VER_3_0) {
		error = ENODEV;
		goto err;
	}

	error = ioat3_attach(device);
	if (error != 0)
		goto err;

	error = pci_enable_busmaster(device);
	if (error != 0)
		goto err;

	error = ioat_setup_intr(ioat);
	if (error != 0)
		goto err;

	error = ioat_reset_hw(ioat);
	if (error != 0)
		goto err;

	ioat_process_events(ioat);
	ioat_setup_sysctl(device);

	ioat->chan_idx = ioat_channel_index;
	ioat_channel[ioat_channel_index++] = ioat;
	ioat_test_attach();

err:
	if (error != 0)
		ioat_detach(device);
	return (error);
}

static int
ioat_detach(device_t device)
{
	struct ioat_softc *ioat;

	ioat = DEVICE2SOFTC(device);

	ioat_test_detach();
	taskqueue_drain(taskqueue_thread, &ioat->reset_task);

	mtx_lock(IOAT_REFLK);
	ioat->quiescing = TRUE;
	ioat->destroying = TRUE;
	wakeup(&ioat->quiescing);
	wakeup(&ioat->resetting);

	ioat_channel[ioat->chan_idx] = NULL;

	ioat_drain_locked(ioat);
	mtx_unlock(IOAT_REFLK);

	ioat_teardown_intr(ioat);
	callout_drain(&ioat->poll_timer);
	callout_drain(&ioat->shrink_timer);

	pci_disable_busmaster(device);

	if (ioat->pci_resource != NULL)
		bus_release_resource(device, SYS_RES_MEMORY,
		    ioat->pci_resource_id, ioat->pci_resource);

	if (ioat->ring != NULL)
		ioat_free_ring(ioat, 1 << ioat->ring_size_order, ioat->ring);

	if (ioat->comp_update != NULL) {
		bus_dmamap_unload(ioat->comp_update_tag, ioat->comp_update_map);
		bus_dmamem_free(ioat->comp_update_tag, ioat->comp_update,
		    ioat->comp_update_map);
		bus_dma_tag_destroy(ioat->comp_update_tag);
	}

	bus_dma_tag_destroy(ioat->hw_desc_tag);

	return (0);
}

static int
ioat_teardown_intr(struct ioat_softc *ioat)
{

	if (ioat->tag != NULL)
		bus_teardown_intr(ioat->device, ioat->res, ioat->tag);

	if (ioat->res != NULL)
		bus_release_resource(ioat->device, SYS_RES_IRQ,
		    rman_get_rid(ioat->res), ioat->res);

	pci_release_msi(ioat->device);
	return (0);
}

static int
ioat_start_channel(struct ioat_softc *ioat)
{
	struct ioat_dma_hw_descriptor *hw_desc;
	struct ioat_descriptor *desc;
	struct bus_dmadesc *dmadesc;
	uint64_t status;
	uint32_t chanerr;
	int i;

	ioat_acquire(&ioat->dmaengine);

	/* Submit 'NULL' operation manually to avoid quiescing flag */
	desc = ioat_get_ring_entry(ioat, ioat->head);
	dmadesc = &desc->bus_dmadesc;
	hw_desc = desc->u.dma;

	dmadesc->callback_fn = NULL;
	dmadesc->callback_arg = NULL;

	hw_desc->u.control_raw = 0;
	hw_desc->u.control_generic.op = IOAT_OP_COPY;
	hw_desc->u.control_generic.completion_update = 1;
	hw_desc->size = 8;
	hw_desc->src_addr = 0;
	hw_desc->dest_addr = 0;
	hw_desc->u.control.null = 1;

	ioat_submit_single(ioat);
	ioat_release(&ioat->dmaengine);

	for (i = 0; i < 100; i++) {
		DELAY(1);
		status = ioat_get_chansts(ioat);
		if (is_ioat_idle(status))
			return (0);
	}

	chanerr = ioat_read_4(ioat, IOAT_CHANERR_OFFSET);
	ioat_log_message(0, "could not start channel: "
	    "status = %#jx error = %b\n", (uintmax_t)status, (int)chanerr,
	    IOAT_CHANERR_STR);
	return (ENXIO);
}

/*
 * Initialize Hardware
 */
static int
ioat3_attach(device_t device)
{
	struct ioat_softc *ioat;
	struct ioat_descriptor **ring;
	struct ioat_descriptor *next;
	struct ioat_dma_hw_descriptor *dma_hw_desc;
	int i, num_descriptors;
	int error;
	uint8_t xfercap;

	error = 0;
	ioat = DEVICE2SOFTC(device);
	ioat->capabilities = ioat_read_dmacapability(ioat);

	ioat_log_message(0, "Capabilities: %b\n", (int)ioat->capabilities,
	    IOAT_DMACAP_STR);

	xfercap = ioat_read_xfercap(ioat);
	ioat->max_xfer_size = 1 << xfercap;

	ioat->intrdelay_supported = (ioat_read_2(ioat, IOAT_INTRDELAY_OFFSET) &
	    IOAT_INTRDELAY_SUPPORTED) != 0;
	if (ioat->intrdelay_supported)
		ioat->intrdelay_max = IOAT_INTRDELAY_US_MASK;

	/* TODO: need to check DCA here if we ever do XOR/PQ */

	mtx_init(&ioat->submit_lock, "ioat_submit", NULL, MTX_DEF);
	mtx_init(&ioat->cleanup_lock, "ioat_cleanup", NULL, MTX_DEF);
	callout_init(&ioat->poll_timer, 1);
	callout_init(&ioat->shrink_timer, 1);
	TASK_INIT(&ioat->reset_task, 0, ioat_reset_hw_task, ioat);

	/* Establish lock order for Witness */
	mtx_lock(&ioat->submit_lock);
	mtx_lock(&ioat->cleanup_lock);
	mtx_unlock(&ioat->cleanup_lock);
	mtx_unlock(&ioat->submit_lock);

	ioat->is_resize_pending = FALSE;
	ioat->is_submitter_processing = FALSE;
	ioat->is_completion_pending = FALSE;
	ioat->is_reset_pending = FALSE;
	ioat->is_channel_running = FALSE;

	bus_dma_tag_create(bus_get_dma_tag(ioat->device), sizeof(uint64_t), 0x0,
	    BUS_SPACE_MAXADDR, BUS_SPACE_MAXADDR, NULL, NULL,
	    sizeof(uint64_t), 1, sizeof(uint64_t), 0, NULL, NULL,
	    &ioat->comp_update_tag);

	error = bus_dmamem_alloc(ioat->comp_update_tag,
	    (void **)&ioat->comp_update, BUS_DMA_ZERO, &ioat->comp_update_map);
	if (ioat->comp_update == NULL)
		return (ENOMEM);

	error = bus_dmamap_load(ioat->comp_update_tag, ioat->comp_update_map,
	    ioat->comp_update, sizeof(uint64_t), ioat_comp_update_map, ioat,
	    0);
	if (error != 0)
		return (error);

	ioat->ring_size_order = IOAT_MIN_ORDER;

	num_descriptors = 1 << ioat->ring_size_order;

	bus_dma_tag_create(bus_get_dma_tag(ioat->device), 0x40, 0x0,
	    BUS_SPACE_MAXADDR_40BIT, BUS_SPACE_MAXADDR, NULL, NULL,
	    sizeof(struct ioat_dma_hw_descriptor), 1,
	    sizeof(struct ioat_dma_hw_descriptor), 0, NULL, NULL,
	    &ioat->hw_desc_tag);

	ioat->ring = malloc(num_descriptors * sizeof(*ring), M_IOAT,
	    M_ZERO | M_WAITOK);

	ring = ioat->ring;
	for (i = 0; i < num_descriptors; i++) {
		ring[i] = ioat_alloc_ring_entry(ioat, M_WAITOK);
		if (ring[i] == NULL)
			return (ENOMEM);

		ring[i]->id = i;
	}

	for (i = 0; i < num_descriptors - 1; i++) {
		next = ring[i + 1];
		dma_hw_desc = ring[i]->u.dma;

		dma_hw_desc->next = next->hw_desc_bus_addr;
	}

	ring[i]->u.dma->next = ring[0]->hw_desc_bus_addr;

	ioat->head = ioat->hw_head = 0;
	ioat->tail = 0;
	ioat->last_seen = 0;
	*ioat->comp_update = 0;
	return (0);
}

static int
ioat_map_pci_bar(struct ioat_softc *ioat)
{

	ioat->pci_resource_id = PCIR_BAR(0);
	ioat->pci_resource = bus_alloc_resource_any(ioat->device,
	    SYS_RES_MEMORY, &ioat->pci_resource_id, RF_ACTIVE);

	if (ioat->pci_resource == NULL) {
		ioat_log_message(0, "unable to allocate pci resource\n");
		return (ENODEV);
	}

	ioat->pci_bus_tag = rman_get_bustag(ioat->pci_resource);
	ioat->pci_bus_handle = rman_get_bushandle(ioat->pci_resource);
	return (0);
}

static void
ioat_comp_update_map(void *arg, bus_dma_segment_t *seg, int nseg, int error)
{
	struct ioat_softc *ioat = arg;

	KASSERT(error == 0, ("%s: error:%d", __func__, error));
	ioat->comp_update_bus_addr = seg[0].ds_addr;
}

static void
ioat_dmamap_cb(void *arg, bus_dma_segment_t *segs, int nseg, int error)
{
	bus_addr_t *baddr;

	KASSERT(error == 0, ("%s: error:%d", __func__, error));
	baddr = arg;
	*baddr = segs->ds_addr;
}

/*
 * Interrupt setup and handlers
 */
static int
ioat_setup_intr(struct ioat_softc *ioat)
{
	uint32_t num_vectors;
	int error;
	boolean_t use_msix;
	boolean_t force_legacy_interrupts;

	use_msix = FALSE;
	force_legacy_interrupts = FALSE;

	if (!g_force_legacy_interrupts && pci_msix_count(ioat->device) >= 1) {
		num_vectors = 1;
		pci_alloc_msix(ioat->device, &num_vectors);
		if (num_vectors == 1)
			use_msix = TRUE;
	}

	if (use_msix) {
		ioat->rid = 1;
		ioat->res = bus_alloc_resource_any(ioat->device, SYS_RES_IRQ,
		    &ioat->rid, RF_ACTIVE);
	} else {
		ioat->rid = 0;
		ioat->res = bus_alloc_resource_any(ioat->device, SYS_RES_IRQ,
		    &ioat->rid, RF_SHAREABLE | RF_ACTIVE);
	}
	if (ioat->res == NULL) {
		ioat_log_message(0, "bus_alloc_resource failed\n");
		return (ENOMEM);
	}

	ioat->tag = NULL;
	error = bus_setup_intr(ioat->device, ioat->res, INTR_MPSAFE |
	    INTR_TYPE_MISC, NULL, ioat_interrupt_handler, ioat, &ioat->tag);
	if (error != 0) {
		ioat_log_message(0, "bus_setup_intr failed\n");
		return (error);
	}

	ioat_write_intrctrl(ioat, IOAT_INTRCTRL_MASTER_INT_EN);
	return (0);
}

static boolean_t
ioat_model_resets_msix(struct ioat_softc *ioat)
{
	u_int32_t pciid;

	pciid = pci_get_devid(ioat->device);
	switch (pciid) {
		/* BWD: */
	case 0x0c508086:
	case 0x0c518086:
	case 0x0c528086:
	case 0x0c538086:
		/* BDXDE: */
	case 0x6f508086:
	case 0x6f518086:
	case 0x6f528086:
	case 0x6f538086:
		return (TRUE);
	}

	return (FALSE);
}

static void
ioat_interrupt_handler(void *arg)
{
	struct ioat_softc *ioat = arg;

	ioat->stats.interrupts++;
	ioat_process_events(ioat);
}

static int
chanerr_to_errno(uint32_t chanerr)
{

	if (chanerr == 0)
		return (0);
	if ((chanerr & (IOAT_CHANERR_XSADDERR | IOAT_CHANERR_XDADDERR)) != 0)
		return (EFAULT);
	if ((chanerr & (IOAT_CHANERR_RDERR | IOAT_CHANERR_WDERR)) != 0)
		return (EIO);
	/* This one is probably our fault: */
	if ((chanerr & IOAT_CHANERR_NDADDERR) != 0)
		return (EIO);
	return (EIO);
}

static void
ioat_process_events(struct ioat_softc *ioat)
{
	struct ioat_descriptor *desc;
	struct bus_dmadesc *dmadesc;
	uint64_t comp_update, status;
	uint32_t completed, chanerr;
	boolean_t pending;
	int error;

	CTR0(KTR_IOAT, __func__);

	mtx_lock(&ioat->cleanup_lock);

	/*
	 * Don't run while the hardware is being reset.  Reset is responsible
	 * for blocking new work and draining & completing existing work, so
	 * there is nothing to do until new work is queued after reset anyway.
	 */
	if (ioat->resetting_cleanup) {
		mtx_unlock(&ioat->cleanup_lock);
		return;
	}

	completed = 0;
	comp_update = *ioat->comp_update;
	status = comp_update & IOAT_CHANSTS_COMPLETED_DESCRIPTOR_MASK;

	if (status == ioat->last_seen) {
		/*
		 * If we landed in process_events and nothing has been
		 * completed, check for a timeout due to channel halt.
		 */
		comp_update = ioat_get_chansts(ioat);
		goto out;
	}

	while (1) {
		desc = ioat_get_ring_entry(ioat, ioat->tail);
		dmadesc = &desc->bus_dmadesc;
		CTR3(KTR_IOAT, "completing desc %u ok  cb %p(%p)", ioat->tail,
		    dmadesc->callback_fn, dmadesc->callback_arg);

		if (dmadesc->callback_fn != NULL)
			dmadesc->callback_fn(dmadesc->callback_arg, 0);

		completed++;
		ioat->tail++;
		if (desc->hw_desc_bus_addr == status)
			break;
<<<<<<< HEAD
=======

		KASSERT(ioat_get_active(ioat) > 0, ("overrunning ring t:%u "
		    "h:%u st:0x%016lx last_seen:%016lx completed:%u\n",
		    ioat->tail, ioat->head, comp_update, ioat->last_seen,
		    completed));
>>>>>>> 7a0832c6
	}

	ioat->last_seen = desc->hw_desc_bus_addr;
	ioat->stats.descriptors_processed += completed;

out:
	ioat_write_chanctrl(ioat, IOAT_CHANCTRL_RUN);

	/* Perform a racy check first; only take the locks if it passes. */
	pending = (ioat_get_active(ioat) != 0);
	if (!pending && ioat->is_completion_pending) {
		mtx_unlock(&ioat->cleanup_lock);
		mtx_lock(&ioat->submit_lock);
		mtx_lock(&ioat->cleanup_lock);

		pending = (ioat_get_active(ioat) != 0);
		if (!pending && ioat->is_completion_pending) {
			ioat->is_completion_pending = FALSE;
			callout_reset(&ioat->shrink_timer, IOAT_SHRINK_PERIOD,
			    ioat_shrink_timer_callback, ioat);
			callout_stop(&ioat->poll_timer);
		}
		mtx_unlock(&ioat->submit_lock);
	}
	mtx_unlock(&ioat->cleanup_lock);

	if (pending)
		callout_reset(&ioat->poll_timer, 1, ioat_poll_timer_callback,
		    ioat);

	if (completed != 0) {
		ioat_putn(ioat, completed, IOAT_ACTIVE_DESCR_REF);
		wakeup(&ioat->tail);
	}

	if (!is_ioat_halted(comp_update) && !is_ioat_suspended(comp_update))
		return;

	ioat->stats.channel_halts++;

	/*
	 * Fatal programming error on this DMA channel.  Flush any outstanding
	 * work with error status and restart the engine.
	 */
	ioat_log_message(0, "Channel halted due to fatal programming error\n");
	mtx_lock(&ioat->submit_lock);
	mtx_lock(&ioat->cleanup_lock);
	ioat->quiescing = TRUE;

	chanerr = ioat_read_4(ioat, IOAT_CHANERR_OFFSET);
	ioat_halted_debug(ioat, chanerr);
	ioat->stats.last_halt_chanerr = chanerr;

	while (ioat_get_active(ioat) > 0) {
		desc = ioat_get_ring_entry(ioat, ioat->tail);
		dmadesc = &desc->bus_dmadesc;
		CTR3(KTR_IOAT, "completing desc %u err cb %p(%p)", ioat->tail,
		    dmadesc->callback_fn, dmadesc->callback_arg);

		if (dmadesc->callback_fn != NULL)
			dmadesc->callback_fn(dmadesc->callback_arg,
			    chanerr_to_errno(chanerr));

		ioat_putn_locked(ioat, 1, IOAT_ACTIVE_DESCR_REF);
		ioat->tail++;
		ioat->stats.descriptors_processed++;
		ioat->stats.descriptors_error++;
	}

	/* Clear error status */
	ioat_write_4(ioat, IOAT_CHANERR_OFFSET, chanerr);

	mtx_unlock(&ioat->cleanup_lock);
	mtx_unlock(&ioat->submit_lock);

	ioat_log_message(0, "Resetting channel to recover from error\n");
	error = taskqueue_enqueue(taskqueue_thread, &ioat->reset_task);
	KASSERT(error == 0,
	    ("%s: taskqueue_enqueue failed: %d", __func__, error));
}

static void
ioat_reset_hw_task(void *ctx, int pending __unused)
{
	struct ioat_softc *ioat;
	int error;

	ioat = ctx;
	ioat_log_message(1, "%s: Resetting channel\n", __func__);

	error = ioat_reset_hw(ioat);
	KASSERT(error == 0, ("%s: reset failed: %d", __func__, error));
	(void)error;
}

/*
 * User API functions
 */
unsigned
ioat_get_nchannels(void)
{

	return (ioat_channel_index);
}

bus_dmaengine_t
ioat_get_dmaengine(uint32_t index, int flags)
{
	struct ioat_softc *ioat;

	KASSERT((flags & ~(M_NOWAIT | M_WAITOK)) == 0,
	    ("invalid flags: 0x%08x", flags));
	KASSERT((flags & (M_NOWAIT | M_WAITOK)) != (M_NOWAIT | M_WAITOK),
	    ("invalid wait | nowait"));

	if (index >= ioat_channel_index)
		return (NULL);

	ioat = ioat_channel[index];
	if (ioat == NULL || ioat->destroying)
		return (NULL);

	if (ioat->quiescing) {
		if ((flags & M_NOWAIT) != 0)
			return (NULL);

		mtx_lock(IOAT_REFLK);
		while (ioat->quiescing && !ioat->destroying)
			msleep(&ioat->quiescing, IOAT_REFLK, 0, "getdma", 0);
		mtx_unlock(IOAT_REFLK);

		if (ioat->destroying)
			return (NULL);
	}

	/*
	 * There's a race here between the quiescing check and HW reset or
	 * module destroy.
	 */
	return (&ioat_get(ioat, IOAT_DMAENGINE_REF)->dmaengine);
}

void
ioat_put_dmaengine(bus_dmaengine_t dmaengine)
{
	struct ioat_softc *ioat;

	ioat = to_ioat_softc(dmaengine);
	ioat_put(ioat, IOAT_DMAENGINE_REF);
}

int
ioat_get_hwversion(bus_dmaengine_t dmaengine)
{
	struct ioat_softc *ioat;

	ioat = to_ioat_softc(dmaengine);
	return (ioat->version);
}

size_t
ioat_get_max_io_size(bus_dmaengine_t dmaengine)
{
	struct ioat_softc *ioat;

	ioat = to_ioat_softc(dmaengine);
	return (ioat->max_xfer_size);
}

uint32_t
ioat_get_capabilities(bus_dmaengine_t dmaengine)
{
	struct ioat_softc *ioat;

	ioat = to_ioat_softc(dmaengine);
	return (ioat->capabilities);
}

int
ioat_set_interrupt_coalesce(bus_dmaengine_t dmaengine, uint16_t delay)
{
	struct ioat_softc *ioat;

	ioat = to_ioat_softc(dmaengine);
	if (!ioat->intrdelay_supported)
		return (ENODEV);
	if (delay > ioat->intrdelay_max)
		return (ERANGE);

	ioat_write_2(ioat, IOAT_INTRDELAY_OFFSET, delay);
	ioat->cached_intrdelay =
	    ioat_read_2(ioat, IOAT_INTRDELAY_OFFSET) & IOAT_INTRDELAY_US_MASK;
	return (0);
}

uint16_t
ioat_get_max_coalesce_period(bus_dmaengine_t dmaengine)
{
	struct ioat_softc *ioat;

	ioat = to_ioat_softc(dmaengine);
	return (ioat->intrdelay_max);
}

void
ioat_acquire(bus_dmaengine_t dmaengine)
{
	struct ioat_softc *ioat;

	ioat = to_ioat_softc(dmaengine);
	mtx_lock(&ioat->submit_lock);
	CTR0(KTR_IOAT, __func__);
}

int
ioat_acquire_reserve(bus_dmaengine_t dmaengine, unsigned n, int mflags)
{
	struct ioat_softc *ioat;
	int error;

	ioat = to_ioat_softc(dmaengine);
	ioat_acquire(dmaengine);

	error = ioat_reserve_space(ioat, n, mflags);
	if (error != 0)
		ioat_release(dmaengine);
	return (error);
}

void
ioat_release(bus_dmaengine_t dmaengine)
{
	struct ioat_softc *ioat;

	ioat = to_ioat_softc(dmaengine);
	CTR0(KTR_IOAT, __func__);
	ioat_write_2(ioat, IOAT_DMACOUNT_OFFSET, (uint16_t)ioat->hw_head);
	mtx_unlock(&ioat->submit_lock);
}

static struct ioat_descriptor *
ioat_op_generic(struct ioat_softc *ioat, uint8_t op,
    uint32_t size, uint64_t src, uint64_t dst,
    bus_dmaengine_callback_t callback_fn, void *callback_arg,
    uint32_t flags)
{
	struct ioat_generic_hw_descriptor *hw_desc;
	struct ioat_descriptor *desc;
	int mflags;

	mtx_assert(&ioat->submit_lock, MA_OWNED);

	KASSERT((flags & ~_DMA_GENERIC_FLAGS) == 0,
	    ("Unrecognized flag(s): %#x", flags & ~_DMA_GENERIC_FLAGS));
	if ((flags & DMA_NO_WAIT) != 0)
		mflags = M_NOWAIT;
	else
		mflags = M_WAITOK;

	if (size > ioat->max_xfer_size) {
		ioat_log_message(0, "%s: max_xfer_size = %d, requested = %u\n",
		    __func__, ioat->max_xfer_size, (unsigned)size);
		return (NULL);
	}

	if (ioat_reserve_space(ioat, 1, mflags) != 0)
		return (NULL);

	desc = ioat_get_ring_entry(ioat, ioat->head);
	hw_desc = desc->u.generic;

	hw_desc->u.control_raw = 0;
	hw_desc->u.control_generic.op = op;
	hw_desc->u.control_generic.completion_update = 1;

	if ((flags & DMA_INT_EN) != 0)
		hw_desc->u.control_generic.int_enable = 1;
	if ((flags & DMA_FENCE) != 0)
		hw_desc->u.control_generic.fence = 1;

	hw_desc->size = size;
	hw_desc->src_addr = src;
	hw_desc->dest_addr = dst;

	desc->bus_dmadesc.callback_fn = callback_fn;
	desc->bus_dmadesc.callback_arg = callback_arg;
	return (desc);
}

struct bus_dmadesc *
ioat_null(bus_dmaengine_t dmaengine, bus_dmaengine_callback_t callback_fn,
    void *callback_arg, uint32_t flags)
{
	struct ioat_dma_hw_descriptor *hw_desc;
	struct ioat_descriptor *desc;
	struct ioat_softc *ioat;

	CTR0(KTR_IOAT, __func__);
	ioat = to_ioat_softc(dmaengine);

	desc = ioat_op_generic(ioat, IOAT_OP_COPY, 8, 0, 0, callback_fn,
	    callback_arg, flags);
	if (desc == NULL)
		return (NULL);

	hw_desc = desc->u.dma;
	hw_desc->u.control.null = 1;
	ioat_submit_single(ioat);
	return (&desc->bus_dmadesc);
}

struct bus_dmadesc *
ioat_copy(bus_dmaengine_t dmaengine, bus_addr_t dst,
    bus_addr_t src, bus_size_t len, bus_dmaengine_callback_t callback_fn,
    void *callback_arg, uint32_t flags)
{
	struct ioat_dma_hw_descriptor *hw_desc;
	struct ioat_descriptor *desc;
	struct ioat_softc *ioat;

	CTR0(KTR_IOAT, __func__);
	ioat = to_ioat_softc(dmaengine);

	if (((src | dst) & (0xffffull << 48)) != 0) {
		ioat_log_message(0, "%s: High 16 bits of src/dst invalid\n",
		    __func__);
		return (NULL);
	}

	desc = ioat_op_generic(ioat, IOAT_OP_COPY, len, src, dst, callback_fn,
	    callback_arg, flags);
	if (desc == NULL)
		return (NULL);

	hw_desc = desc->u.dma;
	if (g_ioat_debug_level >= 3)
		dump_descriptor(hw_desc);

	ioat_submit_single(ioat);
	return (&desc->bus_dmadesc);
}

struct bus_dmadesc *
ioat_copy_8k_aligned(bus_dmaengine_t dmaengine, bus_addr_t dst1,
    bus_addr_t dst2, bus_addr_t src1, bus_addr_t src2,
    bus_dmaengine_callback_t callback_fn, void *callback_arg, uint32_t flags)
{
	struct ioat_dma_hw_descriptor *hw_desc;
	struct ioat_descriptor *desc;
	struct ioat_softc *ioat;

	CTR0(KTR_IOAT, __func__);
	ioat = to_ioat_softc(dmaengine);

	if (((src1 | src2 | dst1 | dst2) & (0xffffull << 48)) != 0) {
		ioat_log_message(0, "%s: High 16 bits of src/dst invalid\n",
		    __func__);
		return (NULL);
	}
	if (((src1 | src2 | dst1 | dst2) & PAGE_MASK) != 0) {
		ioat_log_message(0, "%s: Addresses must be page-aligned\n",
		    __func__);
		return (NULL);
	}

	desc = ioat_op_generic(ioat, IOAT_OP_COPY, 2 * PAGE_SIZE, src1, dst1,
	    callback_fn, callback_arg, flags);
	if (desc == NULL)
		return (NULL);

	hw_desc = desc->u.dma;
	if (src2 != src1 + PAGE_SIZE) {
		hw_desc->u.control.src_page_break = 1;
		hw_desc->next_src_addr = src2;
	}
	if (dst2 != dst1 + PAGE_SIZE) {
		hw_desc->u.control.dest_page_break = 1;
		hw_desc->next_dest_addr = dst2;
	}

	if (g_ioat_debug_level >= 3)
		dump_descriptor(hw_desc);

	ioat_submit_single(ioat);
	return (&desc->bus_dmadesc);
}

struct bus_dmadesc *
ioat_copy_crc(bus_dmaengine_t dmaengine, bus_addr_t dst, bus_addr_t src,
    bus_size_t len, uint32_t *initialseed, bus_addr_t crcptr,
    bus_dmaengine_callback_t callback_fn, void *callback_arg, uint32_t flags)
{
	struct ioat_crc32_hw_descriptor *hw_desc;
	struct ioat_descriptor *desc;
	struct ioat_softc *ioat;
	uint32_t teststore;
	uint8_t op;

	CTR0(KTR_IOAT, __func__);
	ioat = to_ioat_softc(dmaengine);

	if ((ioat->capabilities & IOAT_DMACAP_MOVECRC) == 0) {
		ioat_log_message(0, "%s: Device lacks MOVECRC capability\n",
		    __func__);
		return (NULL);
	}
	if (((src | dst) & (0xffffffull << 40)) != 0) {
		ioat_log_message(0, "%s: High 24 bits of src/dst invalid\n",
		    __func__);
		return (NULL);
	}
	teststore = (flags & _DMA_CRC_TESTSTORE);
	if (teststore == _DMA_CRC_TESTSTORE) {
		ioat_log_message(0, "%s: TEST and STORE invalid\n", __func__);
		return (NULL);
	}
	if (teststore == 0 && (flags & DMA_CRC_INLINE) != 0) {
		ioat_log_message(0, "%s: INLINE invalid without TEST or STORE\n",
		    __func__);
		return (NULL);
	}

	switch (teststore) {
	case DMA_CRC_STORE:
		op = IOAT_OP_MOVECRC_STORE;
		break;
	case DMA_CRC_TEST:
		op = IOAT_OP_MOVECRC_TEST;
		break;
	default:
		KASSERT(teststore == 0, ("bogus"));
		op = IOAT_OP_MOVECRC;
		break;
	}

	if ((flags & DMA_CRC_INLINE) == 0 &&
	    (crcptr & (0xffffffull << 40)) != 0) {
		ioat_log_message(0,
		    "%s: High 24 bits of crcptr invalid\n", __func__);
		return (NULL);
	}

	desc = ioat_op_generic(ioat, op, len, src, dst, callback_fn,
	    callback_arg, flags & ~_DMA_CRC_FLAGS);
	if (desc == NULL)
		return (NULL);

	hw_desc = desc->u.crc32;

	if ((flags & DMA_CRC_INLINE) == 0)
		hw_desc->crc_address = crcptr;
	else
		hw_desc->u.control.crc_location = 1;

	if (initialseed != NULL) {
		hw_desc->u.control.use_seed = 1;
		hw_desc->seed = *initialseed;
	}

	if (g_ioat_debug_level >= 3)
		dump_descriptor(hw_desc);

	ioat_submit_single(ioat);
	return (&desc->bus_dmadesc);
}

struct bus_dmadesc *
ioat_crc(bus_dmaengine_t dmaengine, bus_addr_t src, bus_size_t len,
    uint32_t *initialseed, bus_addr_t crcptr,
    bus_dmaengine_callback_t callback_fn, void *callback_arg, uint32_t flags)
{
	struct ioat_crc32_hw_descriptor *hw_desc;
	struct ioat_descriptor *desc;
	struct ioat_softc *ioat;
	uint32_t teststore;
	uint8_t op;

	CTR0(KTR_IOAT, __func__);
	ioat = to_ioat_softc(dmaengine);

	if ((ioat->capabilities & IOAT_DMACAP_CRC) == 0) {
		ioat_log_message(0, "%s: Device lacks CRC capability\n",
		    __func__);
		return (NULL);
	}
	if ((src & (0xffffffull << 40)) != 0) {
		ioat_log_message(0, "%s: High 24 bits of src invalid\n",
		    __func__);
		return (NULL);
	}
	teststore = (flags & _DMA_CRC_TESTSTORE);
	if (teststore == _DMA_CRC_TESTSTORE) {
		ioat_log_message(0, "%s: TEST and STORE invalid\n", __func__);
		return (NULL);
	}
	if (teststore == 0 && (flags & DMA_CRC_INLINE) != 0) {
		ioat_log_message(0, "%s: INLINE invalid without TEST or STORE\n",
		    __func__);
		return (NULL);
	}

	switch (teststore) {
	case DMA_CRC_STORE:
		op = IOAT_OP_CRC_STORE;
		break;
	case DMA_CRC_TEST:
		op = IOAT_OP_CRC_TEST;
		break;
	default:
		KASSERT(teststore == 0, ("bogus"));
		op = IOAT_OP_CRC;
		break;
	}

	if ((flags & DMA_CRC_INLINE) == 0 &&
	    (crcptr & (0xffffffull << 40)) != 0) {
		ioat_log_message(0,
		    "%s: High 24 bits of crcptr invalid\n", __func__);
		return (NULL);
	}

	desc = ioat_op_generic(ioat, op, len, src, 0, callback_fn,
	    callback_arg, flags & ~_DMA_CRC_FLAGS);
	if (desc == NULL)
		return (NULL);

	hw_desc = desc->u.crc32;

	if ((flags & DMA_CRC_INLINE) == 0)
		hw_desc->crc_address = crcptr;
	else
		hw_desc->u.control.crc_location = 1;

	if (initialseed != NULL) {
		hw_desc->u.control.use_seed = 1;
		hw_desc->seed = *initialseed;
	}

	if (g_ioat_debug_level >= 3)
		dump_descriptor(hw_desc);

	ioat_submit_single(ioat);
	return (&desc->bus_dmadesc);
}

struct bus_dmadesc *
ioat_blockfill(bus_dmaengine_t dmaengine, bus_addr_t dst, uint64_t fillpattern,
    bus_size_t len, bus_dmaengine_callback_t callback_fn, void *callback_arg,
    uint32_t flags)
{
	struct ioat_fill_hw_descriptor *hw_desc;
	struct ioat_descriptor *desc;
	struct ioat_softc *ioat;

	CTR0(KTR_IOAT, __func__);
	ioat = to_ioat_softc(dmaengine);

	if ((ioat->capabilities & IOAT_DMACAP_BFILL) == 0) {
		ioat_log_message(0, "%s: Device lacks BFILL capability\n",
		    __func__);
		return (NULL);
	}

	if ((dst & (0xffffull << 48)) != 0) {
		ioat_log_message(0, "%s: High 16 bits of dst invalid\n",
		    __func__);
		return (NULL);
	}

	desc = ioat_op_generic(ioat, IOAT_OP_FILL, len, fillpattern, dst,
	    callback_fn, callback_arg, flags);
	if (desc == NULL)
		return (NULL);

	hw_desc = desc->u.fill;
	if (g_ioat_debug_level >= 3)
		dump_descriptor(hw_desc);

	ioat_submit_single(ioat);
	return (&desc->bus_dmadesc);
}

/*
 * Ring Management
 */
static inline uint32_t
ioat_get_active(struct ioat_softc *ioat)
{

	return ((ioat->head - ioat->tail) & ((1 << ioat->ring_size_order) - 1));
}

static inline uint32_t
ioat_get_ring_space(struct ioat_softc *ioat)
{

	return ((1 << ioat->ring_size_order) - ioat_get_active(ioat) - 1);
}

static struct ioat_descriptor *
ioat_alloc_ring_entry(struct ioat_softc *ioat, int mflags)
{
	struct ioat_generic_hw_descriptor *hw_desc;
	struct ioat_descriptor *desc;
	int error, busdmaflag;

	error = ENOMEM;
	hw_desc = NULL;

	if ((mflags & M_WAITOK) != 0)
		busdmaflag = BUS_DMA_WAITOK;
	else
		busdmaflag = BUS_DMA_NOWAIT;

	desc = malloc(sizeof(*desc), M_IOAT, mflags);
	if (desc == NULL)
		goto out;

	bus_dmamem_alloc(ioat->hw_desc_tag, (void **)&hw_desc,
	    BUS_DMA_ZERO | busdmaflag, &ioat->hw_desc_map);
	if (hw_desc == NULL)
		goto out;

	memset(&desc->bus_dmadesc, 0, sizeof(desc->bus_dmadesc));
	desc->u.generic = hw_desc;

	error = bus_dmamap_load(ioat->hw_desc_tag, ioat->hw_desc_map, hw_desc,
	    sizeof(*hw_desc), ioat_dmamap_cb, &desc->hw_desc_bus_addr,
	    busdmaflag);
	if (error)
		goto out;

out:
	if (error) {
		ioat_free_ring_entry(ioat, desc);
		return (NULL);
	}
	return (desc);
}

static void
ioat_free_ring_entry(struct ioat_softc *ioat, struct ioat_descriptor *desc)
{

	if (desc == NULL)
		return;

	if (desc->u.generic)
		bus_dmamem_free(ioat->hw_desc_tag, desc->u.generic,
		    ioat->hw_desc_map);
	free(desc, M_IOAT);
}

/*
 * Reserves space in this IOAT descriptor ring by ensuring enough slots remain
 * for 'num_descs'.
 *
 * If mflags contains M_WAITOK, blocks until enough space is available.
 *
 * Returns zero on success, or an errno on error.  If num_descs is beyond the
 * maximum ring size, returns EINVAl; if allocation would block and mflags
 * contains M_NOWAIT, returns EAGAIN.
 *
 * Must be called with the submit_lock held; returns with the lock held.  The
 * lock may be dropped to allocate the ring.
 *
 * (The submit_lock is needed to add any entries to the ring, so callers are
 * assured enough room is available.)
 */
static int
ioat_reserve_space(struct ioat_softc *ioat, uint32_t num_descs, int mflags)
{
	struct ioat_descriptor **new_ring;
	uint32_t order;
	boolean_t dug;
	int error;

	mtx_assert(&ioat->submit_lock, MA_OWNED);
	error = 0;
	dug = FALSE;

	if (num_descs < 1 || num_descs >= (1 << IOAT_MAX_ORDER)) {
		error = EINVAL;
		goto out;
	}

	for (;;) {
		if (ioat->quiescing) {
			error = ENXIO;
			goto out;
		}

		if (ioat_get_ring_space(ioat) >= num_descs)
			goto out;

		if (!dug && !ioat->is_submitter_processing &&
		    (1 << ioat->ring_size_order) > num_descs) {
			ioat->is_submitter_processing = TRUE;
			mtx_unlock(&ioat->submit_lock);

			ioat_process_events(ioat);

			mtx_lock(&ioat->submit_lock);
			dug = TRUE;
			KASSERT(ioat->is_submitter_processing == TRUE,
			    ("is_submitter_processing"));
			ioat->is_submitter_processing = FALSE;
			wakeup(&ioat->tail);
			continue;
		}

		order = ioat->ring_size_order;
		if (ioat->is_resize_pending || order == IOAT_MAX_ORDER) {
			if ((mflags & M_WAITOK) != 0) {
				msleep(&ioat->tail, &ioat->submit_lock, 0,
				    "ioat_rsz", 0);
				continue;
			}

			error = EAGAIN;
			break;
		}

		ioat->is_resize_pending = TRUE;
		for (;;) {
			mtx_unlock(&ioat->submit_lock);

			new_ring = ioat_prealloc_ring(ioat, 1 << (order + 1),
			    TRUE, mflags);

			mtx_lock(&ioat->submit_lock);
			KASSERT(ioat->ring_size_order == order,
			    ("is_resize_pending should protect order"));

			if (new_ring == NULL) {
				KASSERT((mflags & M_WAITOK) == 0,
				    ("allocation failed"));
				error = EAGAIN;
				break;
			}

			error = ring_grow(ioat, order, new_ring);
			if (error == 0)
				break;
		}
		ioat->is_resize_pending = FALSE;
		wakeup(&ioat->tail);
		if (error)
			break;
	}

out:
	mtx_assert(&ioat->submit_lock, MA_OWNED);
	KASSERT(!ioat->quiescing || error == ENXIO,
	    ("reserved during quiesce"));
	return (error);
}

static struct ioat_descriptor **
ioat_prealloc_ring(struct ioat_softc *ioat, uint32_t size, boolean_t need_dscr,
    int mflags)
{
	struct ioat_descriptor **ring;
	uint32_t i;
	int error;

	KASSERT(size > 0 && powerof2(size), ("bogus size"));

	ring = malloc(size * sizeof(*ring), M_IOAT, M_ZERO | mflags);
	if (ring == NULL)
		return (NULL);

	if (need_dscr) {
		error = ENOMEM;
		for (i = size / 2; i < size; i++) {
			ring[i] = ioat_alloc_ring_entry(ioat, mflags);
			if (ring[i] == NULL)
				goto out;
			ring[i]->id = i;
		}
	}
	error = 0;

out:
	if (error != 0 && ring != NULL) {
		ioat_free_ring(ioat, size, ring);
		ring = NULL;
	}
	return (ring);
}

static void
ioat_free_ring(struct ioat_softc *ioat, uint32_t size,
    struct ioat_descriptor **ring)
{
	uint32_t i;

	for (i = 0; i < size; i++) {
		if (ring[i] != NULL)
			ioat_free_ring_entry(ioat, ring[i]);
	}
	free(ring, M_IOAT);
}

static struct ioat_descriptor *
ioat_get_ring_entry(struct ioat_softc *ioat, uint32_t index)
{

	return (ioat->ring[index % (1 << ioat->ring_size_order)]);
}

static int
ring_grow(struct ioat_softc *ioat, uint32_t oldorder,
    struct ioat_descriptor **newring)
{
	struct ioat_descriptor *tmp, *next;
	struct ioat_dma_hw_descriptor *hw;
	uint32_t oldsize, newsize, head, tail, i, end;
	int error;

	CTR0(KTR_IOAT, __func__);

	mtx_assert(&ioat->submit_lock, MA_OWNED);

	if (oldorder != ioat->ring_size_order || oldorder >= IOAT_MAX_ORDER) {
		error = EINVAL;
		goto out;
	}

	oldsize = (1 << oldorder);
	newsize = (1 << (oldorder + 1));

	mtx_lock(&ioat->cleanup_lock);

	head = ioat->head & (oldsize - 1);
	tail = ioat->tail & (oldsize - 1);

	/* Copy old descriptors to new ring */
	for (i = 0; i < oldsize; i++)
		newring[i] = ioat->ring[i];

	/*
	 * If head has wrapped but tail hasn't, we must swap some descriptors
	 * around so that tail can increment directly to head.
	 */
	if (head < tail) {
		for (i = 0; i <= head; i++) {
			tmp = newring[oldsize + i];

			newring[oldsize + i] = newring[i];
			newring[oldsize + i]->id = oldsize + i;

			newring[i] = tmp;
			newring[i]->id = i;
		}
		head += oldsize;
	}

	KASSERT(head >= tail, ("invariants"));

	/* Head didn't wrap; we only need to link in oldsize..newsize */
	if (head < oldsize) {
		i = oldsize - 1;
		end = newsize;
	} else {
		/* Head did wrap; link newhead..newsize and 0..oldhead */
		i = head;
		end = newsize + (head - oldsize) + 1;
	}

	/*
	 * Fix up hardware ring, being careful not to trample the active
	 * section (tail -> head).
	 */
	for (; i < end; i++) {
		KASSERT((i & (newsize - 1)) < tail ||
		    (i & (newsize - 1)) >= head, ("trampling snake"));

		next = newring[(i + 1) & (newsize - 1)];
		hw = newring[i & (newsize - 1)]->u.dma;
		hw->next = next->hw_desc_bus_addr;
	}

#ifdef INVARIANTS
	for (i = 0; i < newsize; i++) {
		next = newring[(i + 1) & (newsize - 1)];
		hw = newring[i & (newsize - 1)]->u.dma;

		KASSERT(hw->next == next->hw_desc_bus_addr,
		    ("mismatch at i:%u (oldsize:%u); next=%p nextaddr=0x%lx"
		     " (tail:%u)", i, oldsize, next, next->hw_desc_bus_addr,
		     tail));
	}
#endif

	free(ioat->ring, M_IOAT);
	ioat->ring = newring;
	ioat->ring_size_order = oldorder + 1;
	ioat->tail = tail;
	ioat->head = head;
	error = 0;

	mtx_unlock(&ioat->cleanup_lock);
out:
	if (error)
		ioat_free_ring(ioat, (1 << (oldorder + 1)), newring);
	return (error);
}

static int
ring_shrink(struct ioat_softc *ioat, uint32_t oldorder,
    struct ioat_descriptor **newring)
{
	struct ioat_dma_hw_descriptor *hw;
	struct ioat_descriptor *ent, *next;
	uint32_t oldsize, newsize, current_idx, new_idx, i;
	int error;

	CTR0(KTR_IOAT, __func__);

	mtx_assert(&ioat->submit_lock, MA_OWNED);

	if (oldorder != ioat->ring_size_order || oldorder <= IOAT_MIN_ORDER) {
		error = EINVAL;
		goto out_unlocked;
	}

	oldsize = (1 << oldorder);
	newsize = (1 << (oldorder - 1));

	mtx_lock(&ioat->cleanup_lock);

	/* Can't shrink below current active set! */
	if (ioat_get_active(ioat) >= newsize) {
		error = ENOMEM;
		goto out;
	}

	/*
	 * Copy current descriptors to the new ring, dropping the removed
	 * descriptors.
	 */
	for (i = 0; i < newsize; i++) {
		current_idx = (ioat->tail + i) & (oldsize - 1);
		new_idx = (ioat->tail + i) & (newsize - 1);

		newring[new_idx] = ioat->ring[current_idx];
		newring[new_idx]->id = new_idx;
	}

	/* Free deleted descriptors */
	for (i = newsize; i < oldsize; i++) {
		ent = ioat_get_ring_entry(ioat, ioat->tail + i);
		ioat_free_ring_entry(ioat, ent);
	}

	/* Fix up hardware ring. */
	hw = newring[(ioat->tail + newsize - 1) & (newsize - 1)]->u.dma;
	next = newring[(ioat->tail + newsize) & (newsize - 1)];
	hw->next = next->hw_desc_bus_addr;

#ifdef INVARIANTS
	for (i = 0; i < newsize; i++) {
		next = newring[(i + 1) & (newsize - 1)];
		hw = newring[i & (newsize - 1)]->u.dma;

		KASSERT(hw->next == next->hw_desc_bus_addr,
		    ("mismatch at i:%u (newsize:%u); next=%p nextaddr=0x%lx "
		     "(tail:%u)", i, newsize, next, next->hw_desc_bus_addr,
		     ioat->tail));
	}
#endif

	free(ioat->ring, M_IOAT);
	ioat->ring = newring;
	ioat->ring_size_order = oldorder - 1;
	error = 0;

out:
	mtx_unlock(&ioat->cleanup_lock);
out_unlocked:
	if (error)
		ioat_free_ring(ioat, (1 << (oldorder - 1)), newring);
	return (error);
}

static void
ioat_halted_debug(struct ioat_softc *ioat, uint32_t chanerr)
{
	struct ioat_descriptor *desc;

	ioat_log_message(0, "Channel halted (%b)\n", (int)chanerr,
	    IOAT_CHANERR_STR);
	if (chanerr == 0)
		return;

	mtx_assert(&ioat->cleanup_lock, MA_OWNED);

	desc = ioat_get_ring_entry(ioat, ioat->tail + 0);
	dump_descriptor(desc->u.raw);

	desc = ioat_get_ring_entry(ioat, ioat->tail + 1);
	dump_descriptor(desc->u.raw);
}

static void
ioat_poll_timer_callback(void *arg)
{
	struct ioat_softc *ioat;

	ioat = arg;
	ioat_log_message(3, "%s\n", __func__);

	ioat_process_events(ioat);
}

static void
ioat_shrink_timer_callback(void *arg)
{
	struct ioat_descriptor **newring;
	struct ioat_softc *ioat;
	uint32_t order;

	ioat = arg;
	ioat_log_message(1, "%s\n", __func__);

	/* Slowly scale the ring down if idle. */
	mtx_lock(&ioat->submit_lock);

	/* Don't run while the hardware is being reset. */
	if (ioat->resetting) {
		mtx_unlock(&ioat->submit_lock);
		return;
	}

	order = ioat->ring_size_order;
	if (ioat->is_completion_pending || ioat->is_resize_pending ||
	    order == IOAT_MIN_ORDER) {
		mtx_unlock(&ioat->submit_lock);
		goto out;
	}
	ioat->is_resize_pending = TRUE;
	mtx_unlock(&ioat->submit_lock);

	newring = ioat_prealloc_ring(ioat, 1 << (order - 1), FALSE,
	    M_NOWAIT);

	mtx_lock(&ioat->submit_lock);
	KASSERT(ioat->ring_size_order == order,
	    ("resize_pending protects order"));

	if (newring != NULL && !ioat->is_completion_pending)
		ring_shrink(ioat, order, newring);
	else if (newring != NULL)
		ioat_free_ring(ioat, (1 << (order - 1)), newring);

	ioat->is_resize_pending = FALSE;
	mtx_unlock(&ioat->submit_lock);

out:
	if (ioat->ring_size_order > IOAT_MIN_ORDER)
<<<<<<< HEAD
		callout_reset(&ioat->poll_timer, IOAT_SHRINK_PERIOD,
=======
		callout_reset(&ioat->shrink_timer, IOAT_SHRINK_PERIOD,
>>>>>>> 7a0832c6
		    ioat_shrink_timer_callback, ioat);
}

/*
 * Support Functions
 */
static void
ioat_submit_single(struct ioat_softc *ioat)
{

	ioat_get(ioat, IOAT_ACTIVE_DESCR_REF);
	atomic_add_rel_int(&ioat->head, 1);
	atomic_add_rel_int(&ioat->hw_head, 1);

	if (!ioat->is_completion_pending) {
		ioat->is_completion_pending = TRUE;
		callout_reset(&ioat->poll_timer, 1, ioat_poll_timer_callback,
		    ioat);
		callout_stop(&ioat->shrink_timer);
	}

	ioat->stats.descriptors_submitted++;
}

static int
ioat_reset_hw(struct ioat_softc *ioat)
{
	uint64_t status;
	uint32_t chanerr;
	unsigned timeout;
	int error;

	CTR0(KTR_IOAT, __func__);

	mtx_lock(IOAT_REFLK);
	while (ioat->resetting && !ioat->destroying)
		msleep(&ioat->resetting, IOAT_REFLK, 0, "IRH_drain", 0);
	if (ioat->destroying) {
		mtx_unlock(IOAT_REFLK);
		return (ENXIO);
	}
	ioat->resetting = TRUE;

	ioat->quiescing = TRUE;
	ioat_drain_locked(ioat);
	mtx_unlock(IOAT_REFLK);

	/*
	 * Suspend ioat_process_events while the hardware and softc are in an
	 * indeterminate state.
	 */
	mtx_lock(&ioat->cleanup_lock);
	ioat->resetting_cleanup = TRUE;
	mtx_unlock(&ioat->cleanup_lock);

	status = ioat_get_chansts(ioat);
	if (is_ioat_active(status) || is_ioat_idle(status))
		ioat_suspend(ioat);

	/* Wait at most 20 ms */
	for (timeout = 0; (is_ioat_active(status) || is_ioat_idle(status)) &&
	    timeout < 20; timeout++) {
		DELAY(1000);
		status = ioat_get_chansts(ioat);
	}
	if (timeout == 20) {
		error = ETIMEDOUT;
		goto out;
	}

	KASSERT(ioat_get_active(ioat) == 0, ("active after quiesce"));

	chanerr = ioat_read_4(ioat, IOAT_CHANERR_OFFSET);
	ioat_write_4(ioat, IOAT_CHANERR_OFFSET, chanerr);

	/*
	 * IOAT v3 workaround - CHANERRMSK_INT with 3E07h to masks out errors
	 *  that can cause stability issues for IOAT v3.
	 */
	pci_write_config(ioat->device, IOAT_CFG_CHANERRMASK_INT_OFFSET, 0x3e07,
	    4);
	chanerr = pci_read_config(ioat->device, IOAT_CFG_CHANERR_INT_OFFSET, 4);
	pci_write_config(ioat->device, IOAT_CFG_CHANERR_INT_OFFSET, chanerr, 4);

	/*
	 * BDXDE and BWD models reset MSI-X registers on device reset.
	 * Save/restore their contents manually.
	 */
	if (ioat_model_resets_msix(ioat)) {
		ioat_log_message(1, "device resets MSI-X registers; saving\n");
		pci_save_state(ioat->device);
	}

	ioat_reset(ioat);

	/* Wait at most 20 ms */
	for (timeout = 0; ioat_reset_pending(ioat) && timeout < 20; timeout++)
		DELAY(1000);
	if (timeout == 20) {
		error = ETIMEDOUT;
		goto out;
	}

	if (ioat_model_resets_msix(ioat)) {
		ioat_log_message(1, "device resets registers; restored\n");
		pci_restore_state(ioat->device);
	}

	/* Reset attempts to return the hardware to "halted." */
	status = ioat_get_chansts(ioat);
	if (is_ioat_active(status) || is_ioat_idle(status)) {
		/* So this really shouldn't happen... */
		ioat_log_message(0, "Device is active after a reset?\n");
		ioat_write_chanctrl(ioat, IOAT_CHANCTRL_RUN);
		error = 0;
		goto out;
	}

	chanerr = ioat_read_4(ioat, IOAT_CHANERR_OFFSET);
	if (chanerr != 0) {
		mtx_lock(&ioat->cleanup_lock);
		ioat_halted_debug(ioat, chanerr);
		mtx_unlock(&ioat->cleanup_lock);
		error = EIO;
		goto out;
	}

	/*
	 * Bring device back online after reset.  Writing CHAINADDR brings the
	 * device back to active.
	 *
	 * The internal ring counter resets to zero, so we have to start over
	 * at zero as well.
	 */
	ioat->tail = ioat->head = ioat->hw_head = 0;
	ioat->last_seen = 0;
	*ioat->comp_update = 0;

	ioat_write_chanctrl(ioat, IOAT_CHANCTRL_RUN);
	ioat_write_chancmp(ioat, ioat->comp_update_bus_addr);
	ioat_write_chainaddr(ioat, ioat->ring[0]->hw_desc_bus_addr);
	error = 0;

out:
	/*
	 * Resume completions now that ring state is consistent.
	 * ioat_start_channel will add a pending completion and if we are still
	 * blocking completions, we may livelock.
	 */
	mtx_lock(&ioat->cleanup_lock);
	ioat->resetting_cleanup = FALSE;
	mtx_unlock(&ioat->cleanup_lock);

	/* Enqueues a null operation and ensures it completes. */
	if (error == 0)
		error = ioat_start_channel(ioat);

	/* Unblock submission of new work */
	mtx_lock(IOAT_REFLK);
	ioat->quiescing = FALSE;
	wakeup(&ioat->quiescing);

	ioat->resetting = FALSE;
	wakeup(&ioat->resetting);
	mtx_unlock(IOAT_REFLK);

	return (error);
}

static int
sysctl_handle_chansts(SYSCTL_HANDLER_ARGS)
{
	struct ioat_softc *ioat;
	struct sbuf sb;
	uint64_t status;
	int error;

	ioat = arg1;

	status = ioat_get_chansts(ioat) & IOAT_CHANSTS_STATUS;

	sbuf_new_for_sysctl(&sb, NULL, 256, req);
	switch (status) {
	case IOAT_CHANSTS_ACTIVE:
		sbuf_printf(&sb, "ACTIVE");
		break;
	case IOAT_CHANSTS_IDLE:
		sbuf_printf(&sb, "IDLE");
		break;
	case IOAT_CHANSTS_SUSPENDED:
		sbuf_printf(&sb, "SUSPENDED");
		break;
	case IOAT_CHANSTS_HALTED:
		sbuf_printf(&sb, "HALTED");
		break;
	case IOAT_CHANSTS_ARMED:
		sbuf_printf(&sb, "ARMED");
		break;
	default:
		sbuf_printf(&sb, "UNKNOWN");
		break;
	}
	error = sbuf_finish(&sb);
	sbuf_delete(&sb);

	if (error != 0 || req->newptr == NULL)
		return (error);
	return (EINVAL);
}

static int
sysctl_handle_dpi(SYSCTL_HANDLER_ARGS)
{
	struct ioat_softc *ioat;
	struct sbuf sb;
#define	PRECISION	"1"
	const uintmax_t factor = 10;
	uintmax_t rate;
	int error;

	ioat = arg1;
	sbuf_new_for_sysctl(&sb, NULL, 16, req);

	if (ioat->stats.interrupts == 0) {
		sbuf_printf(&sb, "NaN");
		goto out;
	}
	rate = ioat->stats.descriptors_processed * factor /
	    ioat->stats.interrupts;
	sbuf_printf(&sb, "%ju.%." PRECISION "ju", rate / factor,
	    rate % factor);
#undef	PRECISION
out:
	error = sbuf_finish(&sb);
	sbuf_delete(&sb);
	if (error != 0 || req->newptr == NULL)
		return (error);
	return (EINVAL);
}

static int
sysctl_handle_reset(SYSCTL_HANDLER_ARGS)
{
	struct ioat_softc *ioat;
	int error, arg;

	ioat = arg1;

	arg = 0;
	error = SYSCTL_OUT(req, &arg, sizeof(arg));
	if (error != 0 || req->newptr == NULL)
		return (error);

	error = SYSCTL_IN(req, &arg, sizeof(arg));
	if (error != 0)
		return (error);

	if (arg != 0)
		error = ioat_reset_hw(ioat);

	return (error);
}

static void
dump_descriptor(void *hw_desc)
{
	int i, j;

	for (i = 0; i < 2; i++) {
		for (j = 0; j < 8; j++)
			printf("%08x ", ((uint32_t *)hw_desc)[i * 8 + j]);
		printf("\n");
	}
}

static void
ioat_setup_sysctl(device_t device)
{
	struct sysctl_oid_list *par, *statpar, *state, *hammer;
	struct sysctl_ctx_list *ctx;
	struct sysctl_oid *tree, *tmp;
	struct ioat_softc *ioat;

	ioat = DEVICE2SOFTC(device);
	ctx = device_get_sysctl_ctx(device);
	tree = device_get_sysctl_tree(device);
	par = SYSCTL_CHILDREN(tree);

	SYSCTL_ADD_INT(ctx, par, OID_AUTO, "version", CTLFLAG_RD,
	    &ioat->version, 0, "HW version (0xMM form)");
	SYSCTL_ADD_UINT(ctx, par, OID_AUTO, "max_xfer_size", CTLFLAG_RD,
	    &ioat->max_xfer_size, 0, "HW maximum transfer size");
	SYSCTL_ADD_INT(ctx, par, OID_AUTO, "intrdelay_supported", CTLFLAG_RD,
	    &ioat->intrdelay_supported, 0, "Is INTRDELAY supported");
	SYSCTL_ADD_U16(ctx, par, OID_AUTO, "intrdelay_max", CTLFLAG_RD,
	    &ioat->intrdelay_max, 0,
	    "Maximum configurable INTRDELAY on this channel (microseconds)");

	tmp = SYSCTL_ADD_NODE(ctx, par, OID_AUTO, "state", CTLFLAG_RD, NULL,
	    "IOAT channel internal state");
	state = SYSCTL_CHILDREN(tmp);

	SYSCTL_ADD_UINT(ctx, state, OID_AUTO, "ring_size_order", CTLFLAG_RD,
	    &ioat->ring_size_order, 0, "SW descriptor ring size order");
	SYSCTL_ADD_UINT(ctx, state, OID_AUTO, "head", CTLFLAG_RD, &ioat->head,
	    0, "SW descriptor head pointer index");
	SYSCTL_ADD_UINT(ctx, state, OID_AUTO, "tail", CTLFLAG_RD, &ioat->tail,
	    0, "SW descriptor tail pointer index");
	SYSCTL_ADD_UINT(ctx, state, OID_AUTO, "hw_head", CTLFLAG_RD,
	    &ioat->hw_head, 0, "HW DMACOUNT");

	SYSCTL_ADD_UQUAD(ctx, state, OID_AUTO, "last_completion", CTLFLAG_RD,
	    ioat->comp_update, "HW addr of last completion");

	SYSCTL_ADD_INT(ctx, state, OID_AUTO, "is_resize_pending", CTLFLAG_RD,
	    &ioat->is_resize_pending, 0, "resize pending");
	SYSCTL_ADD_INT(ctx, state, OID_AUTO, "is_submitter_processing",
	    CTLFLAG_RD, &ioat->is_submitter_processing, 0,
	    "submitter processing");
	SYSCTL_ADD_INT(ctx, state, OID_AUTO, "is_completion_pending",
	    CTLFLAG_RD, &ioat->is_completion_pending, 0, "completion pending");
	SYSCTL_ADD_INT(ctx, state, OID_AUTO, "is_reset_pending", CTLFLAG_RD,
	    &ioat->is_reset_pending, 0, "reset pending");
	SYSCTL_ADD_INT(ctx, state, OID_AUTO, "is_channel_running", CTLFLAG_RD,
	    &ioat->is_channel_running, 0, "channel running");

	SYSCTL_ADD_PROC(ctx, state, OID_AUTO, "chansts",
	    CTLTYPE_STRING | CTLFLAG_RD, ioat, 0, sysctl_handle_chansts, "A",
	    "String of the channel status");

	SYSCTL_ADD_U16(ctx, state, OID_AUTO, "intrdelay", CTLFLAG_RD,
	    &ioat->cached_intrdelay, 0,
	    "Current INTRDELAY on this channel (cached, microseconds)");

	tmp = SYSCTL_ADD_NODE(ctx, par, OID_AUTO, "hammer", CTLFLAG_RD, NULL,
	    "Big hammers (mostly for testing)");
	hammer = SYSCTL_CHILDREN(tmp);

	SYSCTL_ADD_PROC(ctx, hammer, OID_AUTO, "force_hw_reset",
	    CTLTYPE_INT | CTLFLAG_RW, ioat, 0, sysctl_handle_reset, "I",
	    "Set to non-zero to reset the hardware");

	tmp = SYSCTL_ADD_NODE(ctx, par, OID_AUTO, "stats", CTLFLAG_RD, NULL,
	    "IOAT channel statistics");
	statpar = SYSCTL_CHILDREN(tmp);

	SYSCTL_ADD_UQUAD(ctx, statpar, OID_AUTO, "interrupts", CTLFLAG_RW,
	    &ioat->stats.interrupts,
	    "Number of interrupts processed on this channel");
	SYSCTL_ADD_UQUAD(ctx, statpar, OID_AUTO, "descriptors", CTLFLAG_RW,
	    &ioat->stats.descriptors_processed,
	    "Number of descriptors processed on this channel");
	SYSCTL_ADD_UQUAD(ctx, statpar, OID_AUTO, "submitted", CTLFLAG_RW,
	    &ioat->stats.descriptors_submitted,
	    "Number of descriptors submitted to this channel");
	SYSCTL_ADD_UQUAD(ctx, statpar, OID_AUTO, "errored", CTLFLAG_RW,
	    &ioat->stats.descriptors_error,
	    "Number of descriptors failed by channel errors");
	SYSCTL_ADD_U32(ctx, statpar, OID_AUTO, "halts", CTLFLAG_RW,
	    &ioat->stats.channel_halts, 0,
	    "Number of times the channel has halted");
	SYSCTL_ADD_U32(ctx, statpar, OID_AUTO, "last_halt_chanerr", CTLFLAG_RW,
	    &ioat->stats.last_halt_chanerr, 0,
	    "The raw CHANERR when the channel was last halted");

	SYSCTL_ADD_PROC(ctx, statpar, OID_AUTO, "desc_per_interrupt",
	    CTLTYPE_STRING | CTLFLAG_RD, ioat, 0, sysctl_handle_dpi, "A",
	    "Descriptors per interrupt");
}

static inline struct ioat_softc *
ioat_get(struct ioat_softc *ioat, enum ioat_ref_kind kind)
{
	uint32_t old;

	KASSERT(kind < IOAT_NUM_REF_KINDS, ("bogus"));

	old = atomic_fetchadd_32(&ioat->refcnt, 1);
	KASSERT(old < UINT32_MAX, ("refcnt overflow"));

#ifdef INVARIANTS
	old = atomic_fetchadd_32(&ioat->refkinds[kind], 1);
	KASSERT(old < UINT32_MAX, ("refcnt kind overflow"));
#endif

	return (ioat);
}

static inline void
ioat_putn(struct ioat_softc *ioat, uint32_t n, enum ioat_ref_kind kind)
{

	_ioat_putn(ioat, n, kind, FALSE);
}

static inline void
ioat_putn_locked(struct ioat_softc *ioat, uint32_t n, enum ioat_ref_kind kind)
{

	_ioat_putn(ioat, n, kind, TRUE);
}

static inline void
_ioat_putn(struct ioat_softc *ioat, uint32_t n, enum ioat_ref_kind kind,
    boolean_t locked)
{
	uint32_t old;

	KASSERT(kind < IOAT_NUM_REF_KINDS, ("bogus"));

	if (n == 0)
		return;

#ifdef INVARIANTS
	old = atomic_fetchadd_32(&ioat->refkinds[kind], -n);
	KASSERT(old >= n, ("refcnt kind underflow"));
#endif

	/* Skip acquiring the lock if resulting refcnt > 0. */
	for (;;) {
		old = ioat->refcnt;
		if (old <= n)
			break;
		if (atomic_cmpset_32(&ioat->refcnt, old, old - n))
			return;
	}

	if (locked)
		mtx_assert(IOAT_REFLK, MA_OWNED);
	else
		mtx_lock(IOAT_REFLK);

	old = atomic_fetchadd_32(&ioat->refcnt, -n);
	KASSERT(old >= n, ("refcnt error"));

	if (old == n)
		wakeup(IOAT_REFLK);
	if (!locked)
		mtx_unlock(IOAT_REFLK);
}

static inline void
ioat_put(struct ioat_softc *ioat, enum ioat_ref_kind kind)
{

	ioat_putn(ioat, 1, kind);
}

static void
ioat_drain_locked(struct ioat_softc *ioat)
{

	mtx_assert(IOAT_REFLK, MA_OWNED);
	while (ioat->refcnt > 0)
		msleep(IOAT_REFLK, IOAT_REFLK, 0, "ioat_drain", 0);
}

#ifdef DDB
#define	_db_show_lock(lo)	LOCK_CLASS(lo)->lc_ddb_show(lo)
#define	db_show_lock(lk)	_db_show_lock(&(lk)->lock_object)
DB_SHOW_COMMAND(ioat, db_show_ioat)
{
	struct ioat_softc *sc;
	unsigned idx;

	if (!have_addr)
		goto usage;
	idx = (unsigned)addr;
	if (idx >= ioat_channel_index)
		goto usage;

	sc = ioat_channel[idx];
	db_printf("ioat softc at %p\n", sc);
	if (sc == NULL)
		return;

	db_printf(" version: %d\n", sc->version);
	db_printf(" chan_idx: %u\n", sc->chan_idx);
	db_printf(" submit_lock: ");
	db_show_lock(&sc->submit_lock);

	db_printf(" capabilities: %b\n", (int)sc->capabilities,
	    IOAT_DMACAP_STR);
	db_printf(" cached_intrdelay: %u\n", sc->cached_intrdelay);
	db_printf(" *comp_update: 0x%jx\n", (uintmax_t)*sc->comp_update);

	db_printf(" poll_timer:\n");
	db_printf("  c_time: %ju\n", (uintmax_t)sc->poll_timer.c_time);
	db_printf("  c_arg: %p\n", sc->poll_timer.c_arg);
	db_printf("  c_func: %p\n", sc->poll_timer.c_func);
	db_printf("  c_lock: %p\n", sc->poll_timer.c_lock);
	db_printf("  c_flags: 0x%x\n", (unsigned)sc->poll_timer.c_flags);

	db_printf(" shrink_timer:\n");
	db_printf("  c_time: %ju\n", (uintmax_t)sc->shrink_timer.c_time);
	db_printf("  c_arg: %p\n", sc->shrink_timer.c_arg);
	db_printf("  c_func: %p\n", sc->shrink_timer.c_func);
	db_printf("  c_lock: %p\n", sc->shrink_timer.c_lock);
	db_printf("  c_flags: 0x%x\n", (unsigned)sc->shrink_timer.c_flags);

	db_printf(" quiescing: %d\n", (int)sc->quiescing);
	db_printf(" destroying: %d\n", (int)sc->destroying);
	db_printf(" is_resize_pending: %d\n", (int)sc->is_resize_pending);
	db_printf(" is_submitter_processing: %d\n",
	    (int)sc->is_submitter_processing);
	db_printf(" is_completion_pending: %d\n", (int)sc->is_completion_pending);
	db_printf(" is_reset_pending: %d\n", (int)sc->is_reset_pending);
	db_printf(" is_channel_running: %d\n", (int)sc->is_channel_running);
	db_printf(" intrdelay_supported: %d\n", (int)sc->intrdelay_supported);
	db_printf(" resetting: %d\n", (int)sc->resetting);

	db_printf(" head: %u\n", sc->head);
	db_printf(" tail: %u\n", sc->tail);
	db_printf(" hw_head: %u\n", sc->hw_head);
	db_printf(" ring_size_order: %u\n", sc->ring_size_order);
	db_printf(" last_seen: 0x%lx\n", sc->last_seen);
	db_printf(" ring: %p\n", sc->ring);

	db_printf("  ring[%u] (tail):\n", sc->tail %
	    (1 << sc->ring_size_order));
	db_printf("   id: %u\n", ioat_get_ring_entry(sc, sc->tail)->id);
	db_printf("   addr: 0x%lx\n",
	    ioat_get_ring_entry(sc, sc->tail)->hw_desc_bus_addr);
	db_printf("   next: 0x%lx\n",
	    ioat_get_ring_entry(sc, sc->tail)->u.generic->next);

	db_printf("  ring[%u] (head - 1):\n", (sc->head - 1) %
	    (1 << sc->ring_size_order));
	db_printf("   id: %u\n", ioat_get_ring_entry(sc, sc->head - 1)->id);
	db_printf("   addr: 0x%lx\n",
	    ioat_get_ring_entry(sc, sc->head - 1)->hw_desc_bus_addr);
	db_printf("   next: 0x%lx\n",
	    ioat_get_ring_entry(sc, sc->head - 1)->u.generic->next);

	db_printf("  ring[%u] (head):\n", (sc->head) %
	    (1 << sc->ring_size_order));
	db_printf("   id: %u\n", ioat_get_ring_entry(sc, sc->head)->id);
	db_printf("   addr: 0x%lx\n",
	    ioat_get_ring_entry(sc, sc->head)->hw_desc_bus_addr);
	db_printf("   next: 0x%lx\n",
	    ioat_get_ring_entry(sc, sc->head)->u.generic->next);

	for (idx = 0; idx < (1 << sc->ring_size_order); idx++)
		if ((*sc->comp_update & IOAT_CHANSTS_COMPLETED_DESCRIPTOR_MASK)
		    == ioat_get_ring_entry(sc, idx)->hw_desc_bus_addr)
			db_printf("  ring[%u] == hardware tail\n", idx);

	db_printf(" cleanup_lock: ");
	db_show_lock(&sc->cleanup_lock);

	db_printf(" refcnt: %u\n", sc->refcnt);
#ifdef INVARIANTS
	CTASSERT(IOAT_NUM_REF_KINDS == 2);
	db_printf(" refkinds: [ENG=%u, DESCR=%u]\n", sc->refkinds[0],
	    sc->refkinds[1]);
#endif
	db_printf(" stats:\n");
	db_printf("  interrupts: %lu\n", sc->stats.interrupts);
	db_printf("  descriptors_processed: %lu\n", sc->stats.descriptors_processed);
	db_printf("  descriptors_error: %lu\n", sc->stats.descriptors_error);
	db_printf("  descriptors_submitted: %lu\n", sc->stats.descriptors_submitted);

	db_printf("  channel_halts: %u\n", sc->stats.channel_halts);
	db_printf("  last_halt_chanerr: %u\n", sc->stats.last_halt_chanerr);

	if (db_pager_quit)
		return;

	db_printf(" hw status:\n");
	db_printf("  status: 0x%lx\n", ioat_get_chansts(sc));
	db_printf("  chanctrl: 0x%x\n",
	    (unsigned)ioat_read_2(sc, IOAT_CHANCTRL_OFFSET));
	db_printf("  chancmd: 0x%x\n",
	    (unsigned)ioat_read_1(sc, IOAT_CHANCMD_OFFSET));
	db_printf("  dmacount: 0x%x\n",
	    (unsigned)ioat_read_2(sc, IOAT_DMACOUNT_OFFSET));
	db_printf("  chainaddr: 0x%lx\n",
	    ioat_read_double_4(sc, IOAT_CHAINADDR_OFFSET_LOW));
	db_printf("  chancmp: 0x%lx\n",
	    ioat_read_double_4(sc, IOAT_CHANCMP_OFFSET_LOW));
	db_printf("  chanerr: %b\n",
	    (int)ioat_read_4(sc, IOAT_CHANERR_OFFSET), IOAT_CHANERR_STR);
	return;
usage:
	db_printf("usage: show ioat <0-%u>\n", ioat_channel_index);
	return;
}
#endif /* DDB */<|MERGE_RESOLUTION|>--- conflicted
+++ resolved
@@ -703,14 +703,11 @@
 		ioat->tail++;
 		if (desc->hw_desc_bus_addr == status)
 			break;
-<<<<<<< HEAD
-=======
 
 		KASSERT(ioat_get_active(ioat) > 0, ("overrunning ring t:%u "
 		    "h:%u st:0x%016lx last_seen:%016lx completed:%u\n",
 		    ioat->tail, ioat->head, comp_update, ioat->last_seen,
 		    completed));
->>>>>>> 7a0832c6
 	}
 
 	ioat->last_seen = desc->hw_desc_bus_addr;
@@ -1772,11 +1769,7 @@
 
 out:
 	if (ioat->ring_size_order > IOAT_MIN_ORDER)
-<<<<<<< HEAD
-		callout_reset(&ioat->poll_timer, IOAT_SHRINK_PERIOD,
-=======
 		callout_reset(&ioat->shrink_timer, IOAT_SHRINK_PERIOD,
->>>>>>> 7a0832c6
 		    ioat_shrink_timer_callback, ioat);
 }
 
