--- conflicted
+++ resolved
@@ -153,22 +153,12 @@
 		dev.d_slice = 0;
 		dev.d_partition = 0;
 		/*
-<<<<<<< HEAD
-		 * Figure out if we are using MBR or GPT.
-		 * If neither, then access the disk as a raw device.
-		 */
-		if ((*dev.d_dev->dv_open)(NULL, &dev)) {
-			dev.d_slice = -1;
-			dev.d_partition = -1;
-			dev.d_offset = 0;
-=======
 		 * If we cannot auto-detect the partition type then
 		 * access the disk as a raw device.
 		 */
 		if (dev.d_dev->dv_open(NULL, &dev)) {
 			dev.d_slice = -1;
 			dev.d_partition = -1;
->>>>>>> 6b76c5a1
 		}
 	} else {
 		dev.d_dev = &host_dev;
