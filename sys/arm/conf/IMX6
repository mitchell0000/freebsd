--- conflicted
+++ resolved
@@ -86,18 +86,6 @@
 options 	ROOTDEVNAME=\"ufs:mmcsd0s2a\"
 
 # Pseudo devices.
-<<<<<<< HEAD
-device  	loop			# Network loopback
-device  	random			# Entropy device
-device  	vlan			# 802.1Q VLAN support
-device  	tun			# Packet tunnel.
-device  	md			# Memory "disks"
-#device  	gif			# IPv6 and IPv4 tunneling
-#device  	firmware		# firmware assist module
-device  	ether			# Ethernet support
-device  	miibus			# Required for ethernet
-device  	bpf			# Berkeley packet filter (required for DHCP)
-=======
 device		loop			# Network loopback
 device		random			# Entropy device
 device		vlan			# 802.1Q VLAN support
@@ -108,7 +96,6 @@
 device		ether			# Ethernet support
 device		miibus			# Required for ethernet
 device	 	bpf			# Berkeley packet filter (required for DHCP)
->>>>>>> 05aa3e23
 
 # General-purpose input/output
 device		gpio
