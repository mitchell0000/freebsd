--- conflicted
+++ resolved
@@ -186,23 +186,15 @@
 	gic_c_write_4(sc, GICC_PMR, 0xff);
 
 	/* Enable interrupt distribution */
-<<<<<<< HEAD
 	gic_d_write_4(sc, GICD_CTLR, 0x01);
 		
 	/* Activate IRQ 29, ie private timer IRQ*/
-	/* Activate IRQ 29-30, ie private timer (secure & non-secure) IRQs */
-	gic_d_write_4(sc, GICD_ISENABLER(29 >> 5), (1UL << (29 & 0x1F)));
-	gic_d_write_4(sc, GICD_ISENABLER(30 >> 5), (1UL << (30 & 0x1F)));
-=======
-	gic_d_write_4(GICD_CTLR, 0x01);
-
 	/*
 	 * Activate the timer interrupts: virtual, secure, and non-secure.
 	 */
-	gic_d_write_4(GICD_ISENABLER(27 >> 5), (1UL << (27 & 0x1F)));
-	gic_d_write_4(GICD_ISENABLER(29 >> 5), (1UL << (29 & 0x1F)));
-	gic_d_write_4(GICD_ISENABLER(30 >> 5), (1UL << (30 & 0x1F)));
->>>>>>> 03ee3bf2
+	gic_d_write_4(sc, GICD_ISENABLER(27 >> 5), (1UL << (27 & 0x1F)));
+	gic_d_write_4(sc, GICD_ISENABLER(29 >> 5), (1UL << (29 & 0x1F)));
+	gic_d_write_4(sc, GICD_ISENABLER(30 >> 5), (1UL << (30 & 0x1F)));
 }
 
 int
@@ -297,17 +289,8 @@
 	sc->nirqs = gic_d_read_4(sc, GICD_TYPER);
 	sc->nirqs = 32 * ((sc->nirqs & 0x1f) + 1);
 
-<<<<<<< HEAD
 	icciidr = gic_c_read_4(sc, GICC_IIDR);
-	device_printf(dev,"pn 0x%x, arch 0x%x, rev 0x%x, implementer 0x%x nirqs %u\n", 
-=======
-	/* Set up function pointers */
-	arm_post_filter = gic_post_filter;
-	arm_config_irq = gic_config_irq;
-
-	icciidr = gic_c_read_4(GICC_IIDR);
 	device_printf(dev,"pn 0x%x, arch 0x%x, rev 0x%x, implementer 0x%x irqs %u\n",
->>>>>>> 03ee3bf2
 			icciidr>>20, (icciidr>>16) & 0xF, (icciidr>>12) & 0xf,
 			(icciidr & 0xfff), sc->nirqs);
 
@@ -343,42 +326,8 @@
 	return (0);
 }
 
-<<<<<<< HEAD
 static int
 arm_gic_intr(void *arg)
-=======
-static device_method_t arm_gic_methods[] = {
-	DEVMETHOD(device_probe,		arm_gic_probe),
-	DEVMETHOD(device_attach,	arm_gic_attach),
-	{ 0, 0 }
-};
-
-static driver_t arm_gic_driver = {
-	"gic",
-	arm_gic_methods,
-	sizeof(struct arm_gic_softc),
-};
-
-static devclass_t arm_gic_devclass;
-
-EARLY_DRIVER_MODULE(gic, simplebus, arm_gic_driver, arm_gic_devclass, 0, 0,
-    BUS_PASS_INTERRUPT + BUS_PASS_ORDER_MIDDLE);
-EARLY_DRIVER_MODULE(gic, ofwbus, arm_gic_driver, arm_gic_devclass, 0, 0,
-    BUS_PASS_INTERRUPT + BUS_PASS_ORDER_MIDDLE);
-
-static void
-gic_post_filter(void *arg)
-{
-	uintptr_t irq = (uintptr_t) arg;
-
-	if (irq > GIC_LAST_IPI)
-		arm_irq_memory_barrier(irq);
-	gic_c_write_4(GICC_EOIR, irq);
-}
-
-int
-arm_get_next_irq(int last_irq)
->>>>>>> 03ee3bf2
 {
 	struct arm_gic_softc *sc = (struct arm_gic_softc *)arg;
 	uint32_t active_irq, last_irq = 0;
