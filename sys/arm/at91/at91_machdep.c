/*-
 * Copyright (c) 1994-1998 Mark Brinicombe.
 * Copyright (c) 1994 Brini.
 * All rights reserved.
 *
 * This code is derived from software written for Brini by Mark Brinicombe
 *
 * Redistribution and use in source and binary forms, with or without
 * modification, are permitted provided that the following conditions
 * are met:
 * 1. Redistributions of source code must retain the above copyright
 *    notice, this list of conditions and the following disclaimer.
 * 2. Redistributions in binary form must reproduce the above copyright
 *    notice, this list of conditions and the following disclaimer in the
 *    documentation and/or other materials provided with the distribution.
 * 3. All advertising materials mentioning features or use of this software
 *    must display the following acknowledgement:
 *      This product includes software developed by Brini.
 * 4. The name of the company nor the name of the author may be used to
 *    endorse or promote products derived from this software without specific
 *    prior written permission.
 *
 * THIS SOFTWARE IS PROVIDED BY BRINI ``AS IS'' AND ANY EXPRESS OR IMPLIED
 * WARRANTIES, INCLUDING, BUT NOT LIMITED TO, THE IMPLIED WARRANTIES OF
 * MERCHANTABILITY AND FITNESS FOR A PARTICULAR PURPOSE ARE DISCLAIMED.
 * IN NO EVENT SHALL BRINI OR CONTRIBUTORS BE LIABLE FOR ANY DIRECT,
 * INDIRECT, INCIDENTAL, SPECIAL, EXEMPLARY, OR CONSEQUENTIAL DAMAGES
 * (INCLUDING, BUT NOT LIMITED TO, PROCUREMENT OF SUBSTITUTE GOODS OR
 * SERVICES; LOSS OF USE, DATA, OR PROFITS; OR BUSINESS INTERRUPTION)
 * HOWEVER CAUSED AND ON ANY THEORY OF LIABILITY, WHETHER IN CONTRACT, STRICT
 * LIABILITY, OR TORT (INCLUDING NEGLIGENCE OR OTHERWISE) ARISING IN ANY WAY
 * OUT OF THE USE OF THIS SOFTWARE, EVEN IF ADVISED OF THE POSSIBILITY OF
 * SUCH DAMAGE.
 *
 * RiscBSD kernel project
 *
 * machdep.c
 *
 * Machine dependant functions for kernel setup
 *
 * This file needs a lot of work.
 *
 * Created      : 17/09/94
 */

#include <sys/cdefs.h>
__FBSDID("$FreeBSD$");

#define _ARM32_BUS_DMA_PRIVATE
#include <sys/param.h>
#include <sys/systm.h>
#include <sys/sysproto.h>
#include <sys/signalvar.h>
#include <sys/imgact.h>
#include <sys/kernel.h>
#include <sys/ktr.h>
#include <sys/linker.h>
#include <sys/lock.h>
#include <sys/malloc.h>
#include <sys/mutex.h>
#include <sys/pcpu.h>
#include <sys/proc.h>
#include <sys/ptrace.h>
#include <sys/cons.h>
#include <sys/bio.h>
#include <sys/bus.h>
#include <sys/buf.h>
#include <sys/exec.h>
#include <sys/kdb.h>
#include <sys/msgbuf.h>
#include <machine/reg.h>
#include <machine/cpu.h>
#include <machine/board.h>

#include <vm/vm.h>
#include <vm/pmap.h>
#include <vm/vm_object.h>
#include <vm/vm_page.h>
#include <vm/vm_pager.h>
#include <vm/vm_map.h>
#include <machine/pmap.h>
#include <machine/vmparam.h>
#include <machine/pcb.h>
#include <machine/undefined.h>
#include <machine/machdep.h>
#include <machine/metadata.h>
#include <machine/armreg.h>
#include <machine/bus.h>
#include <sys/reboot.h>

#include <arm/at91/at91board.h>
#include <arm/at91/at91var.h>
#include <arm/at91/at91soc.h>
#include <arm/at91/at91_usartreg.h>
#include <arm/at91/at91rm92reg.h>
#include <arm/at91/at91sam9g20reg.h>
#include <arm/at91/at91sam9g45reg.h>

/* Page table for mapping proc0 zero page */
#define KERNEL_PT_SYS		0
#define KERNEL_PT_KERN		1
#define KERNEL_PT_KERN_NUM	22
/* L2 table for mapping after kernel */
#define KERNEL_PT_AFKERNEL	KERNEL_PT_KERN + KERNEL_PT_KERN_NUM
#define	KERNEL_PT_AFKERNEL_NUM	5

/* this should be evenly divisable by PAGE_SIZE / L2_TABLE_SIZE_REAL (or 4) */
#define NUM_KERNEL_PTS		(KERNEL_PT_AFKERNEL + KERNEL_PT_AFKERNEL_NUM)

/* Define various stack sizes in pages */
#define IRQ_STACK_SIZE	1
#define ABT_STACK_SIZE	1
#define UND_STACK_SIZE	1

extern u_int data_abort_handler_address;
extern u_int prefetch_abort_handler_address;
extern u_int undefined_handler_address;

struct pv_addr kernel_pt_table[NUM_KERNEL_PTS];

/* Physical and virtual addresses for some global pages */

vm_paddr_t phys_avail[10];
vm_paddr_t dump_avail[4];

struct pv_addr systempage;
struct pv_addr msgbufpv;
struct pv_addr irqstack;
struct pv_addr undstack;
struct pv_addr abtstack;
struct pv_addr kernelstack;

/* Static device mappings. */
const struct pmap_devmap at91_devmap[] = {
	/*
	 * Map the on-board devices VA == PA so that we can access them
	 * with the MMU on or off.
	 */
	{
		/*
		 * This at least maps the interrupt controller, the UART
		 * and the timer. Other devices should use newbus to
		 * map their memory anyway.
		 */
		0xdff00000,
		0xfff00000,
		0x00100000,
		VM_PROT_READ|VM_PROT_WRITE,
		PTE_NOCACHE,
	},
	/*
	 * We can't just map the OHCI registers VA == PA, because
	 * AT91xx_xxx_BASE belongs to the userland address space.
	 * We could just choose a different virtual address, but a better
	 * solution would probably be to just use pmap_mapdev() to allocate
	 * KVA, as we don't need the OHCI controller before the vm
	 * initialization is done. However, the AT91 resource allocation
	 * system doesn't know how to use pmap_mapdev() yet.
	 * Care must be taken to ensure PA and VM address do not overlap
	 * between entries.
	 */
	{
		/*
		 * Add the ohci controller, and anything else that might be
		 * on this chip select for a VA/PA mapping.
		 */
		/* Internal Memory 1MB  */
		AT91RM92_OHCI_BASE,
		AT91RM92_OHCI_PA_BASE,
		0x00100000,
		VM_PROT_READ|VM_PROT_WRITE,
		PTE_NOCACHE,
	},
	{
		/* CompactFlash controller. Portion of EBI CS4 1MB */
		AT91RM92_CF_BASE,
		AT91RM92_CF_PA_BASE,
		0x00100000,
		VM_PROT_READ|VM_PROT_WRITE,
		PTE_NOCACHE,
	},
	/*
	 * The next two should be good for the 9260, 9261 and 9G20 since
	 * addresses mapping is the same.
	 */
	{
		/* Internal Memory 1MB  */
		AT91SAM9G20_OHCI_BASE,
		AT91SAM9G20_OHCI_PA_BASE,
		0x00100000,
		VM_PROT_READ|VM_PROT_WRITE,
		PTE_NOCACHE,
	},
	{
		/* EBI CS3 256MB */
		AT91SAM9G20_NAND_BASE,
		AT91SAM9G20_NAND_PA_BASE,
		AT91SAM9G20_NAND_SIZE,
		VM_PROT_READ|VM_PROT_WRITE,
		PTE_NOCACHE,
	},
	/*
	 * The next should be good for the 9G45.
	 */
	{
		/* Internal Memory 1MB  */
		AT91SAM9G45_OHCI_BASE,
		AT91SAM9G45_OHCI_PA_BASE,
		0x00100000,
		VM_PROT_READ|VM_PROT_WRITE,
		PTE_NOCACHE,
	},
	{ 0, 0, 0, 0, 0, }
};

#ifdef LINUX_BOOT_ABI
extern int membanks;
extern int memstart[];
extern int memsize[];
#endif

long
at91_ramsize(void)
{
	uint32_t cr, mdr, mr, *SDRAMC;
	int banks, rows, cols, bw;
#ifdef LINUX_BOOT_ABI
	/*
	 * If we found any ATAGs that were for memory, return the first bank.
	 */
	if (membanks > 0)
		return (memsize[0]);
#endif

	if (at91_is_rm92()) {
		SDRAMC = (uint32_t *)(AT91_BASE + AT91RM92_SDRAMC_BASE);
		cr = SDRAMC[AT91RM92_SDRAMC_CR / 4];
		mr = SDRAMC[AT91RM92_SDRAMC_MR / 4];
		banks = (cr & AT91RM92_SDRAMC_CR_NB_4) ? 2 : 1;
		rows = ((cr & AT91RM92_SDRAMC_CR_NR_MASK) >> 2) + 11;
		cols = (cr & AT91RM92_SDRAMC_CR_NC_MASK) + 8;
		bw = (mr & AT91RM92_SDRAMC_MR_DBW_16) ? 1 : 2;
	} else if (at91_cpu_is(AT91_T_SAM9G45)) {
		SDRAMC = (uint32_t *)(AT91_BASE + AT91SAM9G45_DDRSDRC0_BASE);
		cr = SDRAMC[AT91SAM9G45_DDRSDRC_CR / 4];
		mdr = SDRAMC[AT91SAM9G45_DDRSDRC_MDR / 4];
		banks = 0;
		rows = ((cr & AT91SAM9G45_DDRSDRC_CR_NR_MASK) >> 2) + 11;
		cols = (cr & AT91SAM9G45_DDRSDRC_CR_NC_MASK) + 8;
		bw = (mdr & AT91SAM9G45_DDRSDRC_MDR_DBW_16) ? 1 : 2;

		/* Fix the calculation for DDR memory */
		mdr &= AT91SAM9G45_DDRSDRC_MDR_MASK;
		if (mdr & AT91SAM9G45_DDRSDRC_MDR_LPDDR1 ||
		    mdr & AT91SAM9G45_DDRSDRC_MDR_DDR2) {
			/* The cols value is 1 higher for DDR */
			cols += 1;
			/* DDR has 4 internal banks. */
			banks = 2;
		}
	} else {
		/*
		 * This should be good for the 9260, 9261, 9G20, 9G35 and 9X25
		 * as addresses and registers are the same.
		 */
		SDRAMC = (uint32_t *)(AT91_BASE + AT91SAM9G20_SDRAMC_BASE);
		cr = SDRAMC[AT91SAM9G20_SDRAMC_CR / 4];
		mr = SDRAMC[AT91SAM9G20_SDRAMC_MR / 4];
		banks = (cr & AT91SAM9G20_SDRAMC_CR_NB_4) ? 2 : 1;
		rows = ((cr & AT91SAM9G20_SDRAMC_CR_NR_MASK) >> 2) + 11;
		cols = (cr & AT91SAM9G20_SDRAMC_CR_NC_MASK) + 8;
		bw = (cr & AT91SAM9G20_SDRAMC_CR_DBW_16) ? 1 : 2;
	}

	return (1 << (cols + rows + banks + bw));
}

static const char *soc_type_name[] = {
	[AT91_T_CAP9] = "at91cap9",
	[AT91_T_RM9200] = "at91rm9200",
	[AT91_T_SAM9260] = "at91sam9260",
	[AT91_T_SAM9261] = "at91sam9261",
	[AT91_T_SAM9263] = "at91sam9263",
	[AT91_T_SAM9G10] = "at91sam9g10",
	[AT91_T_SAM9G20] = "at91sam9g20",
	[AT91_T_SAM9G45] = "at91sam9g45",
	[AT91_T_SAM9N12] = "at91sam9n12",
	[AT91_T_SAM9RL] = "at91sam9rl",
	[AT91_T_SAM9X5] = "at91sam9x5",
	[AT91_T_NONE] = "UNKNOWN"
};

static const char *soc_subtype_name[] = {
	[AT91_ST_NONE] = "UNKNOWN",
	[AT91_ST_RM9200_BGA] = "at91rm9200_bga",
	[AT91_ST_RM9200_PQFP] = "at91rm9200_pqfp",
	[AT91_ST_SAM9XE] = "at91sam9xe",
	[AT91_ST_SAM9G45] = "at91sam9g45",
	[AT91_ST_SAM9M10] = "at91sam9m10",
	[AT91_ST_SAM9G46] = "at91sam9g46",
	[AT91_ST_SAM9M11] = "at91sam9m11",
	[AT91_ST_SAM9G15] = "at91sam9g15",
	[AT91_ST_SAM9G25] = "at91sam9g25",
	[AT91_ST_SAM9G35] = "at91sam9g35",
	[AT91_ST_SAM9X25] = "at91sam9x25",
	[AT91_ST_SAM9X35] = "at91sam9x35",
};

struct at91_soc_info soc_info;

/*
 * Read the SoC ID from the CIDR register and try to match it against the
 * values we know.  If we find a good one, we return true.  If not, we
 * return false.  When we find a good one, we also find the subtype
 * and CPU family.
 */
static int
at91_try_id(uint32_t dbgu_base)
{
	uint32_t socid;

	soc_info.cidr = *(volatile uint32_t *)(AT91_BASE + dbgu_base +
	    DBGU_C1R);
	socid = soc_info.cidr & ~AT91_CPU_VERSION_MASK;

	soc_info.type = AT91_T_NONE;
	soc_info.subtype = AT91_ST_NONE;
	soc_info.family = (soc_info.cidr & AT91_CPU_FAMILY_MASK) >> 20;
	soc_info.exid = *(volatile uint32_t *)(AT91_BASE + dbgu_base +
	    DBGU_C2R);

	switch (socid) {
	case AT91_CPU_CAP9:
		soc_info.type = AT91_T_CAP9;
		break;
	case AT91_CPU_RM9200:
		soc_info.type = AT91_T_RM9200;
		break;
	case AT91_CPU_SAM9XE128:
	case AT91_CPU_SAM9XE256:
	case AT91_CPU_SAM9XE512:
	case AT91_CPU_SAM9260:
		soc_info.type = AT91_T_SAM9260;
		if (soc_info.family == AT91_FAMILY_SAM9XE)
			soc_info.subtype = AT91_ST_SAM9XE;
		break;
	case AT91_CPU_SAM9261:
		soc_info.type = AT91_T_SAM9261;
		break;
	case AT91_CPU_SAM9263:
		soc_info.type = AT91_T_SAM9263;
		break;
	case AT91_CPU_SAM9G10:
		soc_info.type = AT91_T_SAM9G10;
		break;
	case AT91_CPU_SAM9G20:
		soc_info.type = AT91_T_SAM9G20;
		break;
	case AT91_CPU_SAM9G45:
		soc_info.type = AT91_T_SAM9G45;
		break;
	case AT91_CPU_SAM9N12:
		soc_info.type = AT91_T_SAM9N12;
		break;
	case AT91_CPU_SAM9RL64:
		soc_info.type = AT91_T_SAM9RL;
		break;
	case AT91_CPU_SAM9X5:
		soc_info.type = AT91_T_SAM9X5;
		break;
	default:
		return (0);
	}

	switch (soc_info.type) {
	case AT91_T_SAM9G45:
		switch (soc_info.exid) {
		case AT91_EXID_SAM9G45:
			soc_info.subtype = AT91_ST_SAM9G45;
			break;
		case AT91_EXID_SAM9G46:
			soc_info.subtype = AT91_ST_SAM9G46;
			break;
		case AT91_EXID_SAM9M10:
			soc_info.subtype = AT91_ST_SAM9M10;
			break;
		case AT91_EXID_SAM9M11:
			soc_info.subtype = AT91_ST_SAM9M11;
			break;
		}
		break;
	case AT91_T_SAM9X5:
		switch (soc_info.exid) {
		case AT91_EXID_SAM9G15:
			soc_info.subtype = AT91_ST_SAM9G15;
			break;
		case AT91_EXID_SAM9G25:
			soc_info.subtype = AT91_ST_SAM9G25;
			break;
		case AT91_EXID_SAM9G35:
			soc_info.subtype = AT91_ST_SAM9G35;
			break;
		case AT91_EXID_SAM9X25:
			soc_info.subtype = AT91_ST_SAM9X25;
			break;
		case AT91_EXID_SAM9X35:
			soc_info.subtype = AT91_ST_SAM9X35;
			break;
		}
		break;
	default:
		break;
	}
	/*
	 * Disable interrupts in the DBGU unit...
	 */
	*(volatile uint32_t *)(AT91_BASE + dbgu_base + USART_IDR) = 0xffffffff;

	/*
	 * Save the name for later...
	 */
	snprintf(soc_info.name, sizeof(soc_info.name), "%s%s%s",
	    soc_type_name[soc_info.type],
	    soc_info.subtype == AT91_ST_NONE ? "" : " subtype ",
	    soc_info.subtype == AT91_ST_NONE ? "" :
	    soc_subtype_name[soc_info.subtype]);

        /*
         * try to get the matching CPU support.
         */
        soc_info.soc_data = at91_match_soc(soc_info.type, soc_info.subtype);
        soc_info.dbgu_base = AT91_BASE + dbgu_base;

	return (1);
}

static void
at91_soc_id(void)
{

	if (!at91_try_id(AT91_DBGU0))
		at91_try_id(AT91_DBGU1);
}

#ifdef ARM_MANY_BOARD
/* likely belongs in arm/arm/machdep.c, but since board_init is still at91 only... */
SET_DECLARE(arm_board_set, const struct arm_board);

/* Not yet fully functional, but enough to build ATMEL config */
static long
board_init(void)
{
	return -1;
}
#endif

void *
initarm(struct arm_boot_params *abp)
{
	struct pv_addr  kernel_l1pt;
	struct pv_addr  dpcpu;
	int loop, i;
	u_int l1pagetable;
	vm_offset_t freemempos;
	vm_offset_t afterkern;
	uint32_t memsize;
	vm_offset_t lastaddr;

	lastaddr = parse_boot_param(abp);
	set_cpufuncs();
<<<<<<< HEAD
	pcpu_init(pcpup, 0, sizeof(struct pcpu));
	PCPU_SET(curthread, &thread0);
=======
	pcpu0_init();
>>>>>>> 9cfbfbb3

	/* Do basic tuning, hz etc */
	init_param1();

	freemempos = (lastaddr + PAGE_MASK) & ~PAGE_MASK;
	/* Define a macro to simplify memory allocation */
#define valloc_pages(var, np)						\
	alloc_pages((var).pv_va, (np));					\
	(var).pv_pa = (var).pv_va + (KERNPHYSADDR - KERNVIRTADDR);

#define alloc_pages(var, np)						\
	(var) = freemempos;						\
	freemempos += (np * PAGE_SIZE);					\
	memset((char *)(var), 0, ((np) * PAGE_SIZE));

	while (((freemempos - L1_TABLE_SIZE) & (L1_TABLE_SIZE - 1)) != 0)
		freemempos += PAGE_SIZE;
	valloc_pages(kernel_l1pt, L1_TABLE_SIZE / PAGE_SIZE);
	for (loop = 0; loop < NUM_KERNEL_PTS; ++loop) {
		if (!(loop % (PAGE_SIZE / L2_TABLE_SIZE_REAL))) {
			valloc_pages(kernel_pt_table[loop],
			    L2_TABLE_SIZE / PAGE_SIZE);
		} else {
			kernel_pt_table[loop].pv_va = freemempos -
			    (loop % (PAGE_SIZE / L2_TABLE_SIZE_REAL)) *
			    L2_TABLE_SIZE_REAL;
			kernel_pt_table[loop].pv_pa =
			    kernel_pt_table[loop].pv_va - KERNVIRTADDR +
			    KERNPHYSADDR;
		}
	}
	/*
	 * Allocate a page for the system page mapped to V0x00000000
	 * This page will just contain the system vectors and can be
	 * shared by all processes.
	 */
	valloc_pages(systempage, 1);

	/* Allocate dynamic per-cpu area. */
	valloc_pages(dpcpu, DPCPU_SIZE / PAGE_SIZE);
	dpcpu_init((void *)dpcpu.pv_va, 0);

	/* Allocate stacks for all modes */
	valloc_pages(irqstack, IRQ_STACK_SIZE);
	valloc_pages(abtstack, ABT_STACK_SIZE);
	valloc_pages(undstack, UND_STACK_SIZE);
	valloc_pages(kernelstack, KSTACK_PAGES);
	valloc_pages(msgbufpv, round_page(msgbufsize) / PAGE_SIZE);

	/*
	 * Now we start construction of the L1 page table
	 * We start by mapping the L2 page tables into the L1.
	 * This means that we can replace L1 mappings later on if necessary
	 */
	l1pagetable = kernel_l1pt.pv_va;

	/* Map the L2 pages tables in the L1 page table */
	pmap_link_l2pt(l1pagetable, ARM_VECTORS_HIGH,
	    &kernel_pt_table[KERNEL_PT_SYS]);
	for (i = 0; i < KERNEL_PT_KERN_NUM; i++)
		pmap_link_l2pt(l1pagetable, KERNBASE + i * L1_S_SIZE,
		    &kernel_pt_table[KERNEL_PT_KERN + i]);
	pmap_map_chunk(l1pagetable, KERNBASE, PHYSADDR,
	   (((uint32_t)lastaddr - KERNBASE) + PAGE_SIZE) & ~(PAGE_SIZE - 1),
	    VM_PROT_READ|VM_PROT_WRITE, PTE_CACHE);
	afterkern = round_page((lastaddr + L1_S_SIZE) & ~(L1_S_SIZE - 1));
	for (i = 0; i < KERNEL_PT_AFKERNEL_NUM; i++) {
		pmap_link_l2pt(l1pagetable, afterkern + i * L1_S_SIZE,
		    &kernel_pt_table[KERNEL_PT_AFKERNEL + i]);
	}

	/* Map the vector page. */
	pmap_map_entry(l1pagetable, ARM_VECTORS_HIGH, systempage.pv_pa,
	    VM_PROT_READ|VM_PROT_WRITE, PTE_CACHE);

	/* Map the DPCPU pages */
	pmap_map_chunk(l1pagetable, dpcpu.pv_va, dpcpu.pv_pa, DPCPU_SIZE,
	    VM_PROT_READ|VM_PROT_WRITE, PTE_CACHE);

	/* Map the stack pages */
	pmap_map_chunk(l1pagetable, irqstack.pv_va, irqstack.pv_pa,
	    IRQ_STACK_SIZE * PAGE_SIZE, VM_PROT_READ|VM_PROT_WRITE, PTE_CACHE);
	pmap_map_chunk(l1pagetable, abtstack.pv_va, abtstack.pv_pa,
	    ABT_STACK_SIZE * PAGE_SIZE, VM_PROT_READ|VM_PROT_WRITE, PTE_CACHE);
	pmap_map_chunk(l1pagetable, undstack.pv_va, undstack.pv_pa,
	    UND_STACK_SIZE * PAGE_SIZE, VM_PROT_READ|VM_PROT_WRITE, PTE_CACHE);
	pmap_map_chunk(l1pagetable, kernelstack.pv_va, kernelstack.pv_pa,
	    KSTACK_PAGES * PAGE_SIZE, VM_PROT_READ|VM_PROT_WRITE, PTE_CACHE);

	pmap_map_chunk(l1pagetable, kernel_l1pt.pv_va, kernel_l1pt.pv_pa,
	    L1_TABLE_SIZE, VM_PROT_READ|VM_PROT_WRITE, PTE_PAGETABLE);
	pmap_map_chunk(l1pagetable, msgbufpv.pv_va, msgbufpv.pv_pa,
	    msgbufsize, VM_PROT_READ|VM_PROT_WRITE, PTE_CACHE);

	for (loop = 0; loop < NUM_KERNEL_PTS; ++loop) {
		pmap_map_chunk(l1pagetable, kernel_pt_table[loop].pv_va,
		    kernel_pt_table[loop].pv_pa, L2_TABLE_SIZE,
		    VM_PROT_READ|VM_PROT_WRITE, PTE_PAGETABLE);
	}

	pmap_devmap_bootstrap(l1pagetable, at91_devmap);
	cpu_domains((DOMAIN_CLIENT << (PMAP_DOMAIN_KERNEL*2)) | DOMAIN_CLIENT);
	setttb(kernel_l1pt.pv_pa);
	cpu_tlb_flushID();
	cpu_domains(DOMAIN_CLIENT << (PMAP_DOMAIN_KERNEL*2));

	at91_soc_id();

	/* Initialize all the clocks, so that the console can work */
	at91_pmc_init_clock();

	cninit();

	if (soc_info.soc_data == NULL)
		printf("Warning: No soc support for %s found.\n", soc_info.name);

	memsize = board_init();
	physmem = memsize / PAGE_SIZE;

	/*
	 * Pages were allocated during the secondary bootstrap for the
	 * stacks for different CPU modes.
	 * We must now set the r13 registers in the different CPU modes to
	 * point to these stacks.
	 * Since the ARM stacks use STMFD etc. we must set r13 to the top end
	 * of the stack memory.
	 */
	cpu_control(CPU_CONTROL_MMU_ENABLE, CPU_CONTROL_MMU_ENABLE);
	set_stackptr(PSR_IRQ32_MODE,
	    irqstack.pv_va + IRQ_STACK_SIZE * PAGE_SIZE);
	set_stackptr(PSR_ABT32_MODE,
	    abtstack.pv_va + ABT_STACK_SIZE * PAGE_SIZE);
	set_stackptr(PSR_UND32_MODE,
	    undstack.pv_va + UND_STACK_SIZE * PAGE_SIZE);

	/*
	 * We must now clean the cache again....
	 * Cleaning may be done by reading new data to displace any
	 * dirty data in the cache. This will have happened in setttb()
	 * but since we are boot strapping the addresses used for the read
	 * may have just been remapped and thus the cache could be out
	 * of sync. A re-clean after the switch will cure this.
	 * After booting there are no gross relocations of the kernel thus
	 * this problem will not occur after initarm().
	 */
	cpu_idcache_wbinv_all();

	/* Set stack for exception handlers */

	data_abort_handler_address = (u_int)data_abort_handler;
	prefetch_abort_handler_address = (u_int)prefetch_abort_handler;
	undefined_handler_address = (u_int)undefinedinstruction_bounce;
	undefined_init();

	init_proc0(kernelstack.pv_va);

	arm_vector_init(ARM_VECTORS_HIGH, ARM_VEC_ALL);

	pmap_curmaxkvaddr = afterkern + L1_S_SIZE * (KERNEL_PT_KERN_NUM - 1);
	arm_dump_avail_init(memsize, sizeof(dump_avail)/sizeof(dump_avail[0]));
	pmap_bootstrap(freemempos, KERNVIRTADDR + 3 * memsize, &kernel_l1pt);
	msgbufp = (void*)msgbufpv.pv_va;
	msgbufinit(msgbufp, msgbufsize);
	mutex_init();

	i = 0;
#if PHYSADDR != KERNPHYSADDR
	phys_avail[i++] = PHYSADDR;
	phys_avail[i++] = KERNPHYSADDR;
#endif
	phys_avail[i++] = virtual_avail - KERNVIRTADDR + KERNPHYSADDR;
	phys_avail[i++] = PHYSADDR + memsize;
	phys_avail[i++] = 0;
	phys_avail[i++] = 0;
	init_param2(physmem);
	kdb_init();
	return ((void *)(kernelstack.pv_va + USPACE_SVC_STACK_TOP -
	    sizeof(struct pcb)));
}

/*
 * These functions are handled elsewhere, so make them nops here.
 */
void
cpu_startprofclock(void)
{

}

void
cpu_stopprofclock(void)
{

}

void
cpu_initclocks(void)
{

}

void
DELAY(int n)
{

	if (soc_info.soc_data)
		soc_info.soc_data->soc_delay(n);
}

void
cpu_reset(void)
{

	if (soc_info.soc_data)
		soc_info.soc_data->soc_reset();
	while (1)
		continue;
}<|MERGE_RESOLUTION|>--- conflicted
+++ resolved
@@ -468,12 +468,7 @@
 
 	lastaddr = parse_boot_param(abp);
 	set_cpufuncs();
-<<<<<<< HEAD
-	pcpu_init(pcpup, 0, sizeof(struct pcpu));
-	PCPU_SET(curthread, &thread0);
-=======
 	pcpu0_init();
->>>>>>> 9cfbfbb3
 
 	/* Do basic tuning, hz etc */
 	init_param1();
