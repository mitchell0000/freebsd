/*-
 * SPDX-License-Identifier: BSD-3-Clause
 *
 * Copyright (c) 1987, 1991, 1993
 *	The Regents of the University of California.
 * Copyright (c) 2005-2009 Robert N. M. Watson
 * Copyright (c) 2008 Otto Moerbeek <otto@drijf.net> (mallocarray)
 * All rights reserved.
 *
 * Redistribution and use in source and binary forms, with or without
 * modification, are permitted provided that the following conditions
 * are met:
 * 1. Redistributions of source code must retain the above copyright
 *    notice, this list of conditions and the following disclaimer.
 * 2. Redistributions in binary form must reproduce the above copyright
 *    notice, this list of conditions and the following disclaimer in the
 *    documentation and/or other materials provided with the distribution.
 * 3. Neither the name of the University nor the names of its contributors
 *    may be used to endorse or promote products derived from this software
 *    without specific prior written permission.
 *
 * THIS SOFTWARE IS PROVIDED BY THE REGENTS AND CONTRIBUTORS ``AS IS'' AND
 * ANY EXPRESS OR IMPLIED WARRANTIES, INCLUDING, BUT NOT LIMITED TO, THE
 * IMPLIED WARRANTIES OF MERCHANTABILITY AND FITNESS FOR A PARTICULAR PURPOSE
 * ARE DISCLAIMED.  IN NO EVENT SHALL THE REGENTS OR CONTRIBUTORS BE LIABLE
 * FOR ANY DIRECT, INDIRECT, INCIDENTAL, SPECIAL, EXEMPLARY, OR CONSEQUENTIAL
 * DAMAGES (INCLUDING, BUT NOT LIMITED TO, PROCUREMENT OF SUBSTITUTE GOODS
 * OR SERVICES; LOSS OF USE, DATA, OR PROFITS; OR BUSINESS INTERRUPTION)
 * HOWEVER CAUSED AND ON ANY THEORY OF LIABILITY, WHETHER IN CONTRACT, STRICT
 * LIABILITY, OR TORT (INCLUDING NEGLIGENCE OR OTHERWISE) ARISING IN ANY WAY
 * OUT OF THE USE OF THIS SOFTWARE, EVEN IF ADVISED OF THE POSSIBILITY OF
 * SUCH DAMAGE.
 *
 *	@(#)kern_malloc.c	8.3 (Berkeley) 1/4/94
 */

/*
 * Kernel malloc(9) implementation -- general purpose kernel memory allocator
 * based on memory types.  Back end is implemented using the UMA(9) zone
 * allocator.  A set of fixed-size buckets are used for smaller allocations,
 * and a special UMA allocation interface is used for larger allocations.
 * Callers declare memory types, and statistics are maintained independently
 * for each memory type.  Statistics are maintained per-CPU for performance
 * reasons.  See malloc(9) and comments in malloc.h for a detailed
 * description.
 */

#include <sys/cdefs.h>
__FBSDID("$FreeBSD$");

#include "opt_ddb.h"
#include "opt_vm.h"

#include <sys/param.h>
#include <sys/systm.h>
#include <sys/kdb.h>
#include <sys/kernel.h>
#include <sys/lock.h>
#include <sys/malloc.h>
#include <sys/mutex.h>
#include <sys/vmmeter.h>
#include <sys/proc.h>
#include <sys/sbuf.h>
#include <sys/sysctl.h>
#include <sys/time.h>
#include <sys/vmem.h>

#include <vm/vm.h>
#include <vm/pmap.h>
#include <vm/vm_pageout.h>
#include <vm/vm_param.h>
#include <vm/vm_kern.h>
#include <vm/vm_extern.h>
#include <vm/vm_map.h>
#include <vm/vm_page.h>
#include <vm/uma.h>
#include <vm/uma_int.h>
#include <vm/uma_dbg.h>

#ifdef DEBUG_MEMGUARD
#include <vm/memguard.h>
#endif
#ifdef DEBUG_REDZONE
#include <vm/redzone.h>
#endif

#if defined(INVARIANTS) && defined(__i386__)
#include <machine/cpu.h>
#endif

#include <ddb/ddb.h>

#ifdef KDTRACE_HOOKS
#include <sys/dtrace_bsd.h>

dtrace_malloc_probe_func_t	dtrace_malloc_probe;
#endif

#if defined(INVARIANTS) || defined(MALLOC_MAKE_FAILURES) ||		\
    defined(DEBUG_MEMGUARD) || defined(DEBUG_REDZONE)
#define	MALLOC_DEBUG	1
#endif

/*
 * When realloc() is called, if the new size is sufficiently smaller than
 * the old size, realloc() will allocate a new, smaller block to avoid
 * wasting memory. 'Sufficiently smaller' is defined as: newsize <=
 * oldsize / 2^n, where REALLOC_FRACTION defines the value of 'n'.
 */
#ifndef REALLOC_FRACTION
#define	REALLOC_FRACTION	1	/* new block if <= half the size */
#endif

/*
 * Centrally define some common malloc types.
 */
MALLOC_DEFINE(M_CACHE, "cache", "Various Dynamically allocated caches");
MALLOC_DEFINE(M_DEVBUF, "devbuf", "device driver memory");
MALLOC_DEFINE(M_TEMP, "temp", "misc temporary data buffers");

static struct malloc_type *kmemstatistics;
static int kmemcount;

#define KMEM_ZSHIFT	4
#define KMEM_ZBASE	16
#define KMEM_ZMASK	(KMEM_ZBASE - 1)

#define KMEM_ZMAX	65536
#define KMEM_ZSIZE	(KMEM_ZMAX >> KMEM_ZSHIFT)
static uint8_t kmemsize[KMEM_ZSIZE + 1];

#ifndef MALLOC_DEBUG_MAXZONES
#define	MALLOC_DEBUG_MAXZONES	1
#endif
static int numzones = MALLOC_DEBUG_MAXZONES;

/*
 * Small malloc(9) memory allocations are allocated from a set of UMA buckets
 * of various sizes.
 *
 * XXX: The comment here used to read "These won't be powers of two for
 * long."  It's possible that a significant amount of wasted memory could be
 * recovered by tuning the sizes of these buckets.
 */
struct {
	int kz_size;
	char *kz_name;
	uma_zone_t kz_zone[MALLOC_DEBUG_MAXZONES];
} kmemzones[] = {
	{16, "16", },
	{32, "32", },
	{64, "64", },
	{128, "128", },
	{256, "256", },
	{512, "512", },
	{1024, "1024", },
	{2048, "2048", },
	{4096, "4096", },
	{8192, "8192", },
	{16384, "16384", },
	{32768, "32768", },
	{65536, "65536", },
	{0, NULL},
};

/*
 * Zone to allocate malloc type descriptions from.  For ABI reasons, memory
 * types are described by a data structure passed by the declaring code, but
 * the malloc(9) implementation has its own data structure describing the
 * type and statistics.  This permits the malloc(9)-internal data structures
 * to be modified without breaking binary-compiled kernel modules that
 * declare malloc types.
 */
static uma_zone_t mt_zone;

u_long vm_kmem_size;
SYSCTL_ULONG(_vm, OID_AUTO, kmem_size, CTLFLAG_RDTUN, &vm_kmem_size, 0,
    "Size of kernel memory");

static u_long kmem_zmax = KMEM_ZMAX;
SYSCTL_ULONG(_vm, OID_AUTO, kmem_zmax, CTLFLAG_RDTUN, &kmem_zmax, 0,
    "Maximum allocation size that malloc(9) would use UMA as backend");

static u_long vm_kmem_size_min;
SYSCTL_ULONG(_vm, OID_AUTO, kmem_size_min, CTLFLAG_RDTUN, &vm_kmem_size_min, 0,
    "Minimum size of kernel memory");

static u_long vm_kmem_size_max;
SYSCTL_ULONG(_vm, OID_AUTO, kmem_size_max, CTLFLAG_RDTUN, &vm_kmem_size_max, 0,
    "Maximum size of kernel memory");

static u_int vm_kmem_size_scale;
SYSCTL_UINT(_vm, OID_AUTO, kmem_size_scale, CTLFLAG_RDTUN, &vm_kmem_size_scale, 0,
    "Scale factor for kernel memory size");

static int sysctl_kmem_map_size(SYSCTL_HANDLER_ARGS);
SYSCTL_PROC(_vm, OID_AUTO, kmem_map_size,
    CTLFLAG_RD | CTLTYPE_ULONG | CTLFLAG_MPSAFE, NULL, 0,
    sysctl_kmem_map_size, "LU", "Current kmem allocation size");

static int sysctl_kmem_map_free(SYSCTL_HANDLER_ARGS);
SYSCTL_PROC(_vm, OID_AUTO, kmem_map_free,
    CTLFLAG_RD | CTLTYPE_ULONG | CTLFLAG_MPSAFE, NULL, 0,
    sysctl_kmem_map_free, "LU", "Free space in kmem");

/*
 * The malloc_mtx protects the kmemstatistics linked list.
 */
struct mtx malloc_mtx;

#ifdef MALLOC_PROFILE
uint64_t krequests[KMEM_ZSIZE + 1];

static int sysctl_kern_mprof(SYSCTL_HANDLER_ARGS);
#endif

static int sysctl_kern_malloc_stats(SYSCTL_HANDLER_ARGS);

/*
 * time_uptime of the last malloc(9) failure (induced or real).
 */
static time_t t_malloc_fail;

#if defined(MALLOC_MAKE_FAILURES) || (MALLOC_DEBUG_MAXZONES > 1)
static SYSCTL_NODE(_debug, OID_AUTO, malloc, CTLFLAG_RD, 0,
    "Kernel malloc debugging options");
#endif

/*
 * malloc(9) fault injection -- cause malloc failures every (n) mallocs when
 * the caller specifies M_NOWAIT.  If set to 0, no failures are caused.
 */
#ifdef MALLOC_MAKE_FAILURES
static int malloc_failure_rate;
static int malloc_nowait_count;
static int malloc_failure_count;
SYSCTL_INT(_debug_malloc, OID_AUTO, failure_rate, CTLFLAG_RWTUN,
    &malloc_failure_rate, 0, "Every (n) mallocs with M_NOWAIT will fail");
SYSCTL_INT(_debug_malloc, OID_AUTO, failure_count, CTLFLAG_RD,
    &malloc_failure_count, 0, "Number of imposed M_NOWAIT malloc failures");
#endif

static int
sysctl_kmem_map_size(SYSCTL_HANDLER_ARGS)
{
	u_long size;

	size = uma_size();
	return (sysctl_handle_long(oidp, &size, 0, req));
}

static int
sysctl_kmem_map_free(SYSCTL_HANDLER_ARGS)
{
	u_long size, limit;

	/* The sysctl is unsigned, implement as a saturation value. */
	size = uma_size();
	limit = uma_limit();
	if (size > limit)
		size = 0;
	else
		size = limit - size;
	return (sysctl_handle_long(oidp, &size, 0, req));
}

/*
 * malloc(9) uma zone separation -- sub-page buffer overruns in one
 * malloc type will affect only a subset of other malloc types.
 */
#if MALLOC_DEBUG_MAXZONES > 1
static void
tunable_set_numzones(void)
{

	TUNABLE_INT_FETCH("debug.malloc.numzones",
	    &numzones);

	/* Sanity check the number of malloc uma zones. */
	if (numzones <= 0)
		numzones = 1;
	if (numzones > MALLOC_DEBUG_MAXZONES)
		numzones = MALLOC_DEBUG_MAXZONES;
}
SYSINIT(numzones, SI_SUB_TUNABLES, SI_ORDER_ANY, tunable_set_numzones, NULL);
SYSCTL_INT(_debug_malloc, OID_AUTO, numzones, CTLFLAG_RDTUN | CTLFLAG_NOFETCH,
    &numzones, 0, "Number of malloc uma subzones");

/*
 * Any number that changes regularly is an okay choice for the
 * offset.  Build numbers are pretty good of you have them.
 */
static u_int zone_offset = __FreeBSD_version;
TUNABLE_INT("debug.malloc.zone_offset", &zone_offset);
SYSCTL_UINT(_debug_malloc, OID_AUTO, zone_offset, CTLFLAG_RDTUN,
    &zone_offset, 0, "Separate malloc types by examining the "
    "Nth character in the malloc type short description.");

static u_int
mtp_get_subzone(const char *desc)
{
	size_t len;
	u_int val;

	if (desc == NULL || (len = strlen(desc)) == 0)
		return (0);
	val = desc[zone_offset % len];
	return (val % numzones);
}
#elif MALLOC_DEBUG_MAXZONES == 0
#error "MALLOC_DEBUG_MAXZONES must be positive."
#else
static inline u_int
mtp_get_subzone(const char *desc)
{

	return (0);
}
#endif /* MALLOC_DEBUG_MAXZONES > 1 */

int
malloc_last_fail(void)
{

	return (time_uptime - t_malloc_fail);
}

/*
 * An allocation has succeeded -- update malloc type statistics for the
 * amount of bucket size.  Occurs within a critical section so that the
 * thread isn't preempted and doesn't migrate while updating per-PCU
 * statistics.
 */
static void
malloc_type_zone_allocated(struct malloc_type *mtp, unsigned long size,
    int zindx)
{
	struct malloc_type_internal *mtip;
	struct malloc_type_stats *mtsp;

	critical_enter();
	mtip = mtp->ks_handle;
	mtsp = &mtip->mti_stats[curcpu];
	if (size > 0) {
		mtsp->mts_memalloced += size;
		mtsp->mts_numallocs++;
	}
	if (zindx != -1)
		mtsp->mts_size |= 1 << zindx;

#ifdef KDTRACE_HOOKS
	if (dtrace_malloc_probe != NULL) {
		uint32_t probe_id = mtip->mti_probes[DTMALLOC_PROBE_MALLOC];
		if (probe_id != 0)
			(dtrace_malloc_probe)(probe_id,
			    (uintptr_t) mtp, (uintptr_t) mtip,
			    (uintptr_t) mtsp, size, zindx);
	}
#endif

	critical_exit();
}

void
malloc_type_allocated(struct malloc_type *mtp, unsigned long size)
{

	if (size > 0)
		malloc_type_zone_allocated(mtp, size, -1);
}

/*
 * A free operation has occurred -- update malloc type statistics for the
 * amount of the bucket size.  Occurs within a critical section so that the
 * thread isn't preempted and doesn't migrate while updating per-CPU
 * statistics.
 */
void
malloc_type_freed(struct malloc_type *mtp, unsigned long size)
{
	struct malloc_type_internal *mtip;
	struct malloc_type_stats *mtsp;

	critical_enter();
	mtip = mtp->ks_handle;
	mtsp = &mtip->mti_stats[curcpu];
	mtsp->mts_memfreed += size;
	mtsp->mts_numfrees++;

#ifdef KDTRACE_HOOKS
	if (dtrace_malloc_probe != NULL) {
		uint32_t probe_id = mtip->mti_probes[DTMALLOC_PROBE_FREE];
		if (probe_id != 0)
			(dtrace_malloc_probe)(probe_id,
			    (uintptr_t) mtp, (uintptr_t) mtip,
			    (uintptr_t) mtsp, size, 0);
	}
#endif

	critical_exit();
}

/*
 *	contigmalloc:
 *
 *	Allocate a block of physically contiguous memory.
 *
 *	If M_NOWAIT is set, this routine will not block and return NULL if
 *	the allocation fails.
 */
void *
contigmalloc(unsigned long size, struct malloc_type *type, int flags,
    vm_paddr_t low, vm_paddr_t high, unsigned long alignment,
    vm_paddr_t boundary)
{
	void *ret;

	ret = (void *)kmem_alloc_contig(kernel_arena, size, flags, low, high,
	    alignment, boundary, VM_MEMATTR_DEFAULT);
	if (ret != NULL)
		malloc_type_allocated(type, round_page(size));
	return (ret);
}

void *
contigmalloc_domain(unsigned long size, struct malloc_type *type,
    int domain, int flags, vm_paddr_t low, vm_paddr_t high,
    unsigned long alignment, vm_paddr_t boundary)
{
	void *ret;

	ret = (void *)kmem_alloc_contig_domain(domain, size, flags, low, high,
	    alignment, boundary, VM_MEMATTR_DEFAULT);
	if (ret != NULL)
		malloc_type_allocated(type, round_page(size));
	return (ret);
}

/*
 *	contigfree:
 *
 *	Free a block of memory allocated by contigmalloc.
 *
 *	This routine may not block.
 */
void
contigfree(void *addr, unsigned long size, struct malloc_type *type)
{

	kmem_free(kernel_arena, (vm_offset_t)addr, size);
	malloc_type_freed(type, round_page(size));
}

#ifdef MALLOC_DEBUG
static int
malloc_dbg(caddr_t *vap, unsigned long *sizep, struct malloc_type *mtp,
    int flags)
{
#ifdef INVARIANTS
	int indx;

	KASSERT(mtp->ks_magic == M_MAGIC, ("malloc: bad malloc type magic"));
	/*
	 * Check that exactly one of M_WAITOK or M_NOWAIT is specified.
	 */
	indx = flags & (M_WAITOK | M_NOWAIT);
	if (indx != M_NOWAIT && indx != M_WAITOK) {
		static	struct timeval lasterr;
		static	int curerr, once;
		if (once == 0 && ppsratecheck(&lasterr, &curerr, 1)) {
			printf("Bad malloc flags: %x\n", indx);
			kdb_backtrace();
			flags |= M_WAITOK;
			once++;
		}
	}
#endif
#ifdef MALLOC_MAKE_FAILURES
	if ((flags & M_NOWAIT) && (malloc_failure_rate != 0)) {
		atomic_add_int(&malloc_nowait_count, 1);
		if ((malloc_nowait_count % malloc_failure_rate) == 0) {
			atomic_add_int(&malloc_failure_count, 1);
			t_malloc_fail = time_uptime;
			*vap = NULL;
			return (EJUSTRETURN);
		}
	}
#endif
	if (flags & M_WAITOK)
		KASSERT(curthread->td_intr_nesting_level == 0,
		   ("malloc(M_WAITOK) in interrupt context"));
	KASSERT(curthread->td_critnest == 0 || SCHEDULER_STOPPED(),
	    ("malloc: called with spinlock or critical section held"));

#ifdef DEBUG_MEMGUARD
	if (memguard_cmp_mtp(mtp, *sizep)) {
		*vap = memguard_alloc(*sizep, flags);
		if (*vap != NULL)
			return (EJUSTRETURN);
		/* This is unfortunate but should not be fatal. */
	}
#endif

#ifdef DEBUG_REDZONE
	*sizep = redzone_size_ntor(*sizep);
#endif

	return (0);
}
#endif

/*
 *	malloc:
 *
 *	Allocate a block of memory.
 *
 *	If M_NOWAIT is set, this routine will not block and return NULL if
 *	the allocation fails.
 */
void *
malloc(unsigned long size, struct malloc_type *mtp, int flags)
{
	int indx;
	struct malloc_type_internal *mtip;
	caddr_t va;
	uma_zone_t zone;
#if defined(DEBUG_REDZONE)
	unsigned long osize = size;
#endif

#ifdef MALLOC_DEBUG
	if (malloc_dbg(&va, &size, mtp, flags) != 0)
		return (va);
#endif

	if (size <= kmem_zmax) {
		mtip = mtp->ks_handle;
		if (size & KMEM_ZMASK)
			size = (size & ~KMEM_ZMASK) + KMEM_ZBASE;
		indx = kmemsize[size >> KMEM_ZSHIFT];
		KASSERT(mtip->mti_zone < numzones,
		    ("mti_zone %u out of range %d",
		    mtip->mti_zone, numzones));
		zone = kmemzones[indx].kz_zone[mtip->mti_zone];
#ifdef MALLOC_PROFILE
		krequests[size >> KMEM_ZSHIFT]++;
#endif
		va = uma_zalloc(zone, flags);
		if (va != NULL)
			size = zone->uz_size;
		malloc_type_zone_allocated(mtp, va == NULL ? 0 : size, indx);
	} else {
		size = roundup(size, PAGE_SIZE);
		zone = NULL;
		va = uma_large_malloc(size, flags);
		malloc_type_allocated(mtp, va == NULL ? 0 : size);
	}
	if (flags & M_WAITOK)
		KASSERT(va != NULL, ("malloc(M_WAITOK) returned NULL"));
	else if (va == NULL)
		t_malloc_fail = time_uptime;
#ifdef DEBUG_REDZONE
	if (va != NULL)
		va = redzone_setup(va, osize);
<<<<<<< HEAD
#endif
	return ((void *) va);
}

void *
malloc_domain(unsigned long size, struct malloc_type *mtp, int domain,
    int flags)
{
	int indx;
	struct malloc_type_internal *mtip;
	caddr_t va;
	uma_zone_t zone;
#if defined(DEBUG_REDZONE)
	unsigned long osize = size;
#endif

#ifdef MALLOC_DEBUG
	if (malloc_dbg(&va, &size, mtp, flags) != 0)
		return (va);
#endif
	if (size <= kmem_zmax) {
		mtip = mtp->ks_handle;
		if (size & KMEM_ZMASK)
			size = (size & ~KMEM_ZMASK) + KMEM_ZBASE;
		indx = kmemsize[size >> KMEM_ZSHIFT];
		KASSERT(mtip->mti_zone < numzones,
		    ("mti_zone %u out of range %d",
		    mtip->mti_zone, numzones));
		zone = kmemzones[indx].kz_zone[mtip->mti_zone];
#ifdef MALLOC_PROFILE
		krequests[size >> KMEM_ZSHIFT]++;
#endif
=======
#endif
	return ((void *) va);
}

void *
malloc_domain(unsigned long size, struct malloc_type *mtp, int domain,
    int flags)
{
	int indx;
	struct malloc_type_internal *mtip;
	caddr_t va;
	uma_zone_t zone;
#if defined(DEBUG_REDZONE)
	unsigned long osize = size;
#endif

#ifdef MALLOC_DEBUG
	if (malloc_dbg(&va, &size, mtp, flags) != 0)
		return (va);
#endif
	if (size <= kmem_zmax) {
		mtip = mtp->ks_handle;
		if (size & KMEM_ZMASK)
			size = (size & ~KMEM_ZMASK) + KMEM_ZBASE;
		indx = kmemsize[size >> KMEM_ZSHIFT];
		KASSERT(mtip->mti_zone < numzones,
		    ("mti_zone %u out of range %d",
		    mtip->mti_zone, numzones));
		zone = kmemzones[indx].kz_zone[mtip->mti_zone];
#ifdef MALLOC_PROFILE
		krequests[size >> KMEM_ZSHIFT]++;
#endif
>>>>>>> bc9177f3
		va = uma_zalloc_domain(zone, NULL, domain, flags);
		if (va != NULL)
			size = zone->uz_size;
		malloc_type_zone_allocated(mtp, va == NULL ? 0 : size, indx);
	} else {
		size = roundup(size, PAGE_SIZE);
		zone = NULL;
		va = uma_large_malloc_domain(size, domain, flags);
		malloc_type_allocated(mtp, va == NULL ? 0 : size);
	}
	if (flags & M_WAITOK)
		KASSERT(va != NULL, ("malloc(M_WAITOK) returned NULL"));
	else if (va == NULL)
		t_malloc_fail = time_uptime;
#ifdef DEBUG_REDZONE
	if (va != NULL)
		va = redzone_setup(va, osize);
#endif
	return ((void *) va);
}

void *
mallocarray(size_t nmemb, size_t size, struct malloc_type *type, int flags)
{

	if (WOULD_OVERFLOW(nmemb, size))
		panic("mallocarray: %zu * %zu overflowed", nmemb, size);

	return (malloc(size * nmemb, type, flags));
}

#ifdef INVARIANTS
static void
free_save_type(void *addr, struct malloc_type *mtp, u_long size)
{
	struct malloc_type **mtpp = addr;
<<<<<<< HEAD

	/*
	 * Cache a pointer to the malloc_type that most recently freed
	 * this memory here.  This way we know who is most likely to
	 * have stepped on it later.
	 *
	 * This code assumes that size is a multiple of 8 bytes for
	 * 64 bit machines
	 */
	mtpp = (struct malloc_type **) ((unsigned long)mtpp & ~UMA_ALIGN_PTR);
	mtpp += (size - sizeof(struct malloc_type *)) /
	    sizeof(struct malloc_type *);
	*mtpp = mtp;
}
#endif

#ifdef MALLOC_DEBUG
static int
free_dbg(void **addrp, struct malloc_type *mtp)
{
	void *addr;

=======

	/*
	 * Cache a pointer to the malloc_type that most recently freed
	 * this memory here.  This way we know who is most likely to
	 * have stepped on it later.
	 *
	 * This code assumes that size is a multiple of 8 bytes for
	 * 64 bit machines
	 */
	mtpp = (struct malloc_type **) ((unsigned long)mtpp & ~UMA_ALIGN_PTR);
	mtpp += (size - sizeof(struct malloc_type *)) /
	    sizeof(struct malloc_type *);
	*mtpp = mtp;
}
#endif

#ifdef MALLOC_DEBUG
static int
free_dbg(void **addrp, struct malloc_type *mtp)
{
	void *addr;

>>>>>>> bc9177f3
	addr = *addrp;
	KASSERT(mtp->ks_magic == M_MAGIC, ("free: bad malloc type magic"));
	KASSERT(curthread->td_critnest == 0 || SCHEDULER_STOPPED(),
	    ("free: called with spinlock or critical section held"));

	/* free(NULL, ...) does nothing */
	if (addr == NULL)
		return (EJUSTRETURN);

#ifdef DEBUG_MEMGUARD
	if (is_memguard_addr(addr)) {
		memguard_free(addr);
		return (EJUSTRETURN);
	}
#endif

#ifdef DEBUG_REDZONE
	redzone_check(addr);
	*addrp = redzone_addr_ntor(addr);
#endif

	return (0);
}
#endif

/*
 *	free:
 *
 *	Free a block of memory allocated by malloc.
 *
 *	This routine may not block.
 */
void
free(void *addr, struct malloc_type *mtp)
{
	uma_slab_t slab;
	u_long size;

#ifdef MALLOC_DEBUG
	if (free_dbg(&addr, mtp) != 0)
		return;
#endif
	/* free(NULL, ...) does nothing */
	if (addr == NULL)
		return;

	slab = vtoslab((vm_offset_t)addr & (~UMA_SLAB_MASK));
	if (slab == NULL)
		panic("free: address %p(%p) has not been allocated.\n",
		    addr, (void *)((u_long)addr & (~UMA_SLAB_MASK)));

	if (!(slab->us_flags & UMA_SLAB_MALLOC)) {
		size = slab->us_keg->uk_size;
#ifdef INVARIANTS
		free_save_type(addr, mtp, size);
<<<<<<< HEAD
#endif
		uma_zfree_arg(LIST_FIRST(&slab->us_keg->uk_zones), addr, slab);
	} else {
		size = slab->us_size;
		uma_large_free(slab);
	}
	malloc_type_freed(mtp, size);
}

void
free_domain(void *addr, struct malloc_type *mtp)
{
	uma_slab_t slab;
	u_long size;

#ifdef MALLOC_DEBUG
	if (free_dbg(&addr, mtp) != 0)
		return;
#endif
=======
#endif
		uma_zfree_arg(LIST_FIRST(&slab->us_keg->uk_zones), addr, slab);
	} else {
		size = slab->us_size;
		uma_large_free(slab);
	}
	malloc_type_freed(mtp, size);
}

void
free_domain(void *addr, struct malloc_type *mtp)
{
	uma_slab_t slab;
	u_long size;

#ifdef MALLOC_DEBUG
	if (free_dbg(&addr, mtp) != 0)
		return;
#endif
>>>>>>> bc9177f3

	/* free(NULL, ...) does nothing */
	if (addr == NULL)
		return;

	slab = vtoslab((vm_offset_t)addr & (~UMA_SLAB_MASK));
	if (slab == NULL)
		panic("free_domain: address %p(%p) has not been allocated.\n",
		    addr, (void *)((u_long)addr & (~UMA_SLAB_MASK)));

	if (!(slab->us_flags & UMA_SLAB_MALLOC)) {
		size = slab->us_keg->uk_size;
#ifdef INVARIANTS
		free_save_type(addr, mtp, size);
#endif
		uma_zfree_domain(LIST_FIRST(&slab->us_keg->uk_zones),
		    addr, slab);
	} else {
		size = slab->us_size;
		uma_large_free(slab);
	}
	malloc_type_freed(mtp, size);
}

/*
 *	realloc: change the size of a memory block
 */
void *
realloc(void *addr, unsigned long size, struct malloc_type *mtp, int flags)
{
	uma_slab_t slab;
	unsigned long alloc;
	void *newaddr;

	KASSERT(mtp->ks_magic == M_MAGIC,
	    ("realloc: bad malloc type magic"));
	KASSERT(curthread->td_critnest == 0 || SCHEDULER_STOPPED(),
	    ("realloc: called with spinlock or critical section held"));

	/* realloc(NULL, ...) is equivalent to malloc(...) */
	if (addr == NULL)
		return (malloc(size, mtp, flags));

	/*
	 * XXX: Should report free of old memory and alloc of new memory to
	 * per-CPU stats.
	 */

#ifdef DEBUG_MEMGUARD
	if (is_memguard_addr(addr))
		return (memguard_realloc(addr, size, mtp, flags));
#endif

#ifdef DEBUG_REDZONE
	slab = NULL;
	alloc = redzone_get_size(addr);
#else
	slab = vtoslab((vm_offset_t)addr & ~(UMA_SLAB_MASK));

	/* Sanity check */
	KASSERT(slab != NULL,
	    ("realloc: address %p out of range", (void *)addr));

	/* Get the size of the original block */
	if (!(slab->us_flags & UMA_SLAB_MALLOC))
		alloc = slab->us_keg->uk_size;
	else
		alloc = slab->us_size;

	/* Reuse the original block if appropriate */
	if (size <= alloc
	    && (size > (alloc >> REALLOC_FRACTION) || alloc == MINALLOCSIZE))
		return (addr);
#endif /* !DEBUG_REDZONE */

	/* Allocate a new, bigger (or smaller) block */
	if ((newaddr = malloc(size, mtp, flags)) == NULL)
		return (NULL);

	/* Copy over original contents */
	bcopy(addr, newaddr, min(size, alloc));
	free(addr, mtp);
	return (newaddr);
}

/*
 *	reallocf: same as realloc() but free memory on failure.
 */
void *
reallocf(void *addr, unsigned long size, struct malloc_type *mtp, int flags)
{
	void *mem;

	if ((mem = realloc(addr, size, mtp, flags)) == NULL)
		free(addr, mtp);
	return (mem);
}

#ifndef __sparc64__
CTASSERT(VM_KMEM_SIZE_SCALE >= 1);
#endif

/*
 * Initialize the kernel memory (kmem) arena.
 */
void
kmeminit(void)
{
	u_long mem_size;
	u_long tmp;

#ifdef VM_KMEM_SIZE
	if (vm_kmem_size == 0)
		vm_kmem_size = VM_KMEM_SIZE;
#endif
#ifdef VM_KMEM_SIZE_MIN
	if (vm_kmem_size_min == 0)
		vm_kmem_size_min = VM_KMEM_SIZE_MIN;
#endif
#ifdef VM_KMEM_SIZE_MAX
	if (vm_kmem_size_max == 0)
		vm_kmem_size_max = VM_KMEM_SIZE_MAX;
#endif
	/*
	 * Calculate the amount of kernel virtual address (KVA) space that is
	 * preallocated to the kmem arena.  In order to support a wide range
	 * of machines, it is a function of the physical memory size,
	 * specifically,
	 *
	 *	min(max(physical memory size / VM_KMEM_SIZE_SCALE,
	 *	    VM_KMEM_SIZE_MIN), VM_KMEM_SIZE_MAX)
	 *
	 * Every architecture must define an integral value for
	 * VM_KMEM_SIZE_SCALE.  However, the definitions of VM_KMEM_SIZE_MIN
	 * and VM_KMEM_SIZE_MAX, which represent respectively the floor and
	 * ceiling on this preallocation, are optional.  Typically,
	 * VM_KMEM_SIZE_MAX is itself a function of the available KVA space on
	 * a given architecture.
	 */
	mem_size = vm_cnt.v_page_count;
	if (mem_size <= 32768) /* delphij XXX 128MB */
		kmem_zmax = PAGE_SIZE;

	if (vm_kmem_size_scale < 1)
		vm_kmem_size_scale = VM_KMEM_SIZE_SCALE;

	/*
	 * Check if we should use defaults for the "vm_kmem_size"
	 * variable:
	 */
	if (vm_kmem_size == 0) {
		vm_kmem_size = (mem_size / vm_kmem_size_scale) * PAGE_SIZE;

		if (vm_kmem_size_min > 0 && vm_kmem_size < vm_kmem_size_min)
			vm_kmem_size = vm_kmem_size_min;
		if (vm_kmem_size_max > 0 && vm_kmem_size >= vm_kmem_size_max)
			vm_kmem_size = vm_kmem_size_max;
	}

	/*
	 * The amount of KVA space that is preallocated to the
	 * kmem arena can be set statically at compile-time or manually
	 * through the kernel environment.  However, it is still limited to
	 * twice the physical memory size, which has been sufficient to handle
	 * the most severe cases of external fragmentation in the kmem arena. 
	 */
	if (vm_kmem_size / 2 / PAGE_SIZE > mem_size)
		vm_kmem_size = 2 * mem_size * PAGE_SIZE;

	vm_kmem_size = round_page(vm_kmem_size);
#ifdef DEBUG_MEMGUARD
	tmp = memguard_fudge(vm_kmem_size, kernel_map);
#else
	tmp = vm_kmem_size;
#endif
	uma_set_limit(tmp);

#ifdef DEBUG_MEMGUARD
	/*
	 * Initialize MemGuard if support compiled in.  MemGuard is a
	 * replacement allocator used for detecting tamper-after-free
	 * scenarios as they occur.  It is only used for debugging.
	 */
	memguard_init(kernel_arena);
#endif
}

/*
 * Initialize the kernel memory allocator
 */
/* ARGSUSED*/
static void
mallocinit(void *dummy)
{
	int i;
	uint8_t indx;

	mtx_init(&malloc_mtx, "malloc", NULL, MTX_DEF);

	kmeminit();

	uma_startup2();

	if (kmem_zmax < PAGE_SIZE || kmem_zmax > KMEM_ZMAX)
		kmem_zmax = KMEM_ZMAX;

	mt_zone = uma_zcreate("mt_zone", sizeof(struct malloc_type_internal),
#ifdef INVARIANTS
	    mtrash_ctor, mtrash_dtor, mtrash_init, mtrash_fini,
#else
	    NULL, NULL, NULL, NULL,
#endif
	    UMA_ALIGN_PTR, UMA_ZONE_MALLOC);
	for (i = 0, indx = 0; kmemzones[indx].kz_size != 0; indx++) {
		int size = kmemzones[indx].kz_size;
		char *name = kmemzones[indx].kz_name;
		int subzone;

		for (subzone = 0; subzone < numzones; subzone++) {
			kmemzones[indx].kz_zone[subzone] =
			    uma_zcreate(name, size,
#ifdef INVARIANTS
			    mtrash_ctor, mtrash_dtor, mtrash_init, mtrash_fini,
#else
			    NULL, NULL, NULL, NULL,
#endif
			    UMA_ALIGN_PTR, UMA_ZONE_MALLOC);
		}		    
		for (;i <= size; i+= KMEM_ZBASE)
			kmemsize[i >> KMEM_ZSHIFT] = indx;

	}
}
SYSINIT(kmem, SI_SUB_KMEM, SI_ORDER_SECOND, mallocinit, NULL);

void
malloc_init(void *data)
{
	struct malloc_type_internal *mtip;
	struct malloc_type *mtp;

	KASSERT(vm_cnt.v_page_count != 0, ("malloc_register before vm_init"));

	mtp = data;
	if (mtp->ks_magic != M_MAGIC)
		panic("malloc_init: bad malloc type magic");

	mtip = uma_zalloc(mt_zone, M_WAITOK | M_ZERO);
	mtp->ks_handle = mtip;
	mtip->mti_zone = mtp_get_subzone(mtp->ks_shortdesc);

	mtx_lock(&malloc_mtx);
	mtp->ks_next = kmemstatistics;
	kmemstatistics = mtp;
	kmemcount++;
	mtx_unlock(&malloc_mtx);
}

void
malloc_uninit(void *data)
{
	struct malloc_type_internal *mtip;
	struct malloc_type_stats *mtsp;
	struct malloc_type *mtp, *temp;
	uma_slab_t slab;
	long temp_allocs, temp_bytes;
	int i;

	mtp = data;
	KASSERT(mtp->ks_magic == M_MAGIC,
	    ("malloc_uninit: bad malloc type magic"));
	KASSERT(mtp->ks_handle != NULL, ("malloc_deregister: cookie NULL"));

	mtx_lock(&malloc_mtx);
	mtip = mtp->ks_handle;
	mtp->ks_handle = NULL;
	if (mtp != kmemstatistics) {
		for (temp = kmemstatistics; temp != NULL;
		    temp = temp->ks_next) {
			if (temp->ks_next == mtp) {
				temp->ks_next = mtp->ks_next;
				break;
			}
		}
		KASSERT(temp,
		    ("malloc_uninit: type '%s' not found", mtp->ks_shortdesc));
	} else
		kmemstatistics = mtp->ks_next;
	kmemcount--;
	mtx_unlock(&malloc_mtx);

	/*
	 * Look for memory leaks.
	 */
	temp_allocs = temp_bytes = 0;
	for (i = 0; i < MAXCPU; i++) {
		mtsp = &mtip->mti_stats[i];
		temp_allocs += mtsp->mts_numallocs;
		temp_allocs -= mtsp->mts_numfrees;
		temp_bytes += mtsp->mts_memalloced;
		temp_bytes -= mtsp->mts_memfreed;
	}
	if (temp_allocs > 0 || temp_bytes > 0) {
		printf("Warning: memory type %s leaked memory on destroy "
		    "(%ld allocations, %ld bytes leaked).\n", mtp->ks_shortdesc,
		    temp_allocs, temp_bytes);
	}

	slab = vtoslab((vm_offset_t) mtip & (~UMA_SLAB_MASK));
	uma_zfree_arg(mt_zone, mtip, slab);
}

struct malloc_type *
malloc_desc2type(const char *desc)
{
	struct malloc_type *mtp;

	mtx_assert(&malloc_mtx, MA_OWNED);
	for (mtp = kmemstatistics; mtp != NULL; mtp = mtp->ks_next) {
		if (strcmp(mtp->ks_shortdesc, desc) == 0)
			return (mtp);
	}
	return (NULL);
}

static int
sysctl_kern_malloc_stats(SYSCTL_HANDLER_ARGS)
{
	struct malloc_type_stream_header mtsh;
	struct malloc_type_internal *mtip;
	struct malloc_type_header mth;
	struct malloc_type *mtp;
	int error, i;
	struct sbuf sbuf;

	error = sysctl_wire_old_buffer(req, 0);
	if (error != 0)
		return (error);
	sbuf_new_for_sysctl(&sbuf, NULL, 128, req);
	sbuf_clear_flags(&sbuf, SBUF_INCLUDENUL);
	mtx_lock(&malloc_mtx);

	/*
	 * Insert stream header.
	 */
	bzero(&mtsh, sizeof(mtsh));
	mtsh.mtsh_version = MALLOC_TYPE_STREAM_VERSION;
	mtsh.mtsh_maxcpus = MAXCPU;
	mtsh.mtsh_count = kmemcount;
	(void)sbuf_bcat(&sbuf, &mtsh, sizeof(mtsh));

	/*
	 * Insert alternating sequence of type headers and type statistics.
	 */
	for (mtp = kmemstatistics; mtp != NULL; mtp = mtp->ks_next) {
		mtip = (struct malloc_type_internal *)mtp->ks_handle;

		/*
		 * Insert type header.
		 */
		bzero(&mth, sizeof(mth));
		strlcpy(mth.mth_name, mtp->ks_shortdesc, MALLOC_MAX_NAME);
		(void)sbuf_bcat(&sbuf, &mth, sizeof(mth));

		/*
		 * Insert type statistics for each CPU.
		 */
		for (i = 0; i < MAXCPU; i++) {
			(void)sbuf_bcat(&sbuf, &mtip->mti_stats[i],
			    sizeof(mtip->mti_stats[i]));
		}
	}
	mtx_unlock(&malloc_mtx);
	error = sbuf_finish(&sbuf);
	sbuf_delete(&sbuf);
	return (error);
}

SYSCTL_PROC(_kern, OID_AUTO, malloc_stats, CTLFLAG_RD|CTLTYPE_STRUCT,
    0, 0, sysctl_kern_malloc_stats, "s,malloc_type_ustats",
    "Return malloc types");

SYSCTL_INT(_kern, OID_AUTO, malloc_count, CTLFLAG_RD, &kmemcount, 0,
    "Count of kernel malloc types");

void
malloc_type_list(malloc_type_list_func_t *func, void *arg)
{
	struct malloc_type *mtp, **bufmtp;
	int count, i;
	size_t buflen;

	mtx_lock(&malloc_mtx);
restart:
	mtx_assert(&malloc_mtx, MA_OWNED);
	count = kmemcount;
	mtx_unlock(&malloc_mtx);

	buflen = sizeof(struct malloc_type *) * count;
	bufmtp = malloc(buflen, M_TEMP, M_WAITOK);

	mtx_lock(&malloc_mtx);

	if (count < kmemcount) {
		free(bufmtp, M_TEMP);
		goto restart;
	}

	for (mtp = kmemstatistics, i = 0; mtp != NULL; mtp = mtp->ks_next, i++)
		bufmtp[i] = mtp;

	mtx_unlock(&malloc_mtx);

	for (i = 0; i < count; i++)
		(func)(bufmtp[i], arg);

	free(bufmtp, M_TEMP);
}

#ifdef DDB
DB_SHOW_COMMAND(malloc, db_show_malloc)
{
	struct malloc_type_internal *mtip;
	struct malloc_type *mtp;
	uint64_t allocs, frees;
	uint64_t alloced, freed;
	int i;

	db_printf("%18s %12s  %12s %12s\n", "Type", "InUse", "MemUse",
	    "Requests");
	for (mtp = kmemstatistics; mtp != NULL; mtp = mtp->ks_next) {
		mtip = (struct malloc_type_internal *)mtp->ks_handle;
		allocs = 0;
		frees = 0;
		alloced = 0;
		freed = 0;
		for (i = 0; i < MAXCPU; i++) {
			allocs += mtip->mti_stats[i].mts_numallocs;
			frees += mtip->mti_stats[i].mts_numfrees;
			alloced += mtip->mti_stats[i].mts_memalloced;
			freed += mtip->mti_stats[i].mts_memfreed;
		}
		db_printf("%18s %12ju %12juK %12ju\n",
		    mtp->ks_shortdesc, allocs - frees,
		    (alloced - freed + 1023) / 1024, allocs);
		if (db_pager_quit)
			break;
	}
}

#if MALLOC_DEBUG_MAXZONES > 1
DB_SHOW_COMMAND(multizone_matches, db_show_multizone_matches)
{
	struct malloc_type_internal *mtip;
	struct malloc_type *mtp;
	u_int subzone;

	if (!have_addr) {
		db_printf("Usage: show multizone_matches <malloc type/addr>\n");
		return;
	}
	mtp = (void *)addr;
	if (mtp->ks_magic != M_MAGIC) {
		db_printf("Magic %lx does not match expected %x\n",
		    mtp->ks_magic, M_MAGIC);
		return;
	}

	mtip = mtp->ks_handle;
	subzone = mtip->mti_zone;

	for (mtp = kmemstatistics; mtp != NULL; mtp = mtp->ks_next) {
		mtip = mtp->ks_handle;
		if (mtip->mti_zone != subzone)
			continue;
		db_printf("%s\n", mtp->ks_shortdesc);
		if (db_pager_quit)
			break;
	}
}
#endif /* MALLOC_DEBUG_MAXZONES > 1 */
#endif /* DDB */

#ifdef MALLOC_PROFILE

static int
sysctl_kern_mprof(SYSCTL_HANDLER_ARGS)
{
	struct sbuf sbuf;
	uint64_t count;
	uint64_t waste;
	uint64_t mem;
	int error;
	int rsize;
	int size;
	int i;

	waste = 0;
	mem = 0;

	error = sysctl_wire_old_buffer(req, 0);
	if (error != 0)
		return (error);
	sbuf_new_for_sysctl(&sbuf, NULL, 128, req);
	sbuf_printf(&sbuf, 
	    "\n  Size                    Requests  Real Size\n");
	for (i = 0; i < KMEM_ZSIZE; i++) {
		size = i << KMEM_ZSHIFT;
		rsize = kmemzones[kmemsize[i]].kz_size;
		count = (long long unsigned)krequests[i];

		sbuf_printf(&sbuf, "%6d%28llu%11d\n", size,
		    (unsigned long long)count, rsize);

		if ((rsize * count) > (size * count))
			waste += (rsize * count) - (size * count);
		mem += (rsize * count);
	}
	sbuf_printf(&sbuf,
	    "\nTotal memory used:\t%30llu\nTotal Memory wasted:\t%30llu\n",
	    (unsigned long long)mem, (unsigned long long)waste);
	error = sbuf_finish(&sbuf);
	sbuf_delete(&sbuf);
	return (error);
}

SYSCTL_OID(_kern, OID_AUTO, mprof, CTLTYPE_STRING|CTLFLAG_RD,
    NULL, 0, sysctl_kern_mprof, "A", "Malloc Profiling");
#endif /* MALLOC_PROFILE */<|MERGE_RESOLUTION|>--- conflicted
+++ resolved
@@ -562,7 +562,6 @@
 #ifdef DEBUG_REDZONE
 	if (va != NULL)
 		va = redzone_setup(va, osize);
-<<<<<<< HEAD
 #endif
 	return ((void *) va);
 }
@@ -595,40 +594,6 @@
 #ifdef MALLOC_PROFILE
 		krequests[size >> KMEM_ZSHIFT]++;
 #endif
-=======
-#endif
-	return ((void *) va);
-}
-
-void *
-malloc_domain(unsigned long size, struct malloc_type *mtp, int domain,
-    int flags)
-{
-	int indx;
-	struct malloc_type_internal *mtip;
-	caddr_t va;
-	uma_zone_t zone;
-#if defined(DEBUG_REDZONE)
-	unsigned long osize = size;
-#endif
-
-#ifdef MALLOC_DEBUG
-	if (malloc_dbg(&va, &size, mtp, flags) != 0)
-		return (va);
-#endif
-	if (size <= kmem_zmax) {
-		mtip = mtp->ks_handle;
-		if (size & KMEM_ZMASK)
-			size = (size & ~KMEM_ZMASK) + KMEM_ZBASE;
-		indx = kmemsize[size >> KMEM_ZSHIFT];
-		KASSERT(mtip->mti_zone < numzones,
-		    ("mti_zone %u out of range %d",
-		    mtip->mti_zone, numzones));
-		zone = kmemzones[indx].kz_zone[mtip->mti_zone];
-#ifdef MALLOC_PROFILE
-		krequests[size >> KMEM_ZSHIFT]++;
-#endif
->>>>>>> bc9177f3
 		va = uma_zalloc_domain(zone, NULL, domain, flags);
 		if (va != NULL)
 			size = zone->uz_size;
@@ -665,7 +630,6 @@
 free_save_type(void *addr, struct malloc_type *mtp, u_long size)
 {
 	struct malloc_type **mtpp = addr;
-<<<<<<< HEAD
 
 	/*
 	 * Cache a pointer to the malloc_type that most recently freed
@@ -688,30 +652,6 @@
 {
 	void *addr;
 
-=======
-
-	/*
-	 * Cache a pointer to the malloc_type that most recently freed
-	 * this memory here.  This way we know who is most likely to
-	 * have stepped on it later.
-	 *
-	 * This code assumes that size is a multiple of 8 bytes for
-	 * 64 bit machines
-	 */
-	mtpp = (struct malloc_type **) ((unsigned long)mtpp & ~UMA_ALIGN_PTR);
-	mtpp += (size - sizeof(struct malloc_type *)) /
-	    sizeof(struct malloc_type *);
-	*mtpp = mtp;
-}
-#endif
-
-#ifdef MALLOC_DEBUG
-static int
-free_dbg(void **addrp, struct malloc_type *mtp)
-{
-	void *addr;
-
->>>>>>> bc9177f3
 	addr = *addrp;
 	KASSERT(mtp->ks_magic == M_MAGIC, ("free: bad malloc type magic"));
 	KASSERT(curthread->td_critnest == 0 || SCHEDULER_STOPPED(),
@@ -767,7 +707,6 @@
 		size = slab->us_keg->uk_size;
 #ifdef INVARIANTS
 		free_save_type(addr, mtp, size);
-<<<<<<< HEAD
 #endif
 		uma_zfree_arg(LIST_FIRST(&slab->us_keg->uk_zones), addr, slab);
 	} else {
@@ -787,27 +726,6 @@
 	if (free_dbg(&addr, mtp) != 0)
 		return;
 #endif
-=======
-#endif
-		uma_zfree_arg(LIST_FIRST(&slab->us_keg->uk_zones), addr, slab);
-	} else {
-		size = slab->us_size;
-		uma_large_free(slab);
-	}
-	malloc_type_freed(mtp, size);
-}
-
-void
-free_domain(void *addr, struct malloc_type *mtp)
-{
-	uma_slab_t slab;
-	u_long size;
-
-#ifdef MALLOC_DEBUG
-	if (free_dbg(&addr, mtp) != 0)
-		return;
-#endif
->>>>>>> bc9177f3
 
 	/* free(NULL, ...) does nothing */
 	if (addr == NULL)
