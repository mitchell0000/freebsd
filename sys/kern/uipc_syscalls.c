/*-
 * Copyright (c) 1982, 1986, 1989, 1990, 1993
 *	The Regents of the University of California.  All rights reserved.
 *
 * sendfile(2) and related extensions:
 * Copyright (c) 1998, David Greenman. All rights reserved.
 *
 * Redistribution and use in source and binary forms, with or without
 * modification, are permitted provided that the following conditions
 * are met:
 * 1. Redistributions of source code must retain the above copyright
 *    notice, this list of conditions and the following disclaimer.
 * 2. Redistributions in binary form must reproduce the above copyright
 *    notice, this list of conditions and the following disclaimer in the
 *    documentation and/or other materials provided with the distribution.
 * 4. Neither the name of the University nor the names of its contributors
 *    may be used to endorse or promote products derived from this software
 *    without specific prior written permission.
 *
 * THIS SOFTWARE IS PROVIDED BY THE REGENTS AND CONTRIBUTORS ``AS IS'' AND
 * ANY EXPRESS OR IMPLIED WARRANTIES, INCLUDING, BUT NOT LIMITED TO, THE
 * IMPLIED WARRANTIES OF MERCHANTABILITY AND FITNESS FOR A PARTICULAR PURPOSE
 * ARE DISCLAIMED.  IN NO EVENT SHALL THE REGENTS OR CONTRIBUTORS BE LIABLE
 * FOR ANY DIRECT, INDIRECT, INCIDENTAL, SPECIAL, EXEMPLARY, OR CONSEQUENTIAL
 * DAMAGES (INCLUDING, BUT NOT LIMITED TO, PROCUREMENT OF SUBSTITUTE GOODS
 * OR SERVICES; LOSS OF USE, DATA, OR PROFITS; OR BUSINESS INTERRUPTION)
 * HOWEVER CAUSED AND ON ANY THEORY OF LIABILITY, WHETHER IN CONTRACT, STRICT
 * LIABILITY, OR TORT (INCLUDING NEGLIGENCE OR OTHERWISE) ARISING IN ANY WAY
 * OUT OF THE USE OF THIS SOFTWARE, EVEN IF ADVISED OF THE POSSIBILITY OF
 * SUCH DAMAGE.
 *
 *	@(#)uipc_syscalls.c	8.4 (Berkeley) 2/21/94
 */

#include <sys/cdefs.h>
__FBSDID("$FreeBSD$");

#include "opt_capsicum.h"
#include "opt_inet.h"
#include "opt_inet6.h"
#include "opt_sctp.h"
#include "opt_compat.h"
#include "opt_ktrace.h"

#include <sys/param.h>
#include <sys/systm.h>
#include <sys/capsicum.h>
#include <sys/condvar.h>
#include <sys/kernel.h>
#include <sys/lock.h>
#include <sys/mutex.h>
#include <sys/sysproto.h>
#include <sys/malloc.h>
#include <sys/filedesc.h>
#include <sys/event.h>
#include <sys/proc.h>
#include <sys/fcntl.h>
#include <sys/file.h>
#include <sys/filio.h>
#include <sys/jail.h>
#include <sys/mman.h>
#include <sys/mount.h>
#include <sys/mbuf.h>
#include <sys/protosw.h>
#include <sys/rwlock.h>
#include <sys/sf_buf.h>
#include <sys/sf_sync.h>
#include <sys/sf_base.h>
#include <sys/sysent.h>
#include <sys/socket.h>
#include <sys/socketvar.h>
#include <sys/signalvar.h>
#include <sys/syscallsubr.h>
#include <sys/sysctl.h>
#include <sys/uio.h>
#include <sys/vnode.h>
#ifdef KTRACE
#include <sys/ktrace.h>
#endif
#ifdef COMPAT_FREEBSD32
#include <compat/freebsd32/freebsd32_util.h>
#endif

#include <net/vnet.h>

#include <security/audit/audit.h>
#include <security/mac/mac_framework.h>

#include <vm/vm.h>
#include <vm/vm_param.h>
#include <vm/vm_object.h>
#include <vm/vm_page.h>
#include <vm/vm_pager.h>
#include <vm/vm_kern.h>
#include <vm/vm_extern.h>
#include <vm/uma.h>

#if defined(INET) || defined(INET6)
#ifdef SCTP
#include <netinet/sctp.h>
#include <netinet/sctp_peeloff.h>
#endif /* SCTP */
#endif /* INET || INET6 */

/*
 * Flags for accept1() and kern_accept4(), in addition to SOCK_CLOEXEC
 * and SOCK_NONBLOCK.
 */
#define	ACCEPT4_INHERIT	0x1
#define	ACCEPT4_COMPAT	0x2

static int sendit(struct thread *td, int s, struct msghdr *mp, int flags);
static int recvit(struct thread *td, int s, struct msghdr *mp, void *namelenp);

static int accept1(struct thread *td, int s, struct sockaddr *uname,
		   socklen_t *anamelen, int flags);
static int do_sendfile(struct thread *td, struct sendfile_args *uap,
		   int compat);
static int getsockname1(struct thread *td, struct getsockname_args *uap,
			int compat);
static int getpeername1(struct thread *td, struct getpeername_args *uap,
			int compat);

counter_u64_t sfstat[sizeof(struct sfstat) / sizeof(uint64_t)];

static int	filt_sfsync_attach(struct knote *kn);
static void	filt_sfsync_detach(struct knote *kn);
static int	filt_sfsync(struct knote *kn, long hint);

/*
 * sendfile(2)-related variables and associated sysctls
 */
static SYSCTL_NODE(_kern_ipc, OID_AUTO, sendfile, CTLFLAG_RW, 0,
    "sendfile(2) tunables");

static int sfreadahead = 0;
SYSCTL_INT(_kern_ipc_sendfile, OID_AUTO, readahead, CTLFLAG_RW,
    &sfreadahead, 0, "Read this more pages than socket buffer can accept");

#ifdef	SFSYNC_DEBUG
static int sf_sync_debug = 0;
SYSCTL_INT(_debug, OID_AUTO, sf_sync_debug, CTLFLAG_RW,
    &sf_sync_debug, 0, "Output debugging during sf_sync lifecycle");
#define	SFSYNC_DPRINTF(s, ...)				\
		do {					\
			if (sf_sync_debug)		\
				printf((s), ##__VA_ARGS__); \
		} while (0)
#else
#define	SFSYNC_DPRINTF(c, ...)
#endif

static uma_zone_t	zone_sfsync;

static struct filterops sendfile_filtops = {
	.f_isfd = 0,
	.f_attach = filt_sfsync_attach,
	.f_detach = filt_sfsync_detach,
	.f_event = filt_sfsync,
};

static void
sfstat_init(const void *unused)
{

	COUNTER_ARRAY_ALLOC(sfstat, sizeof(struct sfstat) / sizeof(uint64_t),
	    M_WAITOK);
}
SYSINIT(sfstat, SI_SUB_MBUF, SI_ORDER_FIRST, sfstat_init, NULL);

static void
sf_sync_init(const void *unused)
{

	zone_sfsync = uma_zcreate("sendfile_sync", sizeof(struct sendfile_sync),
	    NULL, NULL,
	    NULL, NULL,
	    UMA_ALIGN_CACHE,
	    0);
	kqueue_add_filteropts(EVFILT_SENDFILE, &sendfile_filtops);
}
SYSINIT(sf_sync, SI_SUB_MBUF, SI_ORDER_FIRST, sf_sync_init, NULL);

static int
sfstat_sysctl(SYSCTL_HANDLER_ARGS)
{
	struct sfstat s;

	COUNTER_ARRAY_COPY(sfstat, &s, sizeof(s) / sizeof(uint64_t));
	if (req->newptr)
		COUNTER_ARRAY_ZERO(sfstat, sizeof(s) / sizeof(uint64_t));
	return (SYSCTL_OUT(req, &s, sizeof(s)));
}
SYSCTL_PROC(_kern_ipc, OID_AUTO, sfstat, CTLTYPE_OPAQUE | CTLFLAG_RW,
    NULL, 0, sfstat_sysctl, "I", "sendfile statistics");

/*
 * Convert a user file descriptor to a kernel file entry and check if required
 * capability rights are present.
 * A reference on the file entry is held upon returning.
 */
static int
getsock_cap(struct filedesc *fdp, int fd, cap_rights_t *rightsp,
    struct file **fpp, u_int *fflagp)
{
	struct file *fp;
	int error;

	error = fget_unlocked(fdp, fd, rightsp, 0, &fp, NULL);
	if (error != 0)
		return (error);
	if (fp->f_type != DTYPE_SOCKET) {
		fdrop(fp, curthread);
		return (ENOTSOCK);
	}
	if (fflagp != NULL)
		*fflagp = fp->f_flag;
	*fpp = fp;
	return (0);
}

/*
 * System call interface to the socket abstraction.
 */
#if defined(COMPAT_43)
#define COMPAT_OLDSOCK
#endif

int
sys_socket(td, uap)
	struct thread *td;
	struct socket_args /* {
		int	domain;
		int	type;
		int	protocol;
	} */ *uap;
{
	struct socket *so;
	struct file *fp;
	int fd, error, type, oflag, fflag;

	AUDIT_ARG_SOCKET(uap->domain, uap->type, uap->protocol);

	type = uap->type;
	oflag = 0;
	fflag = 0;
	if ((type & SOCK_CLOEXEC) != 0) {
		type &= ~SOCK_CLOEXEC;
		oflag |= O_CLOEXEC;
	}
	if ((type & SOCK_NONBLOCK) != 0) {
		type &= ~SOCK_NONBLOCK;
		fflag |= FNONBLOCK;
	}

#ifdef MAC
	error = mac_socket_check_create(td->td_ucred, uap->domain, type,
	    uap->protocol);
	if (error != 0)
		return (error);
#endif
	error = falloc(td, &fp, &fd, oflag);
	if (error != 0)
		return (error);
	/* An extra reference on `fp' has been held for us by falloc(). */
	error = socreate(uap->domain, &so, type, uap->protocol,
	    td->td_ucred, td);
	if (error != 0) {
		fdclose(td->td_proc->p_fd, fp, fd, td);
	} else {
		finit(fp, FREAD | FWRITE | fflag, DTYPE_SOCKET, so, &socketops);
		if ((fflag & FNONBLOCK) != 0)
			(void) fo_ioctl(fp, FIONBIO, &fflag, td->td_ucred, td);
		td->td_retval[0] = fd;
	}
	fdrop(fp, td);
	return (error);
}

/* ARGSUSED */
int
sys_bind(td, uap)
	struct thread *td;
	struct bind_args /* {
		int	s;
		caddr_t	name;
		int	namelen;
	} */ *uap;
{
	struct sockaddr *sa;
	int error;

	error = getsockaddr(&sa, uap->name, uap->namelen);
	if (error == 0) {
		error = kern_bind(td, uap->s, sa);
		free(sa, M_SONAME);
	}
	return (error);
}

static int
kern_bindat(struct thread *td, int dirfd, int fd, struct sockaddr *sa)
{
	struct socket *so;
	struct file *fp;
	cap_rights_t rights;
	int error;

	AUDIT_ARG_FD(fd);
	AUDIT_ARG_SOCKADDR(td, dirfd, sa);
	error = getsock_cap(td->td_proc->p_fd, fd,
	    cap_rights_init(&rights, CAP_BIND), &fp, NULL);
	if (error != 0)
		return (error);
	so = fp->f_data;
#ifdef KTRACE
	if (KTRPOINT(td, KTR_STRUCT))
		ktrsockaddr(sa);
#endif
#ifdef MAC
	error = mac_socket_check_bind(td->td_ucred, so, sa);
	if (error == 0) {
#endif
		if (dirfd == AT_FDCWD)
			error = sobind(so, sa, td);
		else
			error = sobindat(dirfd, so, sa, td);
#ifdef MAC
	}
#endif
	fdrop(fp, td);
	return (error);
}

int
kern_bind(struct thread *td, int fd, struct sockaddr *sa)
{

	return (kern_bindat(td, AT_FDCWD, fd, sa));
}

/* ARGSUSED */
int
sys_bindat(td, uap)
	struct thread *td;
	struct bindat_args /* {
		int	fd;
		int	s;
		caddr_t	name;
		int	namelen;
	} */ *uap;
{
	struct sockaddr *sa;
	int error;

	error = getsockaddr(&sa, uap->name, uap->namelen);
	if (error == 0) {
		error = kern_bindat(td, uap->fd, uap->s, sa);
		free(sa, M_SONAME);
	}
	return (error);
}

/* ARGSUSED */
int
sys_listen(td, uap)
	struct thread *td;
	struct listen_args /* {
		int	s;
		int	backlog;
	} */ *uap;
{
	struct socket *so;
	struct file *fp;
	cap_rights_t rights;
	int error;

	AUDIT_ARG_FD(uap->s);
	error = getsock_cap(td->td_proc->p_fd, uap->s,
	    cap_rights_init(&rights, CAP_LISTEN), &fp, NULL);
	if (error == 0) {
		so = fp->f_data;
#ifdef MAC
		error = mac_socket_check_listen(td->td_ucred, so);
		if (error == 0)
#endif
			error = solisten(so, uap->backlog, td);
		fdrop(fp, td);
	}
	return(error);
}

/*
 * accept1()
 */
static int
accept1(td, s, uname, anamelen, flags)
	struct thread *td;
	int s;
	struct sockaddr *uname;
	socklen_t *anamelen;
	int flags;
{
	struct sockaddr *name;
	socklen_t namelen;
	struct file *fp;
	int error;

	if (uname == NULL)
		return (kern_accept4(td, s, NULL, NULL, flags, NULL));

	error = copyin(anamelen, &namelen, sizeof (namelen));
	if (error != 0)
		return (error);

	error = kern_accept4(td, s, &name, &namelen, flags, &fp);

	if (error != 0)
		return (error);

	if (error == 0 && uname != NULL) {
#ifdef COMPAT_OLDSOCK
		if (flags & ACCEPT4_COMPAT)
			((struct osockaddr *)name)->sa_family =
			    name->sa_family;
#endif
		error = copyout(name, uname, namelen);
	}
	if (error == 0)
		error = copyout(&namelen, anamelen,
		    sizeof(namelen));
	if (error != 0)
		fdclose(td->td_proc->p_fd, fp, td->td_retval[0], td);
	fdrop(fp, td);
	free(name, M_SONAME);
	return (error);
}

int
kern_accept(struct thread *td, int s, struct sockaddr **name,
    socklen_t *namelen, struct file **fp)
{
	return (kern_accept4(td, s, name, namelen, ACCEPT4_INHERIT, fp));
}

int
kern_accept4(struct thread *td, int s, struct sockaddr **name,
    socklen_t *namelen, int flags, struct file **fp)
{
	struct filedesc *fdp;
	struct file *headfp, *nfp = NULL;
	struct sockaddr *sa = NULL;
	struct socket *head, *so;
	cap_rights_t rights;
	u_int fflag;
	pid_t pgid;
	int error, fd, tmp;

	if (name != NULL)
		*name = NULL;

	AUDIT_ARG_FD(s);
	fdp = td->td_proc->p_fd;
	error = getsock_cap(fdp, s, cap_rights_init(&rights, CAP_ACCEPT),
	    &headfp, &fflag);
	if (error != 0)
		return (error);
	head = headfp->f_data;
	if ((head->so_options & SO_ACCEPTCONN) == 0) {
		error = EINVAL;
		goto done;
	}
#ifdef MAC
	error = mac_socket_check_accept(td->td_ucred, head);
	if (error != 0)
		goto done;
#endif
	error = falloc(td, &nfp, &fd, (flags & SOCK_CLOEXEC) ? O_CLOEXEC : 0);
	if (error != 0)
		goto done;
	ACCEPT_LOCK();
	if ((head->so_state & SS_NBIO) && TAILQ_EMPTY(&head->so_comp)) {
		ACCEPT_UNLOCK();
		error = EWOULDBLOCK;
		goto noconnection;
	}
	while (TAILQ_EMPTY(&head->so_comp) && head->so_error == 0) {
		if (head->so_rcv.sb_state & SBS_CANTRCVMORE) {
			head->so_error = ECONNABORTED;
			break;
		}
		error = msleep(&head->so_timeo, &accept_mtx, PSOCK | PCATCH,
		    "accept", 0);
		if (error != 0) {
			ACCEPT_UNLOCK();
			goto noconnection;
		}
	}
	if (head->so_error) {
		error = head->so_error;
		head->so_error = 0;
		ACCEPT_UNLOCK();
		goto noconnection;
	}
	so = TAILQ_FIRST(&head->so_comp);
	KASSERT(!(so->so_qstate & SQ_INCOMP), ("accept1: so SQ_INCOMP"));
	KASSERT(so->so_qstate & SQ_COMP, ("accept1: so not SQ_COMP"));

	/*
	 * Before changing the flags on the socket, we have to bump the
	 * reference count.  Otherwise, if the protocol calls sofree(),
	 * the socket will be released due to a zero refcount.
	 */
	SOCK_LOCK(so);			/* soref() and so_state update */
	soref(so);			/* file descriptor reference */

	TAILQ_REMOVE(&head->so_comp, so, so_list);
	head->so_qlen--;
	if (flags & ACCEPT4_INHERIT)
		so->so_state |= (head->so_state & SS_NBIO);
	else
		so->so_state |= (flags & SOCK_NONBLOCK) ? SS_NBIO : 0;
	so->so_qstate &= ~SQ_COMP;
	so->so_head = NULL;

	SOCK_UNLOCK(so);
	ACCEPT_UNLOCK();

	/* An extra reference on `nfp' has been held for us by falloc(). */
	td->td_retval[0] = fd;

	/* connection has been removed from the listen queue */
	KNOTE_UNLOCKED(&head->so_rcv.sb_sel.si_note, 0);

	if (flags & ACCEPT4_INHERIT) {
		pgid = fgetown(&head->so_sigio);
		if (pgid != 0)
			fsetown(pgid, &so->so_sigio);
	} else {
		fflag &= ~(FNONBLOCK | FASYNC);
		if (flags & SOCK_NONBLOCK)
			fflag |= FNONBLOCK;
	}

	finit(nfp, fflag, DTYPE_SOCKET, so, &socketops);
	/* Sync socket nonblocking/async state with file flags */
	tmp = fflag & FNONBLOCK;
	(void) fo_ioctl(nfp, FIONBIO, &tmp, td->td_ucred, td);
	tmp = fflag & FASYNC;
	(void) fo_ioctl(nfp, FIOASYNC, &tmp, td->td_ucred, td);
	sa = 0;
	error = soaccept(so, &sa);
	if (error != 0)
		goto noconnection;
	if (sa == NULL) {
		if (name)
			*namelen = 0;
		goto done;
	}
	AUDIT_ARG_SOCKADDR(td, AT_FDCWD, sa);
	if (name) {
		/* check sa_len before it is destroyed */
		if (*namelen > sa->sa_len)
			*namelen = sa->sa_len;
#ifdef KTRACE
		if (KTRPOINT(td, KTR_STRUCT))
			ktrsockaddr(sa);
#endif
		*name = sa;
		sa = NULL;
	}
noconnection:
	free(sa, M_SONAME);

	/*
	 * close the new descriptor, assuming someone hasn't ripped it
	 * out from under us.
	 */
	if (error != 0)
		fdclose(fdp, nfp, fd, td);

	/*
	 * Release explicitly held references before returning.  We return
	 * a reference on nfp to the caller on success if they request it.
	 */
done:
	if (fp != NULL) {
		if (error == 0) {
			*fp = nfp;
			nfp = NULL;
		} else
			*fp = NULL;
	}
	if (nfp != NULL)
		fdrop(nfp, td);
	fdrop(headfp, td);
	return (error);
}

int
sys_accept(td, uap)
	struct thread *td;
	struct accept_args *uap;
{

	return (accept1(td, uap->s, uap->name, uap->anamelen, ACCEPT4_INHERIT));
}

int
sys_accept4(td, uap)
	struct thread *td;
	struct accept4_args *uap;
{

	if (uap->flags & ~(SOCK_CLOEXEC | SOCK_NONBLOCK))
		return (EINVAL);

	return (accept1(td, uap->s, uap->name, uap->anamelen, uap->flags));
}

#ifdef COMPAT_OLDSOCK
int
oaccept(td, uap)
	struct thread *td;
	struct accept_args *uap;
{

	return (accept1(td, uap->s, uap->name, uap->anamelen,
	    ACCEPT4_INHERIT | ACCEPT4_COMPAT));
}
#endif /* COMPAT_OLDSOCK */

/* ARGSUSED */
int
sys_connect(td, uap)
	struct thread *td;
	struct connect_args /* {
		int	s;
		caddr_t	name;
		int	namelen;
	} */ *uap;
{
	struct sockaddr *sa;
	int error;

	error = getsockaddr(&sa, uap->name, uap->namelen);
	if (error == 0) {
		error = kern_connect(td, uap->s, sa);
		free(sa, M_SONAME);
	}
	return (error);
}

static int
kern_connectat(struct thread *td, int dirfd, int fd, struct sockaddr *sa)
{
	struct socket *so;
	struct file *fp;
	cap_rights_t rights;
	int error, interrupted = 0;

	AUDIT_ARG_FD(fd);
	AUDIT_ARG_SOCKADDR(td, dirfd, sa);
	error = getsock_cap(td->td_proc->p_fd, fd,
	    cap_rights_init(&rights, CAP_CONNECT), &fp, NULL);
	if (error != 0)
		return (error);
	so = fp->f_data;
	if (so->so_state & SS_ISCONNECTING) {
		error = EALREADY;
		goto done1;
	}
#ifdef KTRACE
	if (KTRPOINT(td, KTR_STRUCT))
		ktrsockaddr(sa);
#endif
#ifdef MAC
	error = mac_socket_check_connect(td->td_ucred, so, sa);
	if (error != 0)
		goto bad;
#endif
	if (dirfd == AT_FDCWD)
		error = soconnect(so, sa, td);
	else
		error = soconnectat(dirfd, so, sa, td);
	if (error != 0)
		goto bad;
	if ((so->so_state & SS_NBIO) && (so->so_state & SS_ISCONNECTING)) {
		error = EINPROGRESS;
		goto done1;
	}
	SOCK_LOCK(so);
	while ((so->so_state & SS_ISCONNECTING) && so->so_error == 0) {
		error = msleep(&so->so_timeo, SOCK_MTX(so), PSOCK | PCATCH,
		    "connec", 0);
		if (error != 0) {
			if (error == EINTR || error == ERESTART)
				interrupted = 1;
			break;
		}
	}
	if (error == 0) {
		error = so->so_error;
		so->so_error = 0;
	}
	SOCK_UNLOCK(so);
bad:
	if (!interrupted)
		so->so_state &= ~SS_ISCONNECTING;
	if (error == ERESTART)
		error = EINTR;
done1:
	fdrop(fp, td);
	return (error);
}

int
kern_connect(struct thread *td, int fd, struct sockaddr *sa)
{

	return (kern_connectat(td, AT_FDCWD, fd, sa));
}

/* ARGSUSED */
int
sys_connectat(td, uap)
	struct thread *td;
	struct connectat_args /* {
		int	fd;
		int	s;
		caddr_t	name;
		int	namelen;
	} */ *uap;
{
	struct sockaddr *sa;
	int error;

	error = getsockaddr(&sa, uap->name, uap->namelen);
	if (error == 0) {
		error = kern_connectat(td, uap->fd, uap->s, sa);
		free(sa, M_SONAME);
	}
	return (error);
}

int
kern_socketpair(struct thread *td, int domain, int type, int protocol,
    int *rsv)
{
	struct filedesc *fdp = td->td_proc->p_fd;
	struct file *fp1, *fp2;
	struct socket *so1, *so2;
	int fd, error, oflag, fflag;

	AUDIT_ARG_SOCKET(domain, type, protocol);

	oflag = 0;
	fflag = 0;
	if ((type & SOCK_CLOEXEC) != 0) {
		type &= ~SOCK_CLOEXEC;
		oflag |= O_CLOEXEC;
	}
	if ((type & SOCK_NONBLOCK) != 0) {
		type &= ~SOCK_NONBLOCK;
		fflag |= FNONBLOCK;
	}
#ifdef MAC
	/* We might want to have a separate check for socket pairs. */
	error = mac_socket_check_create(td->td_ucred, domain, type,
	    protocol);
	if (error != 0)
		return (error);
#endif
	error = socreate(domain, &so1, type, protocol, td->td_ucred, td);
	if (error != 0)
		return (error);
	error = socreate(domain, &so2, type, protocol, td->td_ucred, td);
	if (error != 0)
		goto free1;
	/* On success extra reference to `fp1' and 'fp2' is set by falloc. */
	error = falloc(td, &fp1, &fd, oflag);
	if (error != 0)
		goto free2;
	rsv[0] = fd;
	fp1->f_data = so1;	/* so1 already has ref count */
	error = falloc(td, &fp2, &fd, oflag);
	if (error != 0)
		goto free3;
	fp2->f_data = so2;	/* so2 already has ref count */
	rsv[1] = fd;
	error = soconnect2(so1, so2);
	if (error != 0)
		goto free4;
	if (type == SOCK_DGRAM) {
		/*
		 * Datagram socket connection is asymmetric.
		 */
		 error = soconnect2(so2, so1);
		 if (error != 0)
			goto free4;
	}
	finit(fp1, FREAD | FWRITE | fflag, DTYPE_SOCKET, fp1->f_data,
	    &socketops);
	finit(fp2, FREAD | FWRITE | fflag, DTYPE_SOCKET, fp2->f_data,
	    &socketops);
	if ((fflag & FNONBLOCK) != 0) {
		(void) fo_ioctl(fp1, FIONBIO, &fflag, td->td_ucred, td);
		(void) fo_ioctl(fp2, FIONBIO, &fflag, td->td_ucred, td);
	}
	fdrop(fp1, td);
	fdrop(fp2, td);
	return (0);
free4:
	fdclose(fdp, fp2, rsv[1], td);
	fdrop(fp2, td);
free3:
	fdclose(fdp, fp1, rsv[0], td);
	fdrop(fp1, td);
free2:
	if (so2 != NULL)
		(void)soclose(so2);
free1:
	if (so1 != NULL)
		(void)soclose(so1);
	return (error);
}

int
sys_socketpair(struct thread *td, struct socketpair_args *uap)
{
	int error, sv[2];

	error = kern_socketpair(td, uap->domain, uap->type,
	    uap->protocol, sv);
	if (error != 0)
		return (error);
	error = copyout(sv, uap->rsv, 2 * sizeof(int));
	if (error != 0) {
		(void)kern_close(td, sv[0]);
		(void)kern_close(td, sv[1]);
	}
	return (error);
}

static int
sendit(td, s, mp, flags)
	struct thread *td;
	int s;
	struct msghdr *mp;
	int flags;
{
	struct mbuf *control;
	struct sockaddr *to;
	int error;

#ifdef CAPABILITY_MODE
	if (IN_CAPABILITY_MODE(td) && (mp->msg_name != NULL))
		return (ECAPMODE);
#endif

	if (mp->msg_name != NULL) {
		error = getsockaddr(&to, mp->msg_name, mp->msg_namelen);
		if (error != 0) {
			to = NULL;
			goto bad;
		}
		mp->msg_name = to;
	} else {
		to = NULL;
	}

	if (mp->msg_control) {
		if (mp->msg_controllen < sizeof(struct cmsghdr)
#ifdef COMPAT_OLDSOCK
		    && mp->msg_flags != MSG_COMPAT
#endif
		) {
			error = EINVAL;
			goto bad;
		}
		error = sockargs(&control, mp->msg_control,
		    mp->msg_controllen, MT_CONTROL);
		if (error != 0)
			goto bad;
#ifdef COMPAT_OLDSOCK
		if (mp->msg_flags == MSG_COMPAT) {
			struct cmsghdr *cm;

			M_PREPEND(control, sizeof(*cm), M_WAITOK);
			cm = mtod(control, struct cmsghdr *);
			cm->cmsg_len = control->m_len;
			cm->cmsg_level = SOL_SOCKET;
			cm->cmsg_type = SCM_RIGHTS;
		}
#endif
	} else {
		control = NULL;
	}

	error = kern_sendit(td, s, mp, flags, control, UIO_USERSPACE);

bad:
	free(to, M_SONAME);
	return (error);
}

int
kern_sendit(td, s, mp, flags, control, segflg)
	struct thread *td;
	int s;
	struct msghdr *mp;
	int flags;
	struct mbuf *control;
	enum uio_seg segflg;
{
	struct file *fp;
	struct uio auio;
	struct iovec *iov;
	struct socket *so;
	cap_rights_t rights;
#ifdef KTRACE
	struct uio *ktruio = NULL;
#endif
	ssize_t len;
	int i, error;

	AUDIT_ARG_FD(s);
	cap_rights_init(&rights, CAP_SEND);
	if (mp->msg_name != NULL) {
		AUDIT_ARG_SOCKADDR(td, AT_FDCWD, mp->msg_name);
		cap_rights_set(&rights, CAP_CONNECT);
	}
	error = getsock_cap(td->td_proc->p_fd, s, &rights, &fp, NULL);
	if (error != 0)
		return (error);
	so = (struct socket *)fp->f_data;

#ifdef KTRACE
	if (mp->msg_name != NULL && KTRPOINT(td, KTR_STRUCT))
		ktrsockaddr(mp->msg_name);
#endif
#ifdef MAC
	if (mp->msg_name != NULL) {
		error = mac_socket_check_connect(td->td_ucred, so,
		    mp->msg_name);
		if (error != 0)
			goto bad;
	}
	error = mac_socket_check_send(td->td_ucred, so);
	if (error != 0)
		goto bad;
#endif

	auio.uio_iov = mp->msg_iov;
	auio.uio_iovcnt = mp->msg_iovlen;
	auio.uio_segflg = segflg;
	auio.uio_rw = UIO_WRITE;
	auio.uio_td = td;
	auio.uio_offset = 0;			/* XXX */
	auio.uio_resid = 0;
	iov = mp->msg_iov;
	for (i = 0; i < mp->msg_iovlen; i++, iov++) {
		if ((auio.uio_resid += iov->iov_len) < 0) {
			error = EINVAL;
			goto bad;
		}
	}
#ifdef KTRACE
	if (KTRPOINT(td, KTR_GENIO))
		ktruio = cloneuio(&auio);
#endif
	len = auio.uio_resid;
	error = sosend(so, mp->msg_name, &auio, 0, control, flags, td);
	if (error != 0) {
		if (auio.uio_resid != len && (error == ERESTART ||
		    error == EINTR || error == EWOULDBLOCK))
			error = 0;
		/* Generation of SIGPIPE can be controlled per socket */
		if (error == EPIPE && !(so->so_options & SO_NOSIGPIPE) &&
		    !(flags & MSG_NOSIGNAL)) {
			PROC_LOCK(td->td_proc);
			tdsignal(td, SIGPIPE);
			PROC_UNLOCK(td->td_proc);
		}
	}
	if (error == 0)
		td->td_retval[0] = len - auio.uio_resid;
#ifdef KTRACE
	if (ktruio != NULL) {
		ktruio->uio_resid = td->td_retval[0];
		ktrgenio(s, UIO_WRITE, ktruio, error);
	}
#endif
bad:
	fdrop(fp, td);
	return (error);
}

int
sys_sendto(td, uap)
	struct thread *td;
	struct sendto_args /* {
		int	s;
		caddr_t	buf;
		size_t	len;
		int	flags;
		caddr_t	to;
		int	tolen;
	} */ *uap;
{
	struct msghdr msg;
	struct iovec aiov;

	msg.msg_name = uap->to;
	msg.msg_namelen = uap->tolen;
	msg.msg_iov = &aiov;
	msg.msg_iovlen = 1;
	msg.msg_control = 0;
#ifdef COMPAT_OLDSOCK
	msg.msg_flags = 0;
#endif
	aiov.iov_base = uap->buf;
	aiov.iov_len = uap->len;
	return (sendit(td, uap->s, &msg, uap->flags));
}

#ifdef COMPAT_OLDSOCK
int
osend(td, uap)
	struct thread *td;
	struct osend_args /* {
		int	s;
		caddr_t	buf;
		int	len;
		int	flags;
	} */ *uap;
{
	struct msghdr msg;
	struct iovec aiov;

	msg.msg_name = 0;
	msg.msg_namelen = 0;
	msg.msg_iov = &aiov;
	msg.msg_iovlen = 1;
	aiov.iov_base = uap->buf;
	aiov.iov_len = uap->len;
	msg.msg_control = 0;
	msg.msg_flags = 0;
	return (sendit(td, uap->s, &msg, uap->flags));
}

int
osendmsg(td, uap)
	struct thread *td;
	struct osendmsg_args /* {
		int	s;
		caddr_t	msg;
		int	flags;
	} */ *uap;
{
	struct msghdr msg;
	struct iovec *iov;
	int error;

	error = copyin(uap->msg, &msg, sizeof (struct omsghdr));
	if (error != 0)
		return (error);
	error = copyiniov(msg.msg_iov, msg.msg_iovlen, &iov, EMSGSIZE);
	if (error != 0)
		return (error);
	msg.msg_iov = iov;
	msg.msg_flags = MSG_COMPAT;
	error = sendit(td, uap->s, &msg, uap->flags);
	free(iov, M_IOV);
	return (error);
}
#endif

int
sys_sendmsg(td, uap)
	struct thread *td;
	struct sendmsg_args /* {
		int	s;
		caddr_t	msg;
		int	flags;
	} */ *uap;
{
	struct msghdr msg;
	struct iovec *iov;
	int error;

	error = copyin(uap->msg, &msg, sizeof (msg));
	if (error != 0)
		return (error);
	error = copyiniov(msg.msg_iov, msg.msg_iovlen, &iov, EMSGSIZE);
	if (error != 0)
		return (error);
	msg.msg_iov = iov;
#ifdef COMPAT_OLDSOCK
	msg.msg_flags = 0;
#endif
	error = sendit(td, uap->s, &msg, uap->flags);
	free(iov, M_IOV);
	return (error);
}

int
kern_recvit(td, s, mp, fromseg, controlp)
	struct thread *td;
	int s;
	struct msghdr *mp;
	enum uio_seg fromseg;
	struct mbuf **controlp;
{
	struct uio auio;
	struct iovec *iov;
	struct mbuf *m, *control = NULL;
	caddr_t ctlbuf;
	struct file *fp;
	struct socket *so;
	struct sockaddr *fromsa = NULL;
	cap_rights_t rights;
#ifdef KTRACE
	struct uio *ktruio = NULL;
#endif
	ssize_t len;
	int error, i;

	if (controlp != NULL)
		*controlp = NULL;

	AUDIT_ARG_FD(s);
	error = getsock_cap(td->td_proc->p_fd, s,
	    cap_rights_init(&rights, CAP_RECV), &fp, NULL);
	if (error != 0)
		return (error);
	so = fp->f_data;

#ifdef MAC
	error = mac_socket_check_receive(td->td_ucred, so);
	if (error != 0) {
		fdrop(fp, td);
		return (error);
	}
#endif

	auio.uio_iov = mp->msg_iov;
	auio.uio_iovcnt = mp->msg_iovlen;
	auio.uio_segflg = UIO_USERSPACE;
	auio.uio_rw = UIO_READ;
	auio.uio_td = td;
	auio.uio_offset = 0;			/* XXX */
	auio.uio_resid = 0;
	iov = mp->msg_iov;
	for (i = 0; i < mp->msg_iovlen; i++, iov++) {
		if ((auio.uio_resid += iov->iov_len) < 0) {
			fdrop(fp, td);
			return (EINVAL);
		}
	}
#ifdef KTRACE
	if (KTRPOINT(td, KTR_GENIO))
		ktruio = cloneuio(&auio);
#endif
	len = auio.uio_resid;
	error = soreceive(so, &fromsa, &auio, NULL,
	    (mp->msg_control || controlp) ? &control : NULL,
	    &mp->msg_flags);
	if (error != 0) {
		if (auio.uio_resid != len && (error == ERESTART ||
		    error == EINTR || error == EWOULDBLOCK))
			error = 0;
	}
	if (fromsa != NULL)
		AUDIT_ARG_SOCKADDR(td, AT_FDCWD, fromsa);
#ifdef KTRACE
	if (ktruio != NULL) {
		ktruio->uio_resid = len - auio.uio_resid;
		ktrgenio(s, UIO_READ, ktruio, error);
	}
#endif
	if (error != 0)
		goto out;
	td->td_retval[0] = len - auio.uio_resid;
	if (mp->msg_name) {
		len = mp->msg_namelen;
		if (len <= 0 || fromsa == NULL)
			len = 0;
		else {
			/* save sa_len before it is destroyed by MSG_COMPAT */
			len = MIN(len, fromsa->sa_len);
#ifdef COMPAT_OLDSOCK
			if (mp->msg_flags & MSG_COMPAT)
				((struct osockaddr *)fromsa)->sa_family =
				    fromsa->sa_family;
#endif
			if (fromseg == UIO_USERSPACE) {
				error = copyout(fromsa, mp->msg_name,
				    (unsigned)len);
				if (error != 0)
					goto out;
			} else
				bcopy(fromsa, mp->msg_name, len);
		}
		mp->msg_namelen = len;
	}
	if (mp->msg_control && controlp == NULL) {
#ifdef COMPAT_OLDSOCK
		/*
		 * We assume that old recvmsg calls won't receive access
		 * rights and other control info, esp. as control info
		 * is always optional and those options didn't exist in 4.3.
		 * If we receive rights, trim the cmsghdr; anything else
		 * is tossed.
		 */
		if (control && mp->msg_flags & MSG_COMPAT) {
			if (mtod(control, struct cmsghdr *)->cmsg_level !=
			    SOL_SOCKET ||
			    mtod(control, struct cmsghdr *)->cmsg_type !=
			    SCM_RIGHTS) {
				mp->msg_controllen = 0;
				goto out;
			}
			control->m_len -= sizeof (struct cmsghdr);
			control->m_data += sizeof (struct cmsghdr);
		}
#endif
		len = mp->msg_controllen;
		m = control;
		mp->msg_controllen = 0;
		ctlbuf = mp->msg_control;

		while (m && len > 0) {
			unsigned int tocopy;

			if (len >= m->m_len)
				tocopy = m->m_len;
			else {
				mp->msg_flags |= MSG_CTRUNC;
				tocopy = len;
			}

			if ((error = copyout(mtod(m, caddr_t),
					ctlbuf, tocopy)) != 0)
				goto out;

			ctlbuf += tocopy;
			len -= tocopy;
			m = m->m_next;
		}
		mp->msg_controllen = ctlbuf - (caddr_t)mp->msg_control;
	}
out:
	fdrop(fp, td);
#ifdef KTRACE
	if (fromsa && KTRPOINT(td, KTR_STRUCT))
		ktrsockaddr(fromsa);
#endif
	free(fromsa, M_SONAME);

	if (error == 0 && controlp != NULL)
		*controlp = control;
	else  if (control)
		m_freem(control);

	return (error);
}

static int
recvit(td, s, mp, namelenp)
	struct thread *td;
	int s;
	struct msghdr *mp;
	void *namelenp;
{
	int error;

	error = kern_recvit(td, s, mp, UIO_USERSPACE, NULL);
	if (error != 0)
		return (error);
	if (namelenp != NULL) {
		error = copyout(&mp->msg_namelen, namelenp, sizeof (socklen_t));
#ifdef COMPAT_OLDSOCK
		if (mp->msg_flags & MSG_COMPAT)
			error = 0;	/* old recvfrom didn't check */
#endif
	}
	return (error);
}

int
sys_recvfrom(td, uap)
	struct thread *td;
	struct recvfrom_args /* {
		int	s;
		caddr_t	buf;
		size_t	len;
		int	flags;
		struct sockaddr * __restrict	from;
		socklen_t * __restrict fromlenaddr;
	} */ *uap;
{
	struct msghdr msg;
	struct iovec aiov;
	int error;

	if (uap->fromlenaddr) {
		error = copyin(uap->fromlenaddr,
		    &msg.msg_namelen, sizeof (msg.msg_namelen));
		if (error != 0)
			goto done2;
	} else {
		msg.msg_namelen = 0;
	}
	msg.msg_name = uap->from;
	msg.msg_iov = &aiov;
	msg.msg_iovlen = 1;
	aiov.iov_base = uap->buf;
	aiov.iov_len = uap->len;
	msg.msg_control = 0;
	msg.msg_flags = uap->flags;
	error = recvit(td, uap->s, &msg, uap->fromlenaddr);
done2:
	return (error);
}

#ifdef COMPAT_OLDSOCK
int
orecvfrom(td, uap)
	struct thread *td;
	struct recvfrom_args *uap;
{

	uap->flags |= MSG_COMPAT;
	return (sys_recvfrom(td, uap));
}
#endif

#ifdef COMPAT_OLDSOCK
int
orecv(td, uap)
	struct thread *td;
	struct orecv_args /* {
		int	s;
		caddr_t	buf;
		int	len;
		int	flags;
	} */ *uap;
{
	struct msghdr msg;
	struct iovec aiov;

	msg.msg_name = 0;
	msg.msg_namelen = 0;
	msg.msg_iov = &aiov;
	msg.msg_iovlen = 1;
	aiov.iov_base = uap->buf;
	aiov.iov_len = uap->len;
	msg.msg_control = 0;
	msg.msg_flags = uap->flags;
	return (recvit(td, uap->s, &msg, NULL));
}

/*
 * Old recvmsg.  This code takes advantage of the fact that the old msghdr
 * overlays the new one, missing only the flags, and with the (old) access
 * rights where the control fields are now.
 */
int
orecvmsg(td, uap)
	struct thread *td;
	struct orecvmsg_args /* {
		int	s;
		struct	omsghdr *msg;
		int	flags;
	} */ *uap;
{
	struct msghdr msg;
	struct iovec *iov;
	int error;

	error = copyin(uap->msg, &msg, sizeof (struct omsghdr));
	if (error != 0)
		return (error);
	error = copyiniov(msg.msg_iov, msg.msg_iovlen, &iov, EMSGSIZE);
	if (error != 0)
		return (error);
	msg.msg_flags = uap->flags | MSG_COMPAT;
	msg.msg_iov = iov;
	error = recvit(td, uap->s, &msg, &uap->msg->msg_namelen);
	if (msg.msg_controllen && error == 0)
		error = copyout(&msg.msg_controllen,
		    &uap->msg->msg_accrightslen, sizeof (int));
	free(iov, M_IOV);
	return (error);
}
#endif

int
sys_recvmsg(td, uap)
	struct thread *td;
	struct recvmsg_args /* {
		int	s;
		struct	msghdr *msg;
		int	flags;
	} */ *uap;
{
	struct msghdr msg;
	struct iovec *uiov, *iov;
	int error;

	error = copyin(uap->msg, &msg, sizeof (msg));
	if (error != 0)
		return (error);
	error = copyiniov(msg.msg_iov, msg.msg_iovlen, &iov, EMSGSIZE);
	if (error != 0)
		return (error);
	msg.msg_flags = uap->flags;
#ifdef COMPAT_OLDSOCK
	msg.msg_flags &= ~MSG_COMPAT;
#endif
	uiov = msg.msg_iov;
	msg.msg_iov = iov;
	error = recvit(td, uap->s, &msg, NULL);
	if (error == 0) {
		msg.msg_iov = uiov;
		error = copyout(&msg, uap->msg, sizeof(msg));
	}
	free(iov, M_IOV);
	return (error);
}

/* ARGSUSED */
int
sys_shutdown(td, uap)
	struct thread *td;
	struct shutdown_args /* {
		int	s;
		int	how;
	} */ *uap;
{
	struct socket *so;
	struct file *fp;
	cap_rights_t rights;
	int error;

	AUDIT_ARG_FD(uap->s);
	error = getsock_cap(td->td_proc->p_fd, uap->s,
	    cap_rights_init(&rights, CAP_SHUTDOWN), &fp, NULL);
	if (error == 0) {
		so = fp->f_data;
		error = soshutdown(so, uap->how);
		fdrop(fp, td);
	}
	return (error);
}

/* ARGSUSED */
int
sys_setsockopt(td, uap)
	struct thread *td;
	struct setsockopt_args /* {
		int	s;
		int	level;
		int	name;
		caddr_t	val;
		int	valsize;
	} */ *uap;
{

	return (kern_setsockopt(td, uap->s, uap->level, uap->name,
	    uap->val, UIO_USERSPACE, uap->valsize));
}

int
kern_setsockopt(td, s, level, name, val, valseg, valsize)
	struct thread *td;
	int s;
	int level;
	int name;
	void *val;
	enum uio_seg valseg;
	socklen_t valsize;
{
	struct socket *so;
	struct file *fp;
	struct sockopt sopt;
	cap_rights_t rights;
	int error;

	if (val == NULL && valsize != 0)
		return (EFAULT);
	if ((int)valsize < 0)
		return (EINVAL);

	sopt.sopt_dir = SOPT_SET;
	sopt.sopt_level = level;
	sopt.sopt_name = name;
	sopt.sopt_val = val;
	sopt.sopt_valsize = valsize;
	switch (valseg) {
	case UIO_USERSPACE:
		sopt.sopt_td = td;
		break;
	case UIO_SYSSPACE:
		sopt.sopt_td = NULL;
		break;
	default:
		panic("kern_setsockopt called with bad valseg");
	}

	AUDIT_ARG_FD(s);
	error = getsock_cap(td->td_proc->p_fd, s,
	    cap_rights_init(&rights, CAP_SETSOCKOPT), &fp, NULL);
	if (error == 0) {
		so = fp->f_data;
		error = sosetopt(so, &sopt);
		fdrop(fp, td);
	}
	return(error);
}

/* ARGSUSED */
int
sys_getsockopt(td, uap)
	struct thread *td;
	struct getsockopt_args /* {
		int	s;
		int	level;
		int	name;
		void * __restrict	val;
		socklen_t * __restrict avalsize;
	} */ *uap;
{
	socklen_t valsize;
	int error;

	if (uap->val) {
		error = copyin(uap->avalsize, &valsize, sizeof (valsize));
		if (error != 0)
			return (error);
	}

	error = kern_getsockopt(td, uap->s, uap->level, uap->name,
	    uap->val, UIO_USERSPACE, &valsize);

	if (error == 0)
		error = copyout(&valsize, uap->avalsize, sizeof (valsize));
	return (error);
}

/*
 * Kernel version of getsockopt.
 * optval can be a userland or userspace. optlen is always a kernel pointer.
 */
int
kern_getsockopt(td, s, level, name, val, valseg, valsize)
	struct thread *td;
	int s;
	int level;
	int name;
	void *val;
	enum uio_seg valseg;
	socklen_t *valsize;
{
	struct socket *so;
	struct file *fp;
	struct sockopt sopt;
	cap_rights_t rights;
	int error;

	if (val == NULL)
		*valsize = 0;
	if ((int)*valsize < 0)
		return (EINVAL);

	sopt.sopt_dir = SOPT_GET;
	sopt.sopt_level = level;
	sopt.sopt_name = name;
	sopt.sopt_val = val;
	sopt.sopt_valsize = (size_t)*valsize; /* checked non-negative above */
	switch (valseg) {
	case UIO_USERSPACE:
		sopt.sopt_td = td;
		break;
	case UIO_SYSSPACE:
		sopt.sopt_td = NULL;
		break;
	default:
		panic("kern_getsockopt called with bad valseg");
	}

	AUDIT_ARG_FD(s);
	error = getsock_cap(td->td_proc->p_fd, s,
	    cap_rights_init(&rights, CAP_GETSOCKOPT), &fp, NULL);
	if (error == 0) {
		so = fp->f_data;
		error = sogetopt(so, &sopt);
		*valsize = sopt.sopt_valsize;
		fdrop(fp, td);
	}
	return (error);
}

/*
 * getsockname1() - Get socket name.
 */
/* ARGSUSED */
static int
getsockname1(td, uap, compat)
	struct thread *td;
	struct getsockname_args /* {
		int	fdes;
		struct sockaddr * __restrict asa;
		socklen_t * __restrict alen;
	} */ *uap;
	int compat;
{
	struct sockaddr *sa;
	socklen_t len;
	int error;

	error = copyin(uap->alen, &len, sizeof(len));
	if (error != 0)
		return (error);

	error = kern_getsockname(td, uap->fdes, &sa, &len);
	if (error != 0)
		return (error);

	if (len != 0) {
#ifdef COMPAT_OLDSOCK
		if (compat)
			((struct osockaddr *)sa)->sa_family = sa->sa_family;
#endif
		error = copyout(sa, uap->asa, (u_int)len);
	}
	free(sa, M_SONAME);
	if (error == 0)
		error = copyout(&len, uap->alen, sizeof(len));
	return (error);
}

int
kern_getsockname(struct thread *td, int fd, struct sockaddr **sa,
    socklen_t *alen)
{
	struct socket *so;
	struct file *fp;
	cap_rights_t rights;
	socklen_t len;
	int error;

	AUDIT_ARG_FD(fd);
	error = getsock_cap(td->td_proc->p_fd, fd,
	    cap_rights_init(&rights, CAP_GETSOCKNAME), &fp, NULL);
	if (error != 0)
		return (error);
	so = fp->f_data;
	*sa = NULL;
	CURVNET_SET(so->so_vnet);
	error = (*so->so_proto->pr_usrreqs->pru_sockaddr)(so, sa);
	CURVNET_RESTORE();
	if (error != 0)
		goto bad;
	if (*sa == NULL)
		len = 0;
	else
		len = MIN(*alen, (*sa)->sa_len);
	*alen = len;
#ifdef KTRACE
	if (KTRPOINT(td, KTR_STRUCT))
		ktrsockaddr(*sa);
#endif
bad:
	fdrop(fp, td);
	if (error != 0 && *sa != NULL) {
		free(*sa, M_SONAME);
		*sa = NULL;
	}
	return (error);
}

int
sys_getsockname(td, uap)
	struct thread *td;
	struct getsockname_args *uap;
{

	return (getsockname1(td, uap, 0));
}

#ifdef COMPAT_OLDSOCK
int
ogetsockname(td, uap)
	struct thread *td;
	struct getsockname_args *uap;
{

	return (getsockname1(td, uap, 1));
}
#endif /* COMPAT_OLDSOCK */

/*
 * getpeername1() - Get name of peer for connected socket.
 */
/* ARGSUSED */
static int
getpeername1(td, uap, compat)
	struct thread *td;
	struct getpeername_args /* {
		int	fdes;
		struct sockaddr * __restrict	asa;
		socklen_t * __restrict	alen;
	} */ *uap;
	int compat;
{
	struct sockaddr *sa;
	socklen_t len;
	int error;

	error = copyin(uap->alen, &len, sizeof (len));
	if (error != 0)
		return (error);

	error = kern_getpeername(td, uap->fdes, &sa, &len);
	if (error != 0)
		return (error);

	if (len != 0) {
#ifdef COMPAT_OLDSOCK
		if (compat)
			((struct osockaddr *)sa)->sa_family = sa->sa_family;
#endif
		error = copyout(sa, uap->asa, (u_int)len);
	}
	free(sa, M_SONAME);
	if (error == 0)
		error = copyout(&len, uap->alen, sizeof(len));
	return (error);
}

int
kern_getpeername(struct thread *td, int fd, struct sockaddr **sa,
    socklen_t *alen)
{
	struct socket *so;
	struct file *fp;
	cap_rights_t rights;
	socklen_t len;
	int error;

	AUDIT_ARG_FD(fd);
	error = getsock_cap(td->td_proc->p_fd, fd,
	    cap_rights_init(&rights, CAP_GETPEERNAME), &fp, NULL);
	if (error != 0)
		return (error);
	so = fp->f_data;
	if ((so->so_state & (SS_ISCONNECTED|SS_ISCONFIRMING)) == 0) {
		error = ENOTCONN;
		goto done;
	}
	*sa = NULL;
	CURVNET_SET(so->so_vnet);
	error = (*so->so_proto->pr_usrreqs->pru_peeraddr)(so, sa);
	CURVNET_RESTORE();
	if (error != 0)
		goto bad;
	if (*sa == NULL)
		len = 0;
	else
		len = MIN(*alen, (*sa)->sa_len);
	*alen = len;
#ifdef KTRACE
	if (KTRPOINT(td, KTR_STRUCT))
		ktrsockaddr(*sa);
#endif
bad:
	if (error != 0 && *sa != NULL) {
		free(*sa, M_SONAME);
		*sa = NULL;
	}
done:
	fdrop(fp, td);
	return (error);
}

int
sys_getpeername(td, uap)
	struct thread *td;
	struct getpeername_args *uap;
{

	return (getpeername1(td, uap, 0));
}

#ifdef COMPAT_OLDSOCK
int
ogetpeername(td, uap)
	struct thread *td;
	struct ogetpeername_args *uap;
{

	/* XXX uap should have type `getpeername_args *' to begin with. */
	return (getpeername1(td, (struct getpeername_args *)uap, 1));
}
#endif /* COMPAT_OLDSOCK */

int
sockargs(mp, buf, buflen, type)
	struct mbuf **mp;
	caddr_t buf;
	int buflen, type;
{
	struct sockaddr *sa;
	struct mbuf *m;
	int error;

	if (buflen > MLEN) {
#ifdef COMPAT_OLDSOCK
		if (type == MT_SONAME && buflen <= 112)
			buflen = MLEN;		/* unix domain compat. hack */
		else
#endif
			if (buflen > MCLBYTES)
				return (EINVAL);
	}
	m = m_get2(buflen, M_WAITOK, type, 0);
	m->m_len = buflen;
	error = copyin(buf, mtod(m, caddr_t), (u_int)buflen);
	if (error != 0)
		(void) m_free(m);
	else {
		*mp = m;
		if (type == MT_SONAME) {
			sa = mtod(m, struct sockaddr *);

#if defined(COMPAT_OLDSOCK) && BYTE_ORDER != BIG_ENDIAN
			if (sa->sa_family == 0 && sa->sa_len < AF_MAX)
				sa->sa_family = sa->sa_len;
#endif
			sa->sa_len = buflen;
		}
	}
	return (error);
}

int
getsockaddr(namp, uaddr, len)
	struct sockaddr **namp;
	caddr_t uaddr;
	size_t len;
{
	struct sockaddr *sa;
	int error;

	if (len > SOCK_MAXADDRLEN)
		return (ENAMETOOLONG);
	if (len < offsetof(struct sockaddr, sa_data[0]))
		return (EINVAL);
	sa = malloc(len, M_SONAME, M_WAITOK);
	error = copyin(uaddr, sa, len);
	if (error != 0) {
		free(sa, M_SONAME);
	} else {
#if defined(COMPAT_OLDSOCK) && BYTE_ORDER != BIG_ENDIAN
		if (sa->sa_family == 0 && sa->sa_len < AF_MAX)
			sa->sa_family = sa->sa_len;
#endif
		sa->sa_len = len;
		*namp = sa;
	}
	return (error);
}

static int
filt_sfsync_attach(struct knote *kn)
{
	struct sendfile_sync *sfs = (struct sendfile_sync *) kn->kn_sdata;
	struct knlist *knl = &sfs->klist;

	SFSYNC_DPRINTF("%s: kn=%p, sfs=%p\n", __func__, kn, sfs);

	/*
	 * Validate that we actually received this via the kernel API.
	 */
	if ((kn->kn_flags & EV_FLAG1) == 0)
		return (EPERM);

	kn->kn_ptr.p_v = sfs;
	kn->kn_flags &= ~EV_FLAG1;

	knl->kl_lock(knl->kl_lockarg);
	/*
	 * If we're in the "freeing" state,
	 * don't allow the add.  That way we don't
	 * end up racing with some other thread that
	 * is trying to finish some setup.
	 */
	if (sfs->state == SF_STATE_FREEING) {
		knl->kl_unlock(knl->kl_lockarg);
		return (EINVAL);
	}
	knlist_add(&sfs->klist, kn, 1);
	knl->kl_unlock(knl->kl_lockarg);

	return (0);
}

/*
 * Called when a knote is being detached.
 */
static void
filt_sfsync_detach(struct knote *kn)
{
	struct knlist *knl;
	struct sendfile_sync *sfs;
	int do_free = 0;

	sfs = kn->kn_ptr.p_v;
	knl = &sfs->klist;

	SFSYNC_DPRINTF("%s: kn=%p, sfs=%p\n", __func__, kn, sfs);

	knl->kl_lock(knl->kl_lockarg);
	if (!knlist_empty(knl))
		knlist_remove(knl, kn, 1);

	/*
	 * If the list is empty _AND_ the refcount is 0
	 * _AND_ we've finished the setup phase and now
	 * we're in the running phase, we can free the
	 * underlying sendfile_sync.
	 *
	 * But we shouldn't do it before finishing the
	 * underlying divorce from the knote.
	 *
	 * So, we have the sfsync lock held; transition
	 * it to "freeing", then unlock, then free
	 * normally.
	 */
	if (knlist_empty(knl)) {
		if (sfs->state == SF_STATE_COMPLETED && sfs->count == 0) {
			SFSYNC_DPRINTF("%s: (%llu) sfs=%p; completed, "
			    "count==0, empty list: time to free!\n",
			    __func__,
			    (unsigned long long) curthread->td_tid,
			    sfs);
			sf_sync_set_state(sfs, SF_STATE_FREEING, 1);
			do_free = 1;
		}
	}
	knl->kl_unlock(knl->kl_lockarg);

	/*
	 * Only call free if we're the one who has transitioned things
	 * to free.  Otherwise we could race with another thread that
	 * is currently tearing things down.
	 */
	if (do_free == 1) {
		SFSYNC_DPRINTF("%s: (%llu) sfs=%p, %s:%d\n",
		    __func__,
		    (unsigned long long) curthread->td_tid,
		    sfs,
		    __FILE__,
		    __LINE__);
		sf_sync_free(sfs);
	}
}

static int
filt_sfsync(struct knote *kn, long hint)
{
	struct sendfile_sync *sfs = (struct sendfile_sync *) kn->kn_ptr.p_v;
	int ret;

	SFSYNC_DPRINTF("%s: kn=%p, sfs=%p\n", __func__, kn, sfs);

	/*
	 * XXX add a lock assertion here!
	 */
	ret = (sfs->count == 0 && sfs->state == SF_STATE_COMPLETED);

	return (ret);
}


/*
 * Detach mapped page and release resources back to the system.
 */
int
sf_mext_free(struct mbuf *mb, void *addr, void *args)
{
	vm_page_t m;
	struct sendfile_sync *sfs;

	m = sf_buf_page(args);
	sf_buf_free(args);
	vm_page_lock(m);
	vm_page_unwire(m, PQ_INACTIVE);
	/*
	 * Check for the object going away on us. This can
	 * happen since we don't hold a reference to it.
	 * If so, we're responsible for freeing the page.
	 */
	if (m->wire_count == 0 && m->object == NULL)
		vm_page_free(m);
	vm_page_unlock(m);
	if (addr != NULL) {
		sfs = addr;
		sf_sync_deref(sfs);
	}
	return (EXT_FREE_OK);
}

/*
 * Same as above, but forces the page to be detached from the object
 * and go into free pool.
 */
static int
sf_mext_free_nocache(struct mbuf *mb, void *addr, void *args)
{
	vm_page_t m;
	struct sendfile_sync *sfs;

	m = sf_buf_page(args);
	sf_buf_free(args);
	vm_page_lock(m);
	vm_page_unwire(m, 0);
	if (m->wire_count == 0) {
		vm_object_t obj;

		if ((obj = m->object) == NULL)
			vm_page_free(m);
		else if (!vm_page_xbusied(m) && VM_OBJECT_TRYWLOCK(obj)) {
			vm_page_free(m);
			VM_OBJECT_WUNLOCK(obj);
		}
	}
	vm_page_unlock(m);
	if (addr != NULL) {
		sfs = addr;
		sf_sync_deref(sfs);
	}
	return (EXT_FREE_OK);
}

/*
 * Called to remove a reference to a sf_sync object.
 *
 * This is generally done during the mbuf free path to signify
 * that one of the mbufs in the transaction has been completed.
 *
 * If we're doing SF_SYNC and the refcount is zero then we'll wake
 * up any waiters.
 *
 * IF we're doing SF_KQUEUE and the refcount is zero then we'll
 * fire off the knote.
 */
void
sf_sync_deref(struct sendfile_sync *sfs)
{
	int do_free = 0;

	if (sfs == NULL)
		return;

	mtx_lock(&sfs->mtx);
	KASSERT(sfs->count> 0, ("Sendfile sync botchup count == 0"));
	sfs->count --;

	/*
	 * Only fire off the wakeup / kqueue notification if
	 * we are in the running state.
	 */
	if (sfs->count == 0 && sfs->state == SF_STATE_COMPLETED) {
		if (sfs->flags & SF_SYNC)
			cv_signal(&sfs->cv);

		if (sfs->flags & SF_KQUEUE) {
			SFSYNC_DPRINTF("%s: (%llu) sfs=%p: knote!\n",
			    __func__,
			    (unsigned long long) curthread->td_tid,
			    sfs);
			KNOTE_LOCKED(&sfs->klist, 1);
		}

		/*
		 * If we're not waiting around for a sync,
		 * check if the knote list is empty.
		 * If it is, we transition to free.
		 *
		 * XXX I think it's about time I added some state
		 * or flag that says whether we're supposed to be
		 * waiting around until we've done a signal.
		 *
		 * XXX Ie, the reason that I don't free it here
		 * is because the caller will free the last reference,
		 * not us.  That should be codified in some flag
		 * that indicates "self-free" rather than checking
		 * for SF_SYNC all the time.
		 */
		if ((sfs->flags & SF_SYNC) == 0 && knlist_empty(&sfs->klist)) {
			SFSYNC_DPRINTF("%s: (%llu) sfs=%p; completed, "
			    "count==0, empty list: time to free!\n",
			    __func__,
			    (unsigned long long) curthread->td_tid,
			    sfs);
			sf_sync_set_state(sfs, SF_STATE_FREEING, 1);
			do_free = 1;
		}

	}
	mtx_unlock(&sfs->mtx);

	/*
	 * Attempt to do a free here.
	 *
	 * We do this outside of the lock because it may destroy the
	 * lock in question as it frees things.  We can optimise this
	 * later.
	 *
	 * XXX yes, we should make it a requirement to hold the
	 * lock across sf_sync_free().
	 */
	if (do_free == 1) {
		SFSYNC_DPRINTF("%s: (%llu) sfs=%p\n",
		    __func__,
		    (unsigned long long) curthread->td_tid,
		    sfs);
		sf_sync_free(sfs);
	}
}

/*
 * Allocate a sendfile_sync state structure.
 *
 * For now this only knows about the "sleep" sync, but later it will
 * grow various other personalities.
 */
struct sendfile_sync *
sf_sync_alloc(uint32_t flags)
{
	struct sendfile_sync *sfs;

	sfs = uma_zalloc(zone_sfsync, M_WAITOK | M_ZERO);
	mtx_init(&sfs->mtx, "sendfile", NULL, MTX_DEF);
	cv_init(&sfs->cv, "sendfile");
	sfs->flags = flags;
	sfs->state = SF_STATE_SETUP;
	knlist_init_mtx(&sfs->klist, &sfs->mtx);

	SFSYNC_DPRINTF("%s: sfs=%p, flags=0x%08x\n", __func__, sfs, sfs->flags);

	return (sfs);
}

/*
 * Take a reference to a sfsync instance.
 *
 * This has to map 1:1 to free calls coming in via sf_buf_mext(),
 * so typically this will be referenced once for each mbuf allocated.
 */
void
sf_sync_ref(struct sendfile_sync *sfs)
{

	if (sfs == NULL)
		return;

	mtx_lock(&sfs->mtx);
	sfs->count++;
	mtx_unlock(&sfs->mtx);
}

void
sf_sync_syscall_wait(struct sendfile_sync *sfs)
{

	if (sfs == NULL)
		return;

	KASSERT(mtx_owned(&sfs->mtx), ("%s: sfs=%p: not locked but should be!",
	    __func__,
	    sfs));

	/*
	 * If we're not requested to wait during the syscall,
	 * don't bother waiting.
	 */
	if ((sfs->flags & SF_SYNC) == 0)
		goto out;

	/*
	 * This is a bit suboptimal and confusing, so bear with me.
	 *
	 * Ideally sf_sync_syscall_wait() will wait until
	 * all pending mbuf transmit operations are done.
	 * This means that when sendfile becomes async, it'll
	 * run in the background and will transition from
	 * RUNNING to COMPLETED when it's finished acquiring
	 * new things to send.  Then, when the mbufs finish
	 * sending, COMPLETED + sfs->count == 0 is enough to
	 * know that no further work is being done.
	 *
	 * So, we will sleep on both RUNNING and COMPLETED.
	 * It's up to the (in progress) async sendfile loop
	 * to transition the sf_sync from RUNNING to
	 * COMPLETED so the wakeup above will actually
	 * do the cv_signal() call.
	 */
	if (sfs->state != SF_STATE_COMPLETED && sfs->state != SF_STATE_RUNNING)
		goto out;

	if (sfs->count != 0)
		cv_wait(&sfs->cv, &sfs->mtx);
	KASSERT(sfs->count == 0, ("sendfile sync still busy"));

out:
	return;
}

/*
 * Free an sf_sync if it's appropriate to.
 */
void
sf_sync_free(struct sendfile_sync *sfs)
{

	if (sfs == NULL)
		return;

	SFSYNC_DPRINTF("%s: (%lld) sfs=%p; called; state=%d, flags=0x%08x "
	    "count=%d\n",
	    __func__,
	    (long long) curthread->td_tid,
	    sfs,
	    sfs->state,
	    sfs->flags,
	    sfs->count);

	mtx_lock(&sfs->mtx);

	/*
	 * We keep the sf_sync around if the state is active,
	 * we are doing kqueue notification and we have active
	 * knotes.
	 *
	 * If the caller wants to free us right this second it
	 * should transition this to the freeing state.
	 *
	 * So, complain loudly if they break this rule.
	 */
	if (sfs->state != SF_STATE_FREEING) {
		printf("%s: (%llu) sfs=%p; not freeing; let's wait!\n",
		    __func__,
		    (unsigned long long) curthread->td_tid,
		    sfs);
		mtx_unlock(&sfs->mtx);
		return;
	}

	KASSERT(sfs->count == 0, ("sendfile sync still busy"));
	cv_destroy(&sfs->cv);
	/*
	 * This doesn't call knlist_detach() on each knote; it just frees
	 * the entire list.
	 */
	knlist_delete(&sfs->klist, curthread, 1);
	mtx_destroy(&sfs->mtx);
	SFSYNC_DPRINTF("%s: (%llu) sfs=%p; freeing\n",
	    __func__,
	    (unsigned long long) curthread->td_tid,
	    sfs);
	uma_zfree(zone_sfsync, sfs);
}

/*
 * Setup a sf_sync to post a kqueue notification when things are complete.
 */
int
sf_sync_kqueue_setup(struct sendfile_sync *sfs, struct sf_hdtr_kq *sfkq)
{
	struct kevent kev;
	int error;

	sfs->flags |= SF_KQUEUE;

	/* Check the flags are valid */
	if ((sfkq->kq_flags & ~(EV_CLEAR | EV_DISPATCH | EV_ONESHOT)) != 0)
		return (EINVAL);

	SFSYNC_DPRINTF("%s: sfs=%p: kqfd=%d, flags=0x%08x, ident=%p, udata=%p\n",
	    __func__,
	    sfs,
	    sfkq->kq_fd,
	    sfkq->kq_flags,
	    (void *) sfkq->kq_ident,
	    (void *) sfkq->kq_udata);

	/* Setup and register a knote on the given kqfd. */
	kev.ident = (uintptr_t) sfkq->kq_ident;
	kev.filter = EVFILT_SENDFILE;
	kev.flags = EV_ADD | EV_ENABLE | EV_FLAG1 | sfkq->kq_flags;
	kev.data = (intptr_t) sfs;
	kev.udata = sfkq->kq_udata;

	error = kqfd_register(sfkq->kq_fd, &kev, curthread, 1);
	if (error != 0) {
		SFSYNC_DPRINTF("%s: returned %d\n", __func__, error);
	}
	return (error);
}

void
sf_sync_set_state(struct sendfile_sync *sfs, sendfile_sync_state_t state,
    int islocked)
{
	sendfile_sync_state_t old_state;

	if (! islocked)
		mtx_lock(&sfs->mtx);

	/*
	 * Update our current state.
	 */
	old_state = sfs->state;
	sfs->state = state;
	SFSYNC_DPRINTF("%s: (%llu) sfs=%p; going from %d to %d\n",
	    __func__,
	    (unsigned long long) curthread->td_tid,
	    sfs,
	    old_state,
	    state);

	/*
	 * If we're transitioning from RUNNING to COMPLETED and the count is
	 * zero, then post the knote.  The caller may have completed the
	 * send before we updated the state to COMPLETED and we need to make
	 * sure this is communicated.
	 */
	if (old_state == SF_STATE_RUNNING
	    && state == SF_STATE_COMPLETED
	    && sfs->count == 0
	    && sfs->flags & SF_KQUEUE) {
		SFSYNC_DPRINTF("%s: (%llu) sfs=%p: triggering knote!\n",
		    __func__,
		    (unsigned long long) curthread->td_tid,
		    sfs);
		KNOTE_LOCKED(&sfs->klist, 1);
	}

	if (! islocked)
		mtx_unlock(&sfs->mtx);
}

/*
 * Set the retval/errno for the given transaction.
 *
 * This will eventually/ideally be used when the KNOTE is fired off
 * to signify the completion of this transaction.
 *
 * The sfsync lock should be held before entering this function.
 */
void
sf_sync_set_retval(struct sendfile_sync *sfs, off_t retval, int xerrno)
{

	KASSERT(mtx_owned(&sfs->mtx), ("%s: sfs=%p: not locked but should be!",
	    __func__,
	    sfs));

	SFSYNC_DPRINTF("%s: (%llu) sfs=%p: errno=%d, retval=%jd\n",
	    __func__,
	    (unsigned long long) curthread->td_tid,
	    sfs,
	    xerrno,
	    (intmax_t) retval);

	sfs->retval = retval;
	sfs->xerrno = xerrno;
}

/*
 * sendfile(2)
 *
 * int sendfile(int fd, int s, off_t offset, size_t nbytes,
 *	 struct sf_hdtr *hdtr, off_t *sbytes, int flags)
 *
 * Send a file specified by 'fd' and starting at 'offset' to a socket
 * specified by 's'. Send only 'nbytes' of the file or until EOF if nbytes ==
 * 0.  Optionally add a header and/or trailer to the socket output.  If
 * specified, write the total number of bytes sent into *sbytes.
 */
int
sys_sendfile(struct thread *td, struct sendfile_args *uap)
{

	return (do_sendfile(td, uap, 0));
}

int
_do_sendfile(struct thread *td, int src_fd, int sock_fd, int flags,
    int compat, off_t offset, size_t nbytes, off_t *sbytes,
    struct uio *hdr_uio,
    struct uio *trl_uio, struct sf_hdtr_kq *hdtr_kq)
{
	cap_rights_t rights;
	struct sendfile_sync *sfs = NULL;
	struct file *fp;
	int error;
	int do_kqueue = 0;
	int do_free = 0;

	AUDIT_ARG_FD(src_fd);

	if (hdtr_kq != NULL)
		do_kqueue = 1;

	/*
	 * sendfile(2) can start at any offset within a file so we require
	 * CAP_READ+CAP_SEEK = CAP_PREAD.
	 */
	if ((error = fget_read(td, src_fd,
	    cap_rights_init(&rights, CAP_PREAD), &fp)) != 0) {
		goto out;
	}

	/*
	 * IF SF_KQUEUE is set but we haven't copied in anything for
	 * kqueue data, error out.
	 */
	if (flags & SF_KQUEUE && do_kqueue == 0) {
		SFSYNC_DPRINTF("%s: SF_KQUEUE but no KQUEUE data!\n", __func__);
		goto out;
	}

	/*
	 * If we need to wait for completion, initialise the sfsync
	 * state here.
	 */
	if (flags & (SF_SYNC | SF_KQUEUE))
		sfs = sf_sync_alloc(flags & (SF_SYNC | SF_KQUEUE));

	if (flags & SF_KQUEUE) {
		error = sf_sync_kqueue_setup(sfs, hdtr_kq);
		if (error) {
			SFSYNC_DPRINTF("%s: (%llu) error; sfs=%p\n",
			    __func__,
			    (unsigned long long) curthread->td_tid,
			    sfs);
			sf_sync_set_state(sfs, SF_STATE_FREEING, 0);
			sf_sync_free(sfs);
			goto out;
		}
	}

	/*
	 * Do the sendfile call.
	 *
	 * If this fails, it'll free the mbuf chain which will free up the
	 * sendfile_sync references.
	 */
	error = fo_sendfile(fp, sock_fd, hdr_uio, trl_uio, offset,
	    nbytes, sbytes, flags, compat ? SFK_COMPAT : 0, sfs, td);

	/*
	 * If the sendfile call succeeded, transition the sf_sync state
	 * to RUNNING, then COMPLETED.
	 *
	 * If the sendfile call failed, then the sendfile call may have
	 * actually sent some data first - so we check to see whether
	 * any data was sent.  If some data was queued (ie, count > 0)
	 * then we can't call free; we have to wait until the partial
	 * transaction completes before we continue along.
	 *
	 * This has the side effect of firing off the knote
	 * if the refcount has hit zero by the time we get here.
	 */
	if (sfs != NULL) {
		mtx_lock(&sfs->mtx);
		if (error == 0 || sfs->count > 0) {
			/*
			 * When it's time to do async sendfile, the transition
			 * to RUNNING signifies that we're actually actively
			 * adding and completing mbufs.  When the last disk
			 * buffer is read (ie, when we're not doing any
			 * further read IO and all subsequent stuff is mbuf
			 * transmissions) we'll transition to COMPLETED
			 * and when the final mbuf is freed, the completion
			 * will be signaled.
			 */
			sf_sync_set_state(sfs, SF_STATE_RUNNING, 1);

			/*
			 * Set the retval before we signal completed.
			 * If we do it the other way around then transitioning to
			 * COMPLETED may post the knote before you set the return
			 * status!
			 *
			 * XXX for now, errno is always 0, as we don't post
			 * knotes if sendfile failed.  Maybe that'll change later.
			 */
			sf_sync_set_retval(sfs, *sbytes, error);

			/*
			 * And now transition to completed, which will kick off
			 * the knote if required.
			 */
			sf_sync_set_state(sfs, SF_STATE_COMPLETED, 1);
		} else {
			/*
			 * Error isn't zero, sfs_count is zero, so we
			 * won't have some other thing to wake things up.
			 * Thus free.
			 */
			sf_sync_set_state(sfs, SF_STATE_FREEING, 1);
			do_free = 1;
		}

		/*
		 * Next - wait if appropriate.
		 */
		sf_sync_syscall_wait(sfs);

		/*
		 * If we're not doing kqueue notifications, we can
		 * transition this immediately to the freeing state.
		 */
		if ((sfs->flags & SF_KQUEUE) == 0) {
			sf_sync_set_state(sfs, SF_STATE_FREEING, 1);
			do_free = 1;
		}

		mtx_unlock(&sfs->mtx);
	}

	/*
	 * If do_free is set, free here.
	 *
	 * If we're doing no-kqueue notification and it's just sleep notification,
	 * we also do free; it's the only chance we have.
	 */
	if (sfs != NULL && do_free == 1) {
		sf_sync_free(sfs);
	}

	/*
	 * XXX Should we wait until the send has completed before freeing the source
	 * file handle? It's the previous behaviour, sure, but is it required?
	 * We've wired down the page references after all.
	 */
	fdrop(fp, td);

out:
	/* Return error */
	return (error);
}


static int
do_sendfile(struct thread *td, struct sendfile_args *uap, int compat)
{
	struct sf_hdtr hdtr;
	struct sf_hdtr_kq hdtr_kq;
	struct uio *hdr_uio, *trl_uio;
	int error;
	off_t sbytes;
	int do_kqueue = 0;

	/*
	 * File offset must be positive.  If it goes beyond EOF
	 * we send only the header/trailer and no payload data.
	 */
	if (uap->offset < 0)
		return (EINVAL);

	hdr_uio = trl_uio = NULL;

	if (uap->hdtr != NULL) {
		error = copyin(uap->hdtr, &hdtr, sizeof(hdtr));
		if (error != 0)
			goto out;
		if (hdtr.headers != NULL) {
			error = copyinuio(hdtr.headers, hdtr.hdr_cnt, &hdr_uio);
			if (error != 0)
				goto out;
		}
		if (hdtr.trailers != NULL) {
			error = copyinuio(hdtr.trailers, hdtr.trl_cnt, &trl_uio);
			if (error != 0)
				goto out;
		}

		/*
		 * If SF_KQUEUE is set, then we need to also copy in
		 * the kqueue data after the normal hdtr set and set
		 * do_kqueue=1.
		 */
		if (uap->flags & SF_KQUEUE) {
			error = copyin(((char *) uap->hdtr) + sizeof(hdtr),
			    &hdtr_kq,
			    sizeof(hdtr_kq));
			if (error != 0)
				goto out;
			do_kqueue = 1;
		}
	}

	/* Call sendfile */
	error = _do_sendfile(td, uap->fd, uap->s, uap->flags, compat,
	    uap->offset, uap->nbytes, &sbytes, hdr_uio, trl_uio, &hdtr_kq);

	if (uap->sbytes != NULL) {
		copyout(&sbytes, uap->sbytes, sizeof(off_t));
	}
out:
	free(hdr_uio, M_IOV);
	free(trl_uio, M_IOV);
	return (error);
}

#ifdef COMPAT_FREEBSD4
int
freebsd4_sendfile(struct thread *td, struct freebsd4_sendfile_args *uap)
{
	struct sendfile_args args;

	args.fd = uap->fd;
	args.s = uap->s;
	args.offset = uap->offset;
	args.nbytes = uap->nbytes;
	args.hdtr = uap->hdtr;
	args.sbytes = uap->sbytes;
	args.flags = uap->flags;

	return (do_sendfile(td, &args, 1));
}
#endif /* COMPAT_FREEBSD4 */

 /*
  * How much data to put into page i of n.
  * Only first and last pages are special.
  */
static inline off_t
xfsize(int i, int n, off_t off, off_t len)
{

	if (i == 0)
		return (omin(PAGE_SIZE - (off & PAGE_MASK), len));

	if (i == n - 1 && ((off + len) & PAGE_MASK) > 0)
		return ((off + len) & PAGE_MASK);

	return (PAGE_SIZE);
}

/*
 * Offset within object for i page.
 */
static inline vm_offset_t
vmoff(int i, off_t off)
{

	if (i == 0)
		return ((vm_offset_t)off);

	return (trunc_page(off + i * PAGE_SIZE));
}

/*
 * Pretend as if we don't have enough space, subtract xfsize() of
 * all pages that failed.
 */
static inline void
fixspace(int old, int new, off_t off, int *space)
{

	KASSERT(old > new, ("%s: old %d new %d", __func__, old, new));

	/* Subtract last one. */
	*space -= xfsize(old - 1, old, off, *space);
	old--;

	if (new == old)
		/* There was only one page. */
		return;

	/* Subtract first one. */
	if (new == 0) {
		*space -= xfsize(0, old, off, *space);
		new++;
	}

	/* Rest of pages are full sized. */
	*space -= (old - new) * PAGE_SIZE;

	KASSERT(*space >= 0, ("%s: space went backwards", __func__));
}

struct sf_io {
	u_int		nios;
	int		npages;
	struct file	*sock_fp;
	struct mbuf	*m;
	vm_page_t	pa[];
};

static void
sf_io_done(void *arg)
{
	struct sf_io *sfio = arg;
	struct socket *so;

	if (!refcount_release(&sfio->nios))
		return;

	so = sfio->sock_fp->f_data;

	(void)(so->so_proto->pr_usrreqs->pru_ready)(so, sfio->m, sfio->npages);

	/* XXXGL: curthread */
	fdrop(sfio->sock_fp, curthread);
	free(sfio, M_TEMP);
}

static int
sendfile_swapin(vm_object_t obj, struct sf_io *sfio, off_t off, off_t len,
    int npages, int rhpages)
{
	vm_page_t *pa = sfio->pa;
	int nios;

	nios = 0;
	VM_OBJECT_WLOCK(obj);
	for (int i = 0; i < npages; i++)
		pa[i] = vm_page_grab(obj, OFF_TO_IDX(vmoff(i, off)),
		    VM_ALLOC_WIRED | VM_ALLOC_NORMAL);

	for (int i = 0; i < npages;) {
		int j, a, count, rv;

		if (vm_page_is_valid(pa[i], vmoff(i, off) & PAGE_MASK,
		    xfsize(i, npages, off, len))) {
			vm_page_xunbusy(pa[i]);
			i++;
			continue;
		}

		for (j = i + 1; j < npages; j++)
			if (vm_page_is_valid(pa[j], vmoff(j, off) & PAGE_MASK,
			    xfsize(j, npages, off, len)))
				break;

		while (!vm_pager_has_page(obj, OFF_TO_IDX(vmoff(i, off)),
		    NULL, &a) && i < j) {
			pmap_zero_page(pa[i]);
			pa[i]->valid = VM_PAGE_BITS_ALL;
			pa[i]->dirty = 0;
			vm_page_xunbusy(pa[i]);
			i++;
		}
		if (i == j)
			continue;

		count = min(a + 1, npages + rhpages - i);
		for (j = npages; j < i + count; j++) {
			pa[j] = vm_page_grab(obj, OFF_TO_IDX(vmoff(j, off)),
			    VM_ALLOC_NORMAL | VM_ALLOC_NOWAIT);
			if (pa[j] == NULL) {
				count = j - i;
				break;
			}
			if (pa[j]->valid) {
				vm_page_xunbusy(pa[j]);
				count = j - i;
				break;
			}
		}
<<<<<<< HEAD
=======
		if (m != NULL)
			vm_page_xunbusy(m);
	}
	if (error == 0) {
		*res = m;
	} else if (m != NULL) {
free_page:
		vm_page_lock(m);
		vm_page_unwire(m, PQ_INACTIVE);
>>>>>>> 7d8e028d

		refcount_acquire(&sfio->nios);
		rv = vm_pager_get_pages_async(obj, pa + i, count, 0,
		    &sf_io_done, sfio);

		KASSERT(rv == VM_PAGER_OK, ("%s: pager fail obj %p page %p",
		    __func__, obj, pa[i]));

		SFSTAT_INC(sf_iocnt);
		nios++;

		for (j = i; j < i + count && j < npages; j++)
			KASSERT(pa[j] == vm_page_lookup(obj,
			    OFF_TO_IDX(vmoff(j, off))),
			    ("pa[j] %p lookup %p\n", pa[j],
			    vm_page_lookup(obj, OFF_TO_IDX(vmoff(j, off)))));

		i += count;
	}

	VM_OBJECT_WUNLOCK(obj);

	return (nios);
}

static int
sendfile_getobj(struct thread *td, struct file *fp, vm_object_t *obj_res,
    struct vnode **vp_res, struct shmfd **shmfd_res, off_t *obj_size,
    int *bsize)
{
	struct vattr va;
	vm_object_t obj;
	struct vnode *vp;
	struct shmfd *shmfd;
	int error;

	vp = *vp_res = NULL;
	obj = NULL;
	shmfd = *shmfd_res = NULL;
	*bsize = 0;

	/*
	 * The file descriptor must be a regular file and have a
	 * backing VM object.
	 */
	if (fp->f_type == DTYPE_VNODE) {
		vp = fp->f_vnode;
		vn_lock(vp, LK_SHARED | LK_RETRY);
		if (vp->v_type != VREG) {
			error = EINVAL;
			goto out;
		}
		*bsize = vp->v_mount->mnt_stat.f_iosize;
		error = VOP_GETATTR(vp, &va, td->td_ucred);
		if (error != 0)
			goto out;
		*obj_size = va.va_size;
		obj = vp->v_object;
		if (obj == NULL) {
			error = EINVAL;
			goto out;
		}
	} else if (fp->f_type == DTYPE_SHM) {
		shmfd = fp->f_data;
		obj = shmfd->shm_object;
		*obj_size = shmfd->shm_size;
	} else {
		error = EINVAL;
		goto out;
	}

	VM_OBJECT_WLOCK(obj);
	if ((obj->flags & OBJ_DEAD) != 0) {
		VM_OBJECT_WUNLOCK(obj);
		error = EBADF;
		goto out;
	}

	/*
	 * Temporarily increase the backing VM object's reference
	 * count so that a forced reclamation of its vnode does not
	 * immediately destroy it.
	 */
	vm_object_reference_locked(obj);
	VM_OBJECT_WUNLOCK(obj);
	*obj_res = obj;
	*vp_res = vp;
	*shmfd_res = shmfd;

out:
	if (vp != NULL)
		VOP_UNLOCK(vp, 0);
	return (error);
}

static int
kern_sendfile_getsock(struct thread *td, int s, struct file **sock_fp,
    struct socket **so)
{
	cap_rights_t rights;
	int error;

	*sock_fp = NULL;
	*so = NULL;

	/*
	 * The socket must be a stream socket and connected.
	 */
	error = getsock_cap(td->td_proc->p_fd, s, cap_rights_init(&rights,
	    CAP_SEND), sock_fp, NULL);
	if (error != 0)
		return (error);
	*so = (*sock_fp)->f_data;
	if ((*so)->so_type != SOCK_STREAM)
		return (EINVAL);
	if (((*so)->so_state & SS_ISCONNECTED) == 0)
		return (ENOTCONN);
	return (0);
}

int
vn_sendfile(struct file *fp, int sockfd, struct uio *hdr_uio,
    struct uio *trl_uio, off_t offset, size_t nbytes, off_t *sent, int flags,
    int kflags, struct sendfile_sync *sfs, struct thread *td)
{
	struct file *sock_fp;
	struct vnode *vp;
	struct vm_object *obj;
	struct socket *so;
	struct mbuf *m, *mh, *mhtail;
	struct sf_buf *sf;
	struct shmfd *shmfd;
	struct vattr va;
	off_t off, sbytes, rem, obj_size;
	int error, serror, bsize, hdrlen;

	obj = NULL;
	so = NULL;
	m = mh = NULL;
	sbytes = 0;

	error = sendfile_getobj(td, fp, &obj, &vp, &shmfd, &obj_size, &bsize);
	if (error != 0)
		return (error);

	error = kern_sendfile_getsock(td, sockfd, &sock_fp, &so);
	if (error != 0)
		goto out;

#ifdef MAC
	error = mac_socket_check_send(td->td_ucred, so);
	if (error != 0)
		goto out;
#endif

	/* If headers are specified copy them into mbufs. */
	if (hdr_uio != NULL && hdr_uio->uio_resid > 0) {
		hdr_uio->uio_td = td;
		hdr_uio->uio_rw = UIO_WRITE;
		/*
		 * In FBSD < 5.0 the nbytes to send also included
		 * the header.  If compat is specified subtract the
		 * header size from nbytes.
		 */
		if (kflags & SFK_COMPAT) {
			if (nbytes > hdr_uio->uio_resid)
				nbytes -= hdr_uio->uio_resid;
			else
				nbytes = 0;
		}
		mh = m_uiotombuf(hdr_uio, M_WAITOK, 0, 0, 0);
		hdrlen = m_length(mh, &mhtail);
	} else
		hdrlen = 0;

	rem = nbytes ? omin(nbytes, obj_size - offset) : obj_size - offset;

	/*
	 * Protect against multiple writers to the socket.
	 *
	 * XXXRW: Historically this has assumed non-interruptibility, so now
	 * we implement that, but possibly shouldn't.
	 */
	(void)sblock(&so->so_snd, SBL_WAIT | SBL_NOINTR);

	/*
	 * Loop through the pages of the file, starting with the requested
	 * offset. Get a file page (do I/O if necessary), map the file page
	 * into an sf_buf, attach an mbuf header to the sf_buf, and queue
	 * it on the socket.
	 * This is done in two loops.  The inner loop turns as many pages
	 * as it can, up to available socket buffer space, without blocking
	 * into mbufs to have it bulk delivered into the socket send buffer.
	 * The outer loop checks the state and available space of the socket
	 * and takes care of the overall progress.
	 */
	for (off = offset; rem > 0; ) {
		struct sf_io *sfio;
		vm_page_t *pa;
		struct mbuf *mtail;
		int nios, space, npages, rhpages;

		mtail = NULL;
		/*
		 * Check the socket state for ongoing connection,
		 * no errors and space in socket buffer.
		 * If space is low allow for the remainder of the
		 * file to be processed if it fits the socket buffer.
		 * Otherwise block in waiting for sufficient space
		 * to proceed, or if the socket is nonblocking, return
		 * to userland with EAGAIN while reporting how far
		 * we've come.
		 * We wait until the socket buffer has significant free
		 * space to do bulk sends.  This makes good use of file
		 * system read ahead and allows packet segmentation
		 * offloading hardware to take over lots of work.  If
		 * we were not careful here we would send off only one
		 * sfbuf at a time.
		 */
		SOCKBUF_LOCK(&so->so_snd);
		if (so->so_snd.sb_lowat < so->so_snd.sb_hiwat / 2)
			so->so_snd.sb_lowat = so->so_snd.sb_hiwat / 2;
retry_space:
		if (so->so_snd.sb_state & SBS_CANTSENDMORE) {
			error = EPIPE;
			SOCKBUF_UNLOCK(&so->so_snd);
			goto done;
		} else if (so->so_error) {
			error = so->so_error;
			so->so_error = 0;
			SOCKBUF_UNLOCK(&so->so_snd);
			goto done;
		}
		space = sbspace(&so->so_snd);
		if (space < rem &&
		    (space <= 0 ||
		     space < so->so_snd.sb_lowat)) {
			if (so->so_state & SS_NBIO) {
				SOCKBUF_UNLOCK(&so->so_snd);
				error = EAGAIN;
				goto done;
			}
			/*
			 * sbwait drops the lock while sleeping.
			 * When we loop back to retry_space the
			 * state may have changed and we retest
			 * for it.
			 */
			error = sbwait(&so->so_snd);
			/*
			 * An error from sbwait usually indicates that we've
			 * been interrupted by a signal. If we've sent anything
			 * then return bytes sent, otherwise return the error.
			 */
			if (error != 0) {
				SOCKBUF_UNLOCK(&so->so_snd);
				goto done;
			}
			goto retry_space;
		}
		SOCKBUF_UNLOCK(&so->so_snd);

		/*
		 * Reduce space in the socket buffer by the size of
		 * the header mbuf chain.
		 * hdrlen is set to 0 after the first loop.
		 */
		space -= hdrlen;

		if (vp != NULL) {
			error = vn_lock(vp, LK_SHARED);
			if (error != 0)
				goto done;
			error = VOP_GETATTR(vp, &va, td->td_ucred);
			if (error != 0 || off >= va.va_size) {
				VOP_UNLOCK(vp, 0);
				goto done;
			}
			if (va.va_size != obj_size) {
				if (nbytes == 0)
					rem += va.va_size - obj_size;
				else if (offset + nbytes > va.va_size)
					rem -= (offset + nbytes - va.va_size);
				obj_size = va.va_size;
			}
		}

		if (space > rem)
			space = rem;

		if (off & PAGE_MASK)
			npages = 1 + howmany(space -
			    (PAGE_SIZE - (off & PAGE_MASK)), PAGE_SIZE);
		else
			npages = howmany(space, PAGE_SIZE);

		rhpages = SF_READAHEAD(flags) ?
		    SF_READAHEAD(flags) : sfreadahead;
		rhpages = min(howmany(obj_size - (off & ~PAGE_MASK) -
		    (npages * PAGE_SIZE), PAGE_SIZE), rhpages);

		sfio = malloc(sizeof(struct sf_io) +
		    (rhpages + npages) * sizeof(vm_page_t), M_TEMP, M_WAITOK);
		refcount_init(&sfio->nios, 1);

		nios = sendfile_swapin(obj, sfio, off, space, npages, rhpages);

		/*
		 * Loop and construct maximum sized mbuf chain to be bulk
		 * dumped into socket buffer.
		 */
		pa = sfio->pa;
		for (int i = 0; i < npages; i++) {
			struct mbuf *m0;

			/*
			 * Get a sendfile buf.  When allocating the
			 * first buffer for mbuf chain, we usually
			 * wait as long as necessary, but this wait
			 * can be interrupted.  For consequent
			 * buffers, do not sleep, since several
			 * threads might exhaust the buffers and then
			 * deadlock.
			 */
			sf = sf_buf_alloc(pa[i],
			    m != NULL ? SFB_NOWAIT : SFB_CATCH);
			if (sf == NULL) {
				SFSTAT_INC(sf_allocfail);
<<<<<<< HEAD
				for (int j = i; j < npages; j++) {
					vm_page_lock(pa[j]);
					vm_page_unwire(pa[j], 0);
					vm_page_unlock(pa[j]);
				}
=======
				vm_page_lock(pg);
				vm_page_unwire(pg, PQ_INACTIVE);
				KASSERT(pg->object != NULL,
				    ("%s: object disappeared", __func__));
				vm_page_unlock(pg);
>>>>>>> 7d8e028d
				if (m == NULL)
					error = ENOBUFS;
				fixspace(npages, i, off, &space);
				break;
			}

			/*
			 * Get an mbuf and set it up as having
			 * external storage.
			 */
			m0 = m_get(M_WAITOK, MT_DATA);
			(void )m_extadd(m0, (caddr_t )sf_buf_kva(sf), PAGE_SIZE,
			    (flags & SF_NOCACHE) ? sf_mext_free_nocache :
			    sf_mext_free, sfs, sf, M_RDONLY, EXT_SFBUF,
			    M_WAITOK);
			m0->m_data = (char *)sf_buf_kva(sf) +
			    (vmoff(i, off) & PAGE_MASK);
			m0->m_len = xfsize(i, npages, off, space);
			if (nios)
				m0->m_flags |= M_NOTREADY;

			if (i == 0)
				sfio->m = m0;

			/* Append to mbuf chain. */
			if (mtail != NULL)
				mtail->m_next = m0;
			else
				m = m0;
			mtail = m0;

			/*
			 * XXX eventually this should be a sfsync
			 * method call!
			 */
			if (sfs != NULL)
				sf_sync_ref(sfs);
		}

		if (vp != NULL)
			VOP_UNLOCK(vp, 0);

		/* Keep track of bytes processed. */
		off += space;
		rem -= space;

		/* Prepend header, if any. */
		if (hdrlen) {
			mhtail->m_next = m;
			m = mh;
			mh = NULL;
		}

		if (error) {
			free(sfio, M_TEMP);
			goto done;
		}

		/* Add the buffer chain to the socket buffer. */
		KASSERT(m_length(m, NULL) == space + hdrlen,
		    ("%s: mlen %u space %d hdrlen %d",
		    __func__, m_length(m, NULL), space, hdrlen));

		CURVNET_SET(so->so_vnet);
		if (nios == 0) {
			free(sfio, M_TEMP);
			serror = (*so->so_proto->pr_usrreqs->pru_send)
			    (so, 0, m, NULL, NULL, td);
		} else {
			sfio->sock_fp = sock_fp;
			sfio->npages = npages;
			fhold(sock_fp);
			serror = (*so->so_proto->pr_usrreqs->pru_send)
			    (so, PRUS_NOTREADY, m, NULL, NULL, td);
			sf_io_done(sfio);
		}
		CURVNET_RESTORE();

		if (serror == 0) {
			sbytes += space + hdrlen;
			if (hdrlen)
				hdrlen = 0;
		} else if (error == 0)
			error = serror;
		m = NULL;	/* pru_send always consumes */

		/* Quit outer loop on error. */
		if (error != 0)
			goto done;
	}

	/*
	 * Send trailers. Wimp out and use writev(2).
	 */
	if (trl_uio != NULL) {
		sbunlock(&so->so_snd);
		error = kern_writev(td, sockfd, trl_uio);
		if (error == 0)
			sbytes += td->td_retval[0];
		goto out;
	}

done:
	sbunlock(&so->so_snd);
out:
	/*
	 * If there was no error we have to clear td->td_retval[0]
	 * because it may have been set by writev.
	 */
	if (error == 0) {
		td->td_retval[0] = 0;
	}
	if (sent != NULL) {
		(*sent) = sbytes;
	}
	if (obj != NULL)
		vm_object_deallocate(obj);
	if (so)
		fdrop(sock_fp, td);
	if (m)
		m_freem(m);
	if (mh)
		m_freem(mh);

	if (error == ERESTART)
		error = EINTR;

	return (error);
}

/*
 * SCTP syscalls.
 * Functionality only compiled in if SCTP is defined in the kernel Makefile,
 * otherwise all return EOPNOTSUPP.
 * XXX: We should make this loadable one day.
 */
int
sys_sctp_peeloff(td, uap)
	struct thread *td;
	struct sctp_peeloff_args /* {
		int	sd;
		caddr_t	name;
	} */ *uap;
{
#if (defined(INET) || defined(INET6)) && defined(SCTP)
	struct file *nfp = NULL;
	struct socket *head, *so;
	cap_rights_t rights;
	u_int fflag;
	int error, fd;

	AUDIT_ARG_FD(uap->sd);
	error = fgetsock(td, uap->sd, cap_rights_init(&rights, CAP_PEELOFF),
	    &head, &fflag);
	if (error != 0)
		goto done2;
	if (head->so_proto->pr_protocol != IPPROTO_SCTP) {
		error = EOPNOTSUPP;
		goto done;
	}
	error = sctp_can_peel_off(head, (sctp_assoc_t)uap->name);
	if (error != 0)
		goto done;
	/*
	 * At this point we know we do have a assoc to pull
	 * we proceed to get the fd setup. This may block
	 * but that is ok.
	 */

	error = falloc(td, &nfp, &fd, 0);
	if (error != 0)
		goto done;
	td->td_retval[0] = fd;

	CURVNET_SET(head->so_vnet);
	so = sonewconn(head, SS_ISCONNECTED);
	if (so == NULL) {
		error = ENOMEM;
		goto noconnection;
	}
	/*
	 * Before changing the flags on the socket, we have to bump the
	 * reference count.  Otherwise, if the protocol calls sofree(),
	 * the socket will be released due to a zero refcount.
	 */
        SOCK_LOCK(so);
        soref(so);                      /* file descriptor reference */
        SOCK_UNLOCK(so);

	ACCEPT_LOCK();

	TAILQ_REMOVE(&head->so_comp, so, so_list);
	head->so_qlen--;
	so->so_state |= (head->so_state & SS_NBIO);
	so->so_state &= ~SS_NOFDREF;
	so->so_qstate &= ~SQ_COMP;
	so->so_head = NULL;
	ACCEPT_UNLOCK();
	finit(nfp, fflag, DTYPE_SOCKET, so, &socketops);
	error = sctp_do_peeloff(head, so, (sctp_assoc_t)uap->name);
	if (error != 0)
		goto noconnection;
	if (head->so_sigio != NULL)
		fsetown(fgetown(&head->so_sigio), &so->so_sigio);

noconnection:
	/*
	 * close the new descriptor, assuming someone hasn't ripped it
	 * out from under us.
	 */
	if (error != 0)
		fdclose(td->td_proc->p_fd, nfp, fd, td);

	/*
	 * Release explicitly held references before returning.
	 */
	CURVNET_RESTORE();
done:
	if (nfp != NULL)
		fdrop(nfp, td);
	fputsock(head);
done2:
	return (error);
#else  /* SCTP */
	return (EOPNOTSUPP);
#endif /* SCTP */
}

int
sys_sctp_generic_sendmsg (td, uap)
	struct thread *td;
	struct sctp_generic_sendmsg_args /* {
		int sd,
		caddr_t msg,
		int mlen,
		caddr_t to,
		__socklen_t tolen,
		struct sctp_sndrcvinfo *sinfo,
		int flags
	} */ *uap;
{
#if (defined(INET) || defined(INET6)) && defined(SCTP)
	struct sctp_sndrcvinfo sinfo, *u_sinfo = NULL;
	struct socket *so;
	struct file *fp = NULL;
	struct sockaddr *to = NULL;
#ifdef KTRACE
	struct uio *ktruio = NULL;
#endif
	struct uio auio;
	struct iovec iov[1];
	cap_rights_t rights;
	int error = 0, len;

	if (uap->sinfo != NULL) {
		error = copyin(uap->sinfo, &sinfo, sizeof (sinfo));
		if (error != 0)
			return (error);
		u_sinfo = &sinfo;
	}

	cap_rights_init(&rights, CAP_SEND);
	if (uap->tolen != 0) {
		error = getsockaddr(&to, uap->to, uap->tolen);
		if (error != 0) {
			to = NULL;
			goto sctp_bad2;
		}
		cap_rights_set(&rights, CAP_CONNECT);
	}

	AUDIT_ARG_FD(uap->sd);
	error = getsock_cap(td->td_proc->p_fd, uap->sd, &rights, &fp, NULL);
	if (error != 0)
		goto sctp_bad;
#ifdef KTRACE
	if (to && (KTRPOINT(td, KTR_STRUCT)))
		ktrsockaddr(to);
#endif

	iov[0].iov_base = uap->msg;
	iov[0].iov_len = uap->mlen;

	so = (struct socket *)fp->f_data;
	if (so->so_proto->pr_protocol != IPPROTO_SCTP) {
		error = EOPNOTSUPP;
		goto sctp_bad;
	}
#ifdef MAC
	error = mac_socket_check_send(td->td_ucred, so);
	if (error != 0)
		goto sctp_bad;
#endif /* MAC */

	auio.uio_iov =  iov;
	auio.uio_iovcnt = 1;
	auio.uio_segflg = UIO_USERSPACE;
	auio.uio_rw = UIO_WRITE;
	auio.uio_td = td;
	auio.uio_offset = 0;			/* XXX */
	auio.uio_resid = 0;
	len = auio.uio_resid = uap->mlen;
	CURVNET_SET(so->so_vnet);
	error = sctp_lower_sosend(so, to, &auio, (struct mbuf *)NULL,
	    (struct mbuf *)NULL, uap->flags, u_sinfo, td);
	CURVNET_RESTORE();
	if (error != 0) {
		if (auio.uio_resid != len && (error == ERESTART ||
		    error == EINTR || error == EWOULDBLOCK))
			error = 0;
		/* Generation of SIGPIPE can be controlled per socket. */
		if (error == EPIPE && !(so->so_options & SO_NOSIGPIPE) &&
		    !(uap->flags & MSG_NOSIGNAL)) {
			PROC_LOCK(td->td_proc);
			tdsignal(td, SIGPIPE);
			PROC_UNLOCK(td->td_proc);
		}
	}
	if (error == 0)
		td->td_retval[0] = len - auio.uio_resid;
#ifdef KTRACE
	if (ktruio != NULL) {
		ktruio->uio_resid = td->td_retval[0];
		ktrgenio(uap->sd, UIO_WRITE, ktruio, error);
	}
#endif /* KTRACE */
sctp_bad:
	if (fp != NULL)
		fdrop(fp, td);
sctp_bad2:
	free(to, M_SONAME);
	return (error);
#else  /* SCTP */
	return (EOPNOTSUPP);
#endif /* SCTP */
}

int
sys_sctp_generic_sendmsg_iov(td, uap)
	struct thread *td;
	struct sctp_generic_sendmsg_iov_args /* {
		int sd,
		struct iovec *iov,
		int iovlen,
		caddr_t to,
		__socklen_t tolen,
		struct sctp_sndrcvinfo *sinfo,
		int flags
	} */ *uap;
{
#if (defined(INET) || defined(INET6)) && defined(SCTP)
	struct sctp_sndrcvinfo sinfo, *u_sinfo = NULL;
	struct socket *so;
	struct file *fp = NULL;
	struct sockaddr *to = NULL;
#ifdef KTRACE
	struct uio *ktruio = NULL;
#endif
	struct uio auio;
	struct iovec *iov, *tiov;
	cap_rights_t rights;
	ssize_t len;
	int error, i;

	if (uap->sinfo != NULL) {
		error = copyin(uap->sinfo, &sinfo, sizeof (sinfo));
		if (error != 0)
			return (error);
		u_sinfo = &sinfo;
	}
	cap_rights_init(&rights, CAP_SEND);
	if (uap->tolen != 0) {
		error = getsockaddr(&to, uap->to, uap->tolen);
		if (error != 0) {
			to = NULL;
			goto sctp_bad2;
		}
		cap_rights_set(&rights, CAP_CONNECT);
	}

	AUDIT_ARG_FD(uap->sd);
	error = getsock_cap(td->td_proc->p_fd, uap->sd, &rights, &fp, NULL);
	if (error != 0)
		goto sctp_bad1;

#ifdef COMPAT_FREEBSD32
	if (SV_CURPROC_FLAG(SV_ILP32))
		error = freebsd32_copyiniov((struct iovec32 *)uap->iov,
		    uap->iovlen, &iov, EMSGSIZE);
	else
#endif
		error = copyiniov(uap->iov, uap->iovlen, &iov, EMSGSIZE);
	if (error != 0)
		goto sctp_bad1;
#ifdef KTRACE
	if (to && (KTRPOINT(td, KTR_STRUCT)))
		ktrsockaddr(to);
#endif

	so = (struct socket *)fp->f_data;
	if (so->so_proto->pr_protocol != IPPROTO_SCTP) {
		error = EOPNOTSUPP;
		goto sctp_bad;
	}
#ifdef MAC
	error = mac_socket_check_send(td->td_ucred, so);
	if (error != 0)
		goto sctp_bad;
#endif /* MAC */

	auio.uio_iov = iov;
	auio.uio_iovcnt = uap->iovlen;
	auio.uio_segflg = UIO_USERSPACE;
	auio.uio_rw = UIO_WRITE;
	auio.uio_td = td;
	auio.uio_offset = 0;			/* XXX */
	auio.uio_resid = 0;
	tiov = iov;
	for (i = 0; i <uap->iovlen; i++, tiov++) {
		if ((auio.uio_resid += tiov->iov_len) < 0) {
			error = EINVAL;
			goto sctp_bad;
		}
	}
	len = auio.uio_resid;
	CURVNET_SET(so->so_vnet);
	error = sctp_lower_sosend(so, to, &auio,
		    (struct mbuf *)NULL, (struct mbuf *)NULL,
		    uap->flags, u_sinfo, td);
	CURVNET_RESTORE();
	if (error != 0) {
		if (auio.uio_resid != len && (error == ERESTART ||
		    error == EINTR || error == EWOULDBLOCK))
			error = 0;
		/* Generation of SIGPIPE can be controlled per socket */
		if (error == EPIPE && !(so->so_options & SO_NOSIGPIPE) &&
		    !(uap->flags & MSG_NOSIGNAL)) {
			PROC_LOCK(td->td_proc);
			tdsignal(td, SIGPIPE);
			PROC_UNLOCK(td->td_proc);
		}
	}
	if (error == 0)
		td->td_retval[0] = len - auio.uio_resid;
#ifdef KTRACE
	if (ktruio != NULL) {
		ktruio->uio_resid = td->td_retval[0];
		ktrgenio(uap->sd, UIO_WRITE, ktruio, error);
	}
#endif /* KTRACE */
sctp_bad:
	free(iov, M_IOV);
sctp_bad1:
	if (fp != NULL)
		fdrop(fp, td);
sctp_bad2:
	free(to, M_SONAME);
	return (error);
#else  /* SCTP */
	return (EOPNOTSUPP);
#endif /* SCTP */
}

int
sys_sctp_generic_recvmsg(td, uap)
	struct thread *td;
	struct sctp_generic_recvmsg_args /* {
		int sd,
		struct iovec *iov,
		int iovlen,
		struct sockaddr *from,
		__socklen_t *fromlenaddr,
		struct sctp_sndrcvinfo *sinfo,
		int *msg_flags
	} */ *uap;
{
#if (defined(INET) || defined(INET6)) && defined(SCTP)
	uint8_t sockbufstore[256];
	struct uio auio;
	struct iovec *iov, *tiov;
	struct sctp_sndrcvinfo sinfo;
	struct socket *so;
	struct file *fp = NULL;
	struct sockaddr *fromsa;
	cap_rights_t rights;
#ifdef KTRACE
	struct uio *ktruio = NULL;
#endif
	ssize_t len;
	int error, fromlen, i, msg_flags;

	AUDIT_ARG_FD(uap->sd);
	error = getsock_cap(td->td_proc->p_fd, uap->sd,
	    cap_rights_init(&rights, CAP_RECV), &fp, NULL);
	if (error != 0)
		return (error);
#ifdef COMPAT_FREEBSD32
	if (SV_CURPROC_FLAG(SV_ILP32))
		error = freebsd32_copyiniov((struct iovec32 *)uap->iov,
		    uap->iovlen, &iov, EMSGSIZE);
	else
#endif
		error = copyiniov(uap->iov, uap->iovlen, &iov, EMSGSIZE);
	if (error != 0)
		goto out1;

	so = fp->f_data;
	if (so->so_proto->pr_protocol != IPPROTO_SCTP) {
		error = EOPNOTSUPP;
		goto out;
	}
#ifdef MAC
	error = mac_socket_check_receive(td->td_ucred, so);
	if (error != 0)
		goto out;
#endif /* MAC */

	if (uap->fromlenaddr != NULL) {
		error = copyin(uap->fromlenaddr, &fromlen, sizeof (fromlen));
		if (error != 0)
			goto out;
	} else {
		fromlen = 0;
	}
	if (uap->msg_flags) {
		error = copyin(uap->msg_flags, &msg_flags, sizeof (int));
		if (error != 0)
			goto out;
	} else {
		msg_flags = 0;
	}
	auio.uio_iov = iov;
	auio.uio_iovcnt = uap->iovlen;
	auio.uio_segflg = UIO_USERSPACE;
	auio.uio_rw = UIO_READ;
	auio.uio_td = td;
	auio.uio_offset = 0;			/* XXX */
	auio.uio_resid = 0;
	tiov = iov;
	for (i = 0; i <uap->iovlen; i++, tiov++) {
		if ((auio.uio_resid += tiov->iov_len) < 0) {
			error = EINVAL;
			goto out;
		}
	}
	len = auio.uio_resid;
	fromsa = (struct sockaddr *)sockbufstore;

#ifdef KTRACE
	if (KTRPOINT(td, KTR_GENIO))
		ktruio = cloneuio(&auio);
#endif /* KTRACE */
	memset(&sinfo, 0, sizeof(struct sctp_sndrcvinfo));
	CURVNET_SET(so->so_vnet);
	error = sctp_sorecvmsg(so, &auio, (struct mbuf **)NULL,
		    fromsa, fromlen, &msg_flags,
		    (struct sctp_sndrcvinfo *)&sinfo, 1);
	CURVNET_RESTORE();
	if (error != 0) {
		if (auio.uio_resid != len && (error == ERESTART ||
		    error == EINTR || error == EWOULDBLOCK))
			error = 0;
	} else {
		if (uap->sinfo)
			error = copyout(&sinfo, uap->sinfo, sizeof (sinfo));
	}
#ifdef KTRACE
	if (ktruio != NULL) {
		ktruio->uio_resid = len - auio.uio_resid;
		ktrgenio(uap->sd, UIO_READ, ktruio, error);
	}
#endif /* KTRACE */
	if (error != 0)
		goto out;
	td->td_retval[0] = len - auio.uio_resid;

	if (fromlen && uap->from) {
		len = fromlen;
		if (len <= 0 || fromsa == 0)
			len = 0;
		else {
			len = MIN(len, fromsa->sa_len);
			error = copyout(fromsa, uap->from, (size_t)len);
			if (error != 0)
				goto out;
		}
		error = copyout(&len, uap->fromlenaddr, sizeof (socklen_t));
		if (error != 0)
			goto out;
	}
#ifdef KTRACE
	if (KTRPOINT(td, KTR_STRUCT))
		ktrsockaddr(fromsa);
#endif
	if (uap->msg_flags) {
		error = copyout(&msg_flags, uap->msg_flags, sizeof (int));
		if (error != 0)
			goto out;
	}
out:
	free(iov, M_IOV);
out1:
	if (fp != NULL)
		fdrop(fp, td);

	return (error);
#else  /* SCTP */
	return (EOPNOTSUPP);
#endif /* SCTP */
}<|MERGE_RESOLUTION|>--- conflicted
+++ resolved
@@ -2777,18 +2777,6 @@
 				break;
 			}
 		}
-<<<<<<< HEAD
-=======
-		if (m != NULL)
-			vm_page_xunbusy(m);
-	}
-	if (error == 0) {
-		*res = m;
-	} else if (m != NULL) {
-free_page:
-		vm_page_lock(m);
-		vm_page_unwire(m, PQ_INACTIVE);
->>>>>>> 7d8e028d
 
 		refcount_acquire(&sfio->nios);
 		rv = vm_pager_get_pages_async(obj, pa + i, count, 0,
@@ -3117,19 +3105,11 @@
 			    m != NULL ? SFB_NOWAIT : SFB_CATCH);
 			if (sf == NULL) {
 				SFSTAT_INC(sf_allocfail);
-<<<<<<< HEAD
 				for (int j = i; j < npages; j++) {
 					vm_page_lock(pa[j]);
-					vm_page_unwire(pa[j], 0);
+					vm_page_unwire(pa[j], PQ_INACTIVE);
 					vm_page_unlock(pa[j]);
 				}
-=======
-				vm_page_lock(pg);
-				vm_page_unwire(pg, PQ_INACTIVE);
-				KASSERT(pg->object != NULL,
-				    ("%s: object disappeared", __func__));
-				vm_page_unlock(pg);
->>>>>>> 7d8e028d
 				if (m == NULL)
 					error = ENOBUFS;
 				fixspace(npages, i, off, &space);
