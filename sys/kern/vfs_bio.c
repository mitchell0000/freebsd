/*-
 * SPDX-License-Identifier: BSD-2-Clause-FreeBSD
 *
 * Copyright (c) 2004 Poul-Henning Kamp
 * Copyright (c) 1994,1997 John S. Dyson
 * Copyright (c) 2013 The FreeBSD Foundation
 * All rights reserved.
 *
 * Portions of this software were developed by Konstantin Belousov
 * under sponsorship from the FreeBSD Foundation.
 *
 * Redistribution and use in source and binary forms, with or without
 * modification, are permitted provided that the following conditions
 * are met:
 * 1. Redistributions of source code must retain the above copyright
 *    notice, this list of conditions and the following disclaimer.
 * 2. Redistributions in binary form must reproduce the above copyright
 *    notice, this list of conditions and the following disclaimer in the
 *    documentation and/or other materials provided with the distribution.
 *
 * THIS SOFTWARE IS PROVIDED BY THE AUTHOR AND CONTRIBUTORS ``AS IS'' AND
 * ANY EXPRESS OR IMPLIED WARRANTIES, INCLUDING, BUT NOT LIMITED TO, THE
 * IMPLIED WARRANTIES OF MERCHANTABILITY AND FITNESS FOR A PARTICULAR PURPOSE
 * ARE DISCLAIMED.  IN NO EVENT SHALL THE AUTHOR OR CONTRIBUTORS BE LIABLE
 * FOR ANY DIRECT, INDIRECT, INCIDENTAL, SPECIAL, EXEMPLARY, OR CONSEQUENTIAL
 * DAMAGES (INCLUDING, BUT NOT LIMITED TO, PROCUREMENT OF SUBSTITUTE GOODS
 * OR SERVICES; LOSS OF USE, DATA, OR PROFITS; OR BUSINESS INTERRUPTION)
 * HOWEVER CAUSED AND ON ANY THEORY OF LIABILITY, WHETHER IN CONTRACT, STRICT
 * LIABILITY, OR TORT (INCLUDING NEGLIGENCE OR OTHERWISE) ARISING IN ANY WAY
 * OUT OF THE USE OF THIS SOFTWARE, EVEN IF ADVISED OF THE POSSIBILITY OF
 * SUCH DAMAGE.
 */

/*
 * this file contains a new buffer I/O scheme implementing a coherent
 * VM object and buffer cache scheme.  Pains have been taken to make
 * sure that the performance degradation associated with schemes such
 * as this is not realized.
 *
 * Author:  John S. Dyson
 * Significant help during the development and debugging phases
 * had been provided by David Greenman, also of the FreeBSD core team.
 *
 * see man buf(9) for more info.
 */

#include <sys/cdefs.h>
__FBSDID("$FreeBSD$");

#include <sys/param.h>
#include <sys/systm.h>
#include <sys/bio.h>
#include <sys/bitset.h>
#include <sys/conf.h>
#include <sys/counter.h>
#include <sys/buf.h>
#include <sys/devicestat.h>
#include <sys/eventhandler.h>
#include <sys/fail.h>
#include <sys/limits.h>
#include <sys/lock.h>
#include <sys/malloc.h>
#include <sys/mount.h>
#include <sys/mutex.h>
#include <sys/kernel.h>
#include <sys/kthread.h>
#include <sys/proc.h>
#include <sys/racct.h>
#include <sys/resourcevar.h>
#include <sys/rwlock.h>
#include <sys/smp.h>
#include <sys/sysctl.h>
#include <sys/sysproto.h>
#include <sys/vmem.h>
#include <sys/vmmeter.h>
#include <sys/vnode.h>
#include <sys/watchdog.h>
#include <geom/geom.h>
#include <vm/vm.h>
#include <vm/vm_param.h>
#include <vm/vm_kern.h>
#include <vm/vm_object.h>
#include <vm/vm_page.h>
#include <vm/vm_pageout.h>
#include <vm/vm_pager.h>
#include <vm/vm_extern.h>
#include <vm/vm_map.h>
#include <vm/swap_pager.h>
#include "opt_compat.h"
#include "opt_swap.h"

static MALLOC_DEFINE(M_BIOBUF, "biobuf", "BIO buffer");

struct	bio_ops bioops;		/* I/O operation notification */

struct	buf_ops buf_ops_bio = {
	.bop_name	=	"buf_ops_bio",
	.bop_write	=	bufwrite,
	.bop_strategy	=	bufstrategy,
	.bop_sync	=	bufsync,
	.bop_bdflush	=	bufbdflush,
};

struct bufqueue {
	struct mtx_padalign	bq_lock;
	TAILQ_HEAD(, buf)	bq_queue;
	uint8_t			bq_index;
	uint16_t		bq_subqueue;
	int			bq_len;
} __aligned(CACHE_LINE_SIZE);

#define	BQ_LOCKPTR(bq)		(&(bq)->bq_lock)
#define	BQ_LOCK(bq)		mtx_lock(BQ_LOCKPTR((bq)))
#define	BQ_UNLOCK(bq)		mtx_unlock(BQ_LOCKPTR((bq)))
#define	BQ_ASSERT_LOCKED(bq)	mtx_assert(BQ_LOCKPTR((bq)), MA_OWNED)

struct bufdomain {
	struct bufqueue	bd_subq[MAXCPU + 1]; /* Per-cpu sub queues + global */
	struct bufqueue bd_dirtyq;
	struct bufqueue	*bd_cleanq;
	struct mtx_padalign bd_run_lock;
	/* Constants */
	long		bd_maxbufspace;
	long		bd_hibufspace;
	long 		bd_lobufspace;
	long 		bd_bufspacethresh;
	int		bd_hifreebuffers;
	int		bd_lofreebuffers;
	int		bd_hidirtybuffers;
	int		bd_lodirtybuffers;
	int		bd_dirtybufthresh;
	int		bd_lim;
	/* atomics */
	int		bd_wanted;
	int __aligned(CACHE_LINE_SIZE)	bd_numdirtybuffers;
	int __aligned(CACHE_LINE_SIZE)	bd_running;
	long __aligned(CACHE_LINE_SIZE) bd_bufspace;
	int __aligned(CACHE_LINE_SIZE)	bd_freebuffers;
} __aligned(CACHE_LINE_SIZE);

#define	BD_LOCKPTR(bd)		(&(bd)->bd_cleanq->bq_lock)
#define	BD_LOCK(bd)		mtx_lock(BD_LOCKPTR((bd)))
#define	BD_UNLOCK(bd)		mtx_unlock(BD_LOCKPTR((bd)))
#define	BD_ASSERT_LOCKED(bd)	mtx_assert(BD_LOCKPTR((bd)), MA_OWNED)
#define	BD_RUN_LOCKPTR(bd)	(&(bd)->bd_run_lock)
#define	BD_RUN_LOCK(bd)		mtx_lock(BD_RUN_LOCKPTR((bd)))
#define	BD_RUN_UNLOCK(bd)	mtx_unlock(BD_RUN_LOCKPTR((bd)))
#define	BD_DOMAIN(bd)		(bd - bdomain)

static struct buf *buf;		/* buffer header pool */
extern struct buf *swbuf;	/* Swap buffer header pool. */
caddr_t unmapped_buf;

/* Used below and for softdep flushing threads in ufs/ffs/ffs_softdep.c */
struct proc *bufdaemonproc;

static int inmem(struct vnode *vp, daddr_t blkno);
static void vm_hold_free_pages(struct buf *bp, int newbsize);
static void vm_hold_load_pages(struct buf *bp, vm_offset_t from,
		vm_offset_t to);
static void vfs_page_set_valid(struct buf *bp, vm_ooffset_t off, vm_page_t m);
static void vfs_page_set_validclean(struct buf *bp, vm_ooffset_t off,
		vm_page_t m);
static void vfs_clean_pages_dirty_buf(struct buf *bp);
static void vfs_setdirty_locked_object(struct buf *bp);
static void vfs_vmio_invalidate(struct buf *bp);
static void vfs_vmio_truncate(struct buf *bp, int npages);
static void vfs_vmio_extend(struct buf *bp, int npages, int size);
static int vfs_bio_clcheck(struct vnode *vp, int size,
		daddr_t lblkno, daddr_t blkno);
static void breada(struct vnode *, daddr_t *, int *, int, struct ucred *, int,
		void (*)(struct buf *));
static int buf_flush(struct vnode *vp, struct bufdomain *, int);
static int flushbufqueues(struct vnode *, struct bufdomain *, int, int);
static void buf_daemon(void);
static __inline void bd_wakeup(void);
static int sysctl_runningspace(SYSCTL_HANDLER_ARGS);
static void bufkva_reclaim(vmem_t *, int);
static void bufkva_free(struct buf *);
static int buf_import(void *, void **, int, int, int);
static void buf_release(void *, void **, int);
static void maxbcachebuf_adjust(void);
static inline struct bufdomain *bufdomain(struct buf *);
static void bq_remove(struct bufqueue *bq, struct buf *bp);
static void bq_insert(struct bufqueue *bq, struct buf *bp, bool unlock);
static int buf_recycle(struct bufdomain *, bool kva);
static void bq_init(struct bufqueue *bq, int qindex, int cpu,
	    const char *lockname);
static void bd_init(struct bufdomain *bd);
static int bd_flushall(struct bufdomain *bd);
static int sysctl_bufdomain_long(SYSCTL_HANDLER_ARGS);
static int sysctl_bufdomain_int(SYSCTL_HANDLER_ARGS);

static int sysctl_bufspace(SYSCTL_HANDLER_ARGS);
int vmiodirenable = TRUE;
SYSCTL_INT(_vfs, OID_AUTO, vmiodirenable, CTLFLAG_RW, &vmiodirenable, 0,
    "Use the VM system for directory writes");
long runningbufspace;
SYSCTL_LONG(_vfs, OID_AUTO, runningbufspace, CTLFLAG_RD, &runningbufspace, 0,
    "Amount of presently outstanding async buffer io");
SYSCTL_PROC(_vfs, OID_AUTO, bufspace, CTLTYPE_LONG|CTLFLAG_MPSAFE|CTLFLAG_RD,
    NULL, 0, sysctl_bufspace, "L", "Physical memory used for buffers");
static counter_u64_t bufkvaspace;
SYSCTL_COUNTER_U64(_vfs, OID_AUTO, bufkvaspace, CTLFLAG_RD, &bufkvaspace,
    "Kernel virtual memory used for buffers");
static long maxbufspace;
SYSCTL_PROC(_vfs, OID_AUTO, maxbufspace,
    CTLTYPE_LONG|CTLFLAG_MPSAFE|CTLFLAG_RW, &maxbufspace,
    __offsetof(struct bufdomain, bd_maxbufspace), sysctl_bufdomain_long, "L",
    "Maximum allowed value of bufspace (including metadata)");
static long bufmallocspace;
SYSCTL_LONG(_vfs, OID_AUTO, bufmallocspace, CTLFLAG_RD, &bufmallocspace, 0,
    "Amount of malloced memory for buffers");
static long maxbufmallocspace;
SYSCTL_LONG(_vfs, OID_AUTO, maxmallocbufspace, CTLFLAG_RW, &maxbufmallocspace,
    0, "Maximum amount of malloced memory for buffers");
static long lobufspace;
SYSCTL_PROC(_vfs, OID_AUTO, lobufspace,
    CTLTYPE_LONG|CTLFLAG_MPSAFE|CTLFLAG_RW, &lobufspace,
    __offsetof(struct bufdomain, bd_lobufspace), sysctl_bufdomain_long, "L",
    "Minimum amount of buffers we want to have");
long hibufspace;
SYSCTL_PROC(_vfs, OID_AUTO, hibufspace,
    CTLTYPE_LONG|CTLFLAG_MPSAFE|CTLFLAG_RW, &hibufspace,
    __offsetof(struct bufdomain, bd_hibufspace), sysctl_bufdomain_long, "L",
    "Maximum allowed value of bufspace (excluding metadata)");
long bufspacethresh;
SYSCTL_PROC(_vfs, OID_AUTO, bufspacethresh,
    CTLTYPE_LONG|CTLFLAG_MPSAFE|CTLFLAG_RW, &bufspacethresh,
    __offsetof(struct bufdomain, bd_bufspacethresh), sysctl_bufdomain_long, "L",
    "Bufspace consumed before waking the daemon to free some");
static counter_u64_t buffreekvacnt;
SYSCTL_COUNTER_U64(_vfs, OID_AUTO, buffreekvacnt, CTLFLAG_RW, &buffreekvacnt,
    "Number of times we have freed the KVA space from some buffer");
static counter_u64_t bufdefragcnt;
SYSCTL_COUNTER_U64(_vfs, OID_AUTO, bufdefragcnt, CTLFLAG_RW, &bufdefragcnt,
    "Number of times we have had to repeat buffer allocation to defragment");
static long lorunningspace;
SYSCTL_PROC(_vfs, OID_AUTO, lorunningspace, CTLTYPE_LONG | CTLFLAG_MPSAFE |
    CTLFLAG_RW, &lorunningspace, 0, sysctl_runningspace, "L",
    "Minimum preferred space used for in-progress I/O");
static long hirunningspace;
SYSCTL_PROC(_vfs, OID_AUTO, hirunningspace, CTLTYPE_LONG | CTLFLAG_MPSAFE |
    CTLFLAG_RW, &hirunningspace, 0, sysctl_runningspace, "L",
    "Maximum amount of space to use for in-progress I/O");
int dirtybufferflushes;
SYSCTL_INT(_vfs, OID_AUTO, dirtybufferflushes, CTLFLAG_RW, &dirtybufferflushes,
    0, "Number of bdwrite to bawrite conversions to limit dirty buffers");
int bdwriteskip;
SYSCTL_INT(_vfs, OID_AUTO, bdwriteskip, CTLFLAG_RW, &bdwriteskip,
    0, "Number of buffers supplied to bdwrite with snapshot deadlock risk");
int altbufferflushes;
SYSCTL_INT(_vfs, OID_AUTO, altbufferflushes, CTLFLAG_RW, &altbufferflushes,
    0, "Number of fsync flushes to limit dirty buffers");
static int recursiveflushes;
SYSCTL_INT(_vfs, OID_AUTO, recursiveflushes, CTLFLAG_RW, &recursiveflushes,
    0, "Number of flushes skipped due to being recursive");
static int sysctl_numdirtybuffers(SYSCTL_HANDLER_ARGS);
SYSCTL_PROC(_vfs, OID_AUTO, numdirtybuffers,
    CTLTYPE_INT|CTLFLAG_MPSAFE|CTLFLAG_RD, NULL, 0, sysctl_numdirtybuffers, "I",
    "Number of buffers that are dirty (has unwritten changes) at the moment");
static int lodirtybuffers;
SYSCTL_PROC(_vfs, OID_AUTO, lodirtybuffers,
<<<<<<< HEAD
    CTLTYPE_LONG|CTLFLAG_MPSAFE|CTLFLAG_RW, &lodirtybuffers,
    __offsetof(struct bufdomain, bd_lodirtybuffers), sysctl_bufdomain_int, "L",
    "How many buffers we want to have free before bufdaemon can sleep");
static int hidirtybuffers;
SYSCTL_PROC(_vfs, OID_AUTO, hidirtybuffers,
    CTLTYPE_LONG|CTLFLAG_MPSAFE|CTLFLAG_RW, &hidirtybuffers,
    __offsetof(struct bufdomain, bd_hidirtybuffers), sysctl_bufdomain_int, "L",
    "When the number of dirty buffers is considered severe");
int dirtybufthresh;
SYSCTL_PROC(_vfs, OID_AUTO, dirtybufthresh,
    CTLTYPE_LONG|CTLFLAG_MPSAFE|CTLFLAG_RW, &dirtybufthresh,
    __offsetof(struct bufdomain, bd_dirtybufthresh), sysctl_bufdomain_int, "L",
=======
    CTLTYPE_INT|CTLFLAG_MPSAFE|CTLFLAG_RW, &lodirtybuffers,
    __offsetof(struct bufdomain, bd_lodirtybuffers), sysctl_bufdomain_int, "I",
    "How many buffers we want to have free before bufdaemon can sleep");
static int hidirtybuffers;
SYSCTL_PROC(_vfs, OID_AUTO, hidirtybuffers,
    CTLTYPE_INT|CTLFLAG_MPSAFE|CTLFLAG_RW, &hidirtybuffers,
    __offsetof(struct bufdomain, bd_hidirtybuffers), sysctl_bufdomain_int, "I",
    "When the number of dirty buffers is considered severe");
int dirtybufthresh;
SYSCTL_PROC(_vfs, OID_AUTO, dirtybufthresh,
    CTLTYPE_INT|CTLFLAG_MPSAFE|CTLFLAG_RW, &dirtybufthresh,
    __offsetof(struct bufdomain, bd_dirtybufthresh), sysctl_bufdomain_int, "I",
>>>>>>> 78fd3a94
    "Number of bdwrite to bawrite conversions to clear dirty buffers");
static int numfreebuffers;
SYSCTL_INT(_vfs, OID_AUTO, numfreebuffers, CTLFLAG_RD, &numfreebuffers, 0,
    "Number of free buffers");
static int lofreebuffers;
SYSCTL_PROC(_vfs, OID_AUTO, lofreebuffers,
<<<<<<< HEAD
    CTLTYPE_LONG|CTLFLAG_MPSAFE|CTLFLAG_RW, &lofreebuffers,
    __offsetof(struct bufdomain, bd_lofreebuffers), sysctl_bufdomain_int, "L",
   "Target number of free buffers");
static int hifreebuffers;
SYSCTL_PROC(_vfs, OID_AUTO, hifreebuffers,
    CTLTYPE_LONG|CTLFLAG_MPSAFE|CTLFLAG_RW, &hifreebuffers,
    __offsetof(struct bufdomain, bd_hifreebuffers), sysctl_bufdomain_int, "L",
=======
    CTLTYPE_INT|CTLFLAG_MPSAFE|CTLFLAG_RW, &lofreebuffers,
    __offsetof(struct bufdomain, bd_lofreebuffers), sysctl_bufdomain_int, "I",
   "Target number of free buffers");
static int hifreebuffers;
SYSCTL_PROC(_vfs, OID_AUTO, hifreebuffers,
    CTLTYPE_INT|CTLFLAG_MPSAFE|CTLFLAG_RW, &hifreebuffers,
    __offsetof(struct bufdomain, bd_hifreebuffers), sysctl_bufdomain_int, "I",
>>>>>>> 78fd3a94
   "Threshold for clean buffer recycling");
static counter_u64_t getnewbufcalls;
SYSCTL_COUNTER_U64(_vfs, OID_AUTO, getnewbufcalls, CTLFLAG_RD,
   &getnewbufcalls, "Number of calls to getnewbuf");
static counter_u64_t getnewbufrestarts;
SYSCTL_COUNTER_U64(_vfs, OID_AUTO, getnewbufrestarts, CTLFLAG_RD,
    &getnewbufrestarts,
    "Number of times getnewbuf has had to restart a buffer acquisition");
static counter_u64_t mappingrestarts;
SYSCTL_COUNTER_U64(_vfs, OID_AUTO, mappingrestarts, CTLFLAG_RD,
    &mappingrestarts,
    "Number of times getblk has had to restart a buffer mapping for "
    "unmapped buffer");
static counter_u64_t numbufallocfails;
SYSCTL_COUNTER_U64(_vfs, OID_AUTO, numbufallocfails, CTLFLAG_RW,
    &numbufallocfails, "Number of times buffer allocations failed");
static int flushbufqtarget = 100;
SYSCTL_INT(_vfs, OID_AUTO, flushbufqtarget, CTLFLAG_RW, &flushbufqtarget, 0,
    "Amount of work to do in flushbufqueues when helping bufdaemon");
static counter_u64_t notbufdflushes;
SYSCTL_COUNTER_U64(_vfs, OID_AUTO, notbufdflushes, CTLFLAG_RD, &notbufdflushes,
    "Number of dirty buffer flushes done by the bufdaemon helpers");
static long barrierwrites;
SYSCTL_LONG(_vfs, OID_AUTO, barrierwrites, CTLFLAG_RW, &barrierwrites, 0,
    "Number of barrier writes");
SYSCTL_INT(_vfs, OID_AUTO, unmapped_buf_allowed, CTLFLAG_RD,
    &unmapped_buf_allowed, 0,
    "Permit the use of the unmapped i/o");
int maxbcachebuf = MAXBCACHEBUF;
SYSCTL_INT(_vfs, OID_AUTO, maxbcachebuf, CTLFLAG_RDTUN, &maxbcachebuf, 0,
    "Maximum size of a buffer cache block");

/*
 * This lock synchronizes access to bd_request.
 */
static struct mtx_padalign __exclusive_cache_line bdlock;

/*
 * This lock protects the runningbufreq and synchronizes runningbufwakeup and
 * waitrunningbufspace().
 */
static struct mtx_padalign __exclusive_cache_line rbreqlock;

/*
 * Lock that protects bdirtywait.
 */
static struct mtx_padalign __exclusive_cache_line bdirtylock;

/*
 * Wakeup point for bufdaemon, as well as indicator of whether it is already
 * active.  Set to 1 when the bufdaemon is already "on" the queue, 0 when it
 * is idling.
 */
static int bd_request;

/*
 * Request for the buf daemon to write more buffers than is indicated by
 * lodirtybuf.  This may be necessary to push out excess dependencies or
 * defragment the address space where a simple count of the number of dirty
 * buffers is insufficient to characterize the demand for flushing them.
 */
static int bd_speedupreq;

/*
 * Synchronization (sleep/wakeup) variable for active buffer space requests.
 * Set when wait starts, cleared prior to wakeup().
 * Used in runningbufwakeup() and waitrunningbufspace().
 */
static int runningbufreq;

/*
 * Synchronization for bwillwrite() waiters.
 */
static int bdirtywait;

/*
 * Definitions for the buffer free lists.
 */
#define QUEUE_NONE	0	/* on no queue */
#define QUEUE_EMPTY	1	/* empty buffer headers */
#define QUEUE_DIRTY	2	/* B_DELWRI buffers */
#define QUEUE_CLEAN	3	/* non-B_DELWRI buffers */
#define QUEUE_SENTINEL	4	/* not an queue index, but mark for sentinel */

/* Maximum number of buffer domains. */
#define	BUF_DOMAINS	8

struct bufdomainset bdlodirty;		/* Domains > lodirty */
struct bufdomainset bdhidirty;		/* Domains > hidirty */

/* Configured number of clean queues. */
static int __read_mostly buf_domains;

BITSET_DEFINE(bufdomainset, BUF_DOMAINS);
struct bufdomain __exclusive_cache_line bdomain[BUF_DOMAINS];
struct bufqueue __exclusive_cache_line bqempty;

/*
 * per-cpu empty buffer cache.
 */
uma_zone_t buf_zone;

/*
 * Single global constant for BUF_WMESG, to avoid getting multiple references.
 * buf_wmesg is referred from macros.
 */
const char *buf_wmesg = BUF_WMESG;

static int
sysctl_runningspace(SYSCTL_HANDLER_ARGS)
{
	long value;
	int error;

	value = *(long *)arg1;
	error = sysctl_handle_long(oidp, &value, 0, req);
	if (error != 0 || req->newptr == NULL)
		return (error);
	mtx_lock(&rbreqlock);
	if (arg1 == &hirunningspace) {
		if (value < lorunningspace)
			error = EINVAL;
		else
			hirunningspace = value;
	} else {
		KASSERT(arg1 == &lorunningspace,
		    ("%s: unknown arg1", __func__));
		if (value > hirunningspace)
			error = EINVAL;
		else
			lorunningspace = value;
	}
	mtx_unlock(&rbreqlock);
	return (error);
}

static int
sysctl_bufdomain_int(SYSCTL_HANDLER_ARGS)
{
	int error;
	int value;
	int i;

	value = *(int *)arg1;
	error = sysctl_handle_int(oidp, &value, 0, req);
	if (error != 0 || req->newptr == NULL)
		return (error);
	*(int *)arg1 = value;
	for (i = 0; i < buf_domains; i++)
<<<<<<< HEAD
		*(int *)(((uintptr_t)&bdomain[i]) + arg2) =
=======
		*(int *)(uintptr_t)(((uintptr_t)&bdomain[i]) + arg2) =
>>>>>>> 78fd3a94
		    value / buf_domains;

	return (error);
}

static int
sysctl_bufdomain_long(SYSCTL_HANDLER_ARGS)
{
	long value;
	int error;
	int i;

	value = *(long *)arg1;
	error = sysctl_handle_long(oidp, &value, 0, req);
	if (error != 0 || req->newptr == NULL)
		return (error);
	*(long *)arg1 = value;
	for (i = 0; i < buf_domains; i++)
<<<<<<< HEAD
		*(long *)(((uintptr_t)&bdomain[i]) + arg2) =
=======
		*(long *)(uintptr_t)(((uintptr_t)&bdomain[i]) + arg2) =
>>>>>>> 78fd3a94
		    value / buf_domains;

	return (error);
}

#if defined(COMPAT_FREEBSD4) || defined(COMPAT_FREEBSD5) || \
    defined(COMPAT_FREEBSD6) || defined(COMPAT_FREEBSD7)
static int
sysctl_bufspace(SYSCTL_HANDLER_ARGS)
{
	long lvalue;
	int ivalue;
	int i;

	lvalue = 0;
	for (i = 0; i < buf_domains; i++)
		lvalue += bdomain[i].bd_bufspace;
	if (sizeof(int) == sizeof(long) || req->oldlen >= sizeof(long))
		return (sysctl_handle_long(oidp, &lvalue, 0, req));
	if (lvalue > INT_MAX)
		/* On overflow, still write out a long to trigger ENOMEM. */
		return (sysctl_handle_long(oidp, &lvalue, 0, req));
	ivalue = lvalue;
	return (sysctl_handle_int(oidp, &ivalue, 0, req));
}
#else
static int
sysctl_bufspace(SYSCTL_HANDLER_ARGS)
{
	long lvalue;
	int i;

	lvalue = 0;
	for (i = 0; i < buf_domains; i++)
		lvalue += bdomain[i].bd_bufspace;
	return (sysctl_handle_long(oidp, &lvalue, 0, req));
}
#endif

static int
sysctl_numdirtybuffers(SYSCTL_HANDLER_ARGS)
{
	int value;
	int i;

	value = 0;
	for (i = 0; i < buf_domains; i++)
		value += bdomain[i].bd_numdirtybuffers;
	return (sysctl_handle_int(oidp, &value, 0, req));
}

/*
 *	bdirtywakeup:
 *
 *	Wakeup any bwillwrite() waiters.
 */
static void
bdirtywakeup(void)
{
	mtx_lock(&bdirtylock);
	if (bdirtywait) {
		bdirtywait = 0;
		wakeup(&bdirtywait);
	}
	mtx_unlock(&bdirtylock);
}

/*
 *	bd_clear:
 *
 *	Clear a domain from the appropriate bitsets when dirtybuffers
 *	is decremented.
 */
static void
bd_clear(struct bufdomain *bd)
{

	mtx_lock(&bdirtylock);
	if (bd->bd_numdirtybuffers <= bd->bd_lodirtybuffers)
		BIT_CLR(BUF_DOMAINS, BD_DOMAIN(bd), &bdlodirty);
	if (bd->bd_numdirtybuffers <= bd->bd_hidirtybuffers)
		BIT_CLR(BUF_DOMAINS, BD_DOMAIN(bd), &bdhidirty);
	mtx_unlock(&bdirtylock);
}

/*
 *	bd_set:
 *
 *	Set a domain in the appropriate bitsets when dirtybuffers
 *	is incremented.
 */
static void
bd_set(struct bufdomain *bd)
{

	mtx_lock(&bdirtylock);
	if (bd->bd_numdirtybuffers > bd->bd_lodirtybuffers)
		BIT_SET(BUF_DOMAINS, BD_DOMAIN(bd), &bdlodirty);
	if (bd->bd_numdirtybuffers > bd->bd_hidirtybuffers)
		BIT_SET(BUF_DOMAINS, BD_DOMAIN(bd), &bdhidirty);
	mtx_unlock(&bdirtylock);
}

/*
 *	bdirtysub:
 *
 *	Decrement the numdirtybuffers count by one and wakeup any
 *	threads blocked in bwillwrite().
 */
static void
bdirtysub(struct buf *bp)
{
	struct bufdomain *bd;
	int num;

	bd = bufdomain(bp);
	num = atomic_fetchadd_int(&bd->bd_numdirtybuffers, -1);
	if (num == (bd->bd_lodirtybuffers + bd->bd_hidirtybuffers) / 2)
		bdirtywakeup();
	if (num == bd->bd_lodirtybuffers || num == bd->bd_hidirtybuffers)
		bd_clear(bd);
}

/*
 *	bdirtyadd:
 *
 *	Increment the numdirtybuffers count by one and wakeup the buf 
 *	daemon if needed.
 */
static void
bdirtyadd(struct buf *bp)
{
	struct bufdomain *bd;
	int num;

	/*
	 * Only do the wakeup once as we cross the boundary.  The
	 * buf daemon will keep running until the condition clears.
	 */
	bd = bufdomain(bp);
	num = atomic_fetchadd_int(&bd->bd_numdirtybuffers, 1);
	if (num == (bd->bd_lodirtybuffers + bd->bd_hidirtybuffers) / 2)
		bd_wakeup();
	if (num == bd->bd_lodirtybuffers || num == bd->bd_hidirtybuffers)
		bd_set(bd);
}

/*
 *	bufspace_daemon_wakeup:
 *
 *	Wakeup the daemons responsible for freeing clean bufs.
 */
static void
bufspace_daemon_wakeup(struct bufdomain *bd)
{

	/*
	 * avoid the lock if the daemon is running.
	 */
	if (atomic_fetchadd_int(&bd->bd_running, 1) == 0) {
		BD_RUN_LOCK(bd);
		atomic_store_int(&bd->bd_running, 1);
		wakeup(&bd->bd_running);
		BD_RUN_UNLOCK(bd);
	}
}

/*
 *	bufspace_daemon_wait:
 *
 *	Sleep until the domain falls below a limit or one second passes.
 */
static void
bufspace_daemon_wait(struct bufdomain *bd)
{
	/*
	 * Re-check our limits and sleep.  bd_running must be
	 * cleared prior to checking the limits to avoid missed
	 * wakeups.  The waker will adjust one of bufspace or
	 * freebuffers prior to checking bd_running.
	 */
	BD_RUN_LOCK(bd);
	atomic_store_int(&bd->bd_running, 0);
	if (bd->bd_bufspace < bd->bd_bufspacethresh &&
	    bd->bd_freebuffers > bd->bd_lofreebuffers) {
		msleep(&bd->bd_running, BD_RUN_LOCKPTR(bd), PRIBIO|PDROP,
		    "-", hz);
	} else {
		/* Avoid spurious wakeups while running. */
		atomic_store_int(&bd->bd_running, 1);
		BD_RUN_UNLOCK(bd);
	}
}

/*
 *	bufspace_adjust:
 *
 *	Adjust the reported bufspace for a KVA managed buffer, possibly
 * 	waking any waiters.
 */
static void
bufspace_adjust(struct buf *bp, int bufsize)
{
	struct bufdomain *bd;
	long space;
	int diff;

	KASSERT((bp->b_flags & B_MALLOC) == 0,
	    ("bufspace_adjust: malloc buf %p", bp));
	bd = bufdomain(bp);
	diff = bufsize - bp->b_bufsize;
	if (diff < 0) {
		atomic_subtract_long(&bd->bd_bufspace, -diff);
	} else if (diff > 0) {
		space = atomic_fetchadd_long(&bd->bd_bufspace, diff);
		/* Wake up the daemon on the transition. */
		if (space < bd->bd_bufspacethresh &&
		    space + diff >= bd->bd_bufspacethresh)
			bufspace_daemon_wakeup(bd);
	}
	bp->b_bufsize = bufsize;
}

/*
 *	bufspace_reserve:
 *
 *	Reserve bufspace before calling allocbuf().  metadata has a
 *	different space limit than data.
 */
static int
bufspace_reserve(struct bufdomain *bd, int size, bool metadata)
{
	long limit, new;
	long space;

	if (metadata)
		limit = bd->bd_maxbufspace;
	else
		limit = bd->bd_hibufspace;
	space = atomic_fetchadd_long(&bd->bd_bufspace, size);
	new = space + size;
	if (new > limit) {
		atomic_subtract_long(&bd->bd_bufspace, size);
		return (ENOSPC);
	}

	/* Wake up the daemon on the transition. */
	if (space < bd->bd_bufspacethresh && new >= bd->bd_bufspacethresh)
		bufspace_daemon_wakeup(bd);

	return (0);
}

/*
 *	bufspace_release:
 *
 *	Release reserved bufspace after bufspace_adjust() has consumed it.
 */
static void
bufspace_release(struct bufdomain *bd, int size)
{

	atomic_subtract_long(&bd->bd_bufspace, size);
}

/*
 *	bufspace_wait:
 *
 *	Wait for bufspace, acting as the buf daemon if a locked vnode is
 *	supplied.  bd_wanted must be set prior to polling for space.  The
 *	operation must be re-tried on return.
 */
static void
bufspace_wait(struct bufdomain *bd, struct vnode *vp, int gbflags,
    int slpflag, int slptimeo)
{
	struct thread *td;
	int error, fl, norunbuf;

	if ((gbflags & GB_NOWAIT_BD) != 0)
		return;

	td = curthread;
	BD_LOCK(bd);
	while (bd->bd_wanted) {
		if (vp != NULL && vp->v_type != VCHR &&
		    (td->td_pflags & TDP_BUFNEED) == 0) {
			BD_UNLOCK(bd);
			/*
			 * getblk() is called with a vnode locked, and
			 * some majority of the dirty buffers may as
			 * well belong to the vnode.  Flushing the
			 * buffers there would make a progress that
			 * cannot be achieved by the buf_daemon, that
			 * cannot lock the vnode.
			 */
			norunbuf = ~(TDP_BUFNEED | TDP_NORUNNINGBUF) |
			    (td->td_pflags & TDP_NORUNNINGBUF);

			/*
			 * Play bufdaemon.  The getnewbuf() function
			 * may be called while the thread owns lock
			 * for another dirty buffer for the same
			 * vnode, which makes it impossible to use
			 * VOP_FSYNC() there, due to the buffer lock
			 * recursion.
			 */
			td->td_pflags |= TDP_BUFNEED | TDP_NORUNNINGBUF;
			fl = buf_flush(vp, bd, flushbufqtarget);
			td->td_pflags &= norunbuf;
			BD_LOCK(bd);
			if (fl != 0)
				continue;
			if (bd->bd_wanted == 0)
				break;
		}
		error = msleep(&bd->bd_wanted, BD_LOCKPTR(bd),
		    (PRIBIO + 4) | slpflag, "newbuf", slptimeo);
		if (error != 0)
			break;
	}
	BD_UNLOCK(bd);
}


/*
 *	bufspace_daemon:
 *
 *	buffer space management daemon.  Tries to maintain some marginal
 *	amount of free buffer space so that requesting processes neither
 *	block nor work to reclaim buffers.
 */
static void
bufspace_daemon(void *arg)
{
	struct bufdomain *bd;

	bd = arg;
	for (;;) {
		kproc_suspend_check(curproc);

		/*
		 * Free buffers from the clean queue until we meet our
		 * targets.
		 *
		 * Theory of operation:  The buffer cache is most efficient
		 * when some free buffer headers and space are always
		 * available to getnewbuf().  This daemon attempts to prevent
		 * the excessive blocking and synchronization associated
		 * with shortfall.  It goes through three phases according
		 * demand:
		 *
		 * 1)	The daemon wakes up voluntarily once per-second
		 *	during idle periods when the counters are below
		 *	the wakeup thresholds (bufspacethresh, lofreebuffers).
		 *
		 * 2)	The daemon wakes up as we cross the thresholds
		 *	ahead of any potential blocking.  This may bounce
		 *	slightly according to the rate of consumption and
		 *	release.
		 *
		 * 3)	The daemon and consumers are starved for working
		 *	clean buffers.  This is the 'bufspace' sleep below
		 *	which will inefficiently trade bufs with bqrelse
		 *	until we return to condition 2.
		 */
		do {
			if (buf_recycle(bd, false) != 0) {
				if (bd_flushall(bd))
					continue;
				/*
				 * Speedup dirty if we've run out of clean
				 * buffers.  This is possible in particular
				 * because softdep may held many bufs locked
				 * pending writes to other bufs which are
				 * marked for delayed write, exhausting
				 * clean space until they are written.
				 */
				bd_speedup();
				BD_LOCK(bd);
				if (bd->bd_wanted) {
					msleep(&bd->bd_wanted, BD_LOCKPTR(bd),
					    PRIBIO|PDROP, "bufspace", hz/10);
				} else
					BD_UNLOCK(bd);
			}
			maybe_yield();
		} while (bd->bd_bufspace > bd->bd_lobufspace ||
		    bd->bd_freebuffers < bd->bd_hifreebuffers);

		bufspace_daemon_wait(bd);
	}
}

/*
 *	bufmallocadjust:
 *
 *	Adjust the reported bufspace for a malloc managed buffer, possibly
 *	waking any waiters.
 */
static void
bufmallocadjust(struct buf *bp, int bufsize)
{
	int diff;

	KASSERT((bp->b_flags & B_MALLOC) != 0,
	    ("bufmallocadjust: non-malloc buf %p", bp));
	diff = bufsize - bp->b_bufsize;
	if (diff < 0)
		atomic_subtract_long(&bufmallocspace, -diff);
	else
		atomic_add_long(&bufmallocspace, diff);
	bp->b_bufsize = bufsize;
}

/*
 *	runningwakeup:
 *
 *	Wake up processes that are waiting on asynchronous writes to fall
 *	below lorunningspace.
 */
static void
runningwakeup(void)
{

	mtx_lock(&rbreqlock);
	if (runningbufreq) {
		runningbufreq = 0;
		wakeup(&runningbufreq);
	}
	mtx_unlock(&rbreqlock);
}

/*
 *	runningbufwakeup:
 *
 *	Decrement the outstanding write count according.
 */
void
runningbufwakeup(struct buf *bp)
{
	long space, bspace;

	bspace = bp->b_runningbufspace;
	if (bspace == 0)
		return;
	space = atomic_fetchadd_long(&runningbufspace, -bspace);
	KASSERT(space >= bspace, ("runningbufspace underflow %ld %ld",
	    space, bspace));
	bp->b_runningbufspace = 0;
	/*
	 * Only acquire the lock and wakeup on the transition from exceeding
	 * the threshold to falling below it.
	 */
	if (space < lorunningspace)
		return;
	if (space - bspace > lorunningspace)
		return;
	runningwakeup();
}

/*
 *	waitrunningbufspace()
 *
 *	runningbufspace is a measure of the amount of I/O currently
 *	running.  This routine is used in async-write situations to
 *	prevent creating huge backups of pending writes to a device.
 *	Only asynchronous writes are governed by this function.
 *
 *	This does NOT turn an async write into a sync write.  It waits  
 *	for earlier writes to complete and generally returns before the
 *	caller's write has reached the device.
 */
void
waitrunningbufspace(void)
{

	mtx_lock(&rbreqlock);
	while (runningbufspace > hirunningspace) {
		runningbufreq = 1;
		msleep(&runningbufreq, &rbreqlock, PVM, "wdrain", 0);
	}
	mtx_unlock(&rbreqlock);
}


/*
 *	vfs_buf_test_cache:
 *
 *	Called when a buffer is extended.  This function clears the B_CACHE
 *	bit if the newly extended portion of the buffer does not contain
 *	valid data.
 */
static __inline void
vfs_buf_test_cache(struct buf *bp, vm_ooffset_t foff, vm_offset_t off,
    vm_offset_t size, vm_page_t m)
{

	VM_OBJECT_ASSERT_LOCKED(m->object);
	if (bp->b_flags & B_CACHE) {
		int base = (foff + off) & PAGE_MASK;
		if (vm_page_is_valid(m, base, size) == 0)
			bp->b_flags &= ~B_CACHE;
	}
}

/* Wake up the buffer daemon if necessary */
static void
bd_wakeup(void)
{

	mtx_lock(&bdlock);
	if (bd_request == 0) {
		bd_request = 1;
		wakeup(&bd_request);
	}
	mtx_unlock(&bdlock);
}

/*
 * Adjust the maxbcachbuf tunable.
 */
static void
maxbcachebuf_adjust(void)
{
	int i;

	/*
	 * maxbcachebuf must be a power of 2 >= MAXBSIZE.
	 */
	i = 2;
	while (i * 2 <= maxbcachebuf)
		i *= 2;
	maxbcachebuf = i;
	if (maxbcachebuf < MAXBSIZE)
		maxbcachebuf = MAXBSIZE;
	if (maxbcachebuf > MAXPHYS)
		maxbcachebuf = MAXPHYS;
	if (bootverbose != 0 && maxbcachebuf != MAXBCACHEBUF)
		printf("maxbcachebuf=%d\n", maxbcachebuf);
}

/*
 * bd_speedup - speedup the buffer cache flushing code
 */
void
bd_speedup(void)
{
	int needwake;

	mtx_lock(&bdlock);
	needwake = 0;
	if (bd_speedupreq == 0 || bd_request == 0)
		needwake = 1;
	bd_speedupreq = 1;
	bd_request = 1;
	if (needwake)
		wakeup(&bd_request);
	mtx_unlock(&bdlock);
}

#ifndef NSWBUF_MIN
#define	NSWBUF_MIN	16
#endif

#ifdef __i386__
#define	TRANSIENT_DENOM	5
#else
#define	TRANSIENT_DENOM 10
#endif

/*
 * Calculating buffer cache scaling values and reserve space for buffer
 * headers.  This is called during low level kernel initialization and
 * may be called more then once.  We CANNOT write to the memory area
 * being reserved at this time.
 */
caddr_t
kern_vfs_bio_buffer_alloc(caddr_t v, long physmem_est)
{
	int tuned_nbuf;
	long maxbuf, maxbuf_sz, buf_sz,	biotmap_sz;

	/*
	 * physmem_est is in pages.  Convert it to kilobytes (assumes
	 * PAGE_SIZE is >= 1K)
	 */
	physmem_est = physmem_est * (PAGE_SIZE / 1024);

	maxbcachebuf_adjust();
	/*
	 * The nominal buffer size (and minimum KVA allocation) is BKVASIZE.
	 * For the first 64MB of ram nominally allocate sufficient buffers to
	 * cover 1/4 of our ram.  Beyond the first 64MB allocate additional
	 * buffers to cover 1/10 of our ram over 64MB.  When auto-sizing
	 * the buffer cache we limit the eventual kva reservation to
	 * maxbcache bytes.
	 *
	 * factor represents the 1/4 x ram conversion.
	 */
	if (nbuf == 0) {
		int factor = 4 * BKVASIZE / 1024;

		nbuf = 50;
		if (physmem_est > 4096)
			nbuf += min((physmem_est - 4096) / factor,
			    65536 / factor);
		if (physmem_est > 65536)
			nbuf += min((physmem_est - 65536) * 2 / (factor * 5),
			    32 * 1024 * 1024 / (factor * 5));

		if (maxbcache && nbuf > maxbcache / BKVASIZE)
			nbuf = maxbcache / BKVASIZE;
		tuned_nbuf = 1;
	} else
		tuned_nbuf = 0;

	/* XXX Avoid unsigned long overflows later on with maxbufspace. */
	maxbuf = (LONG_MAX / 3) / BKVASIZE;
	if (nbuf > maxbuf) {
		if (!tuned_nbuf)
			printf("Warning: nbufs lowered from %d to %ld\n", nbuf,
			    maxbuf);
		nbuf = maxbuf;
	}

	/*
	 * Ideal allocation size for the transient bio submap is 10%
	 * of the maximal space buffer map.  This roughly corresponds
	 * to the amount of the buffer mapped for typical UFS load.
	 *
	 * Clip the buffer map to reserve space for the transient
	 * BIOs, if its extent is bigger than 90% (80% on i386) of the
	 * maximum buffer map extent on the platform.
	 *
	 * The fall-back to the maxbuf in case of maxbcache unset,
	 * allows to not trim the buffer KVA for the architectures
	 * with ample KVA space.
	 */
	if (bio_transient_maxcnt == 0 && unmapped_buf_allowed) {
		maxbuf_sz = maxbcache != 0 ? maxbcache : maxbuf * BKVASIZE;
		buf_sz = (long)nbuf * BKVASIZE;
		if (buf_sz < maxbuf_sz / TRANSIENT_DENOM *
		    (TRANSIENT_DENOM - 1)) {
			/*
			 * There is more KVA than memory.  Do not
			 * adjust buffer map size, and assign the rest
			 * of maxbuf to transient map.
			 */
			biotmap_sz = maxbuf_sz - buf_sz;
		} else {
			/*
			 * Buffer map spans all KVA we could afford on
			 * this platform.  Give 10% (20% on i386) of
			 * the buffer map to the transient bio map.
			 */
			biotmap_sz = buf_sz / TRANSIENT_DENOM;
			buf_sz -= biotmap_sz;
		}
		if (biotmap_sz / INT_MAX > MAXPHYS)
			bio_transient_maxcnt = INT_MAX;
		else
			bio_transient_maxcnt = biotmap_sz / MAXPHYS;
		/*
		 * Artificially limit to 1024 simultaneous in-flight I/Os
		 * using the transient mapping.
		 */
		if (bio_transient_maxcnt > 1024)
			bio_transient_maxcnt = 1024;
		if (tuned_nbuf)
			nbuf = buf_sz / BKVASIZE;
	}

	/*
	 * swbufs are used as temporary holders for I/O, such as paging I/O.
	 * We have no less then 16 and no more then 256.
	 */
	nswbuf = min(nbuf / 4, 256);
	TUNABLE_INT_FETCH("kern.nswbuf", &nswbuf);
	if (nswbuf < NSWBUF_MIN)
		nswbuf = NSWBUF_MIN;

	/*
	 * Reserve space for the buffer cache buffers
	 */
	swbuf = (void *)v;
	v = (caddr_t)(swbuf + nswbuf);
	buf = (void *)v;
	v = (caddr_t)(buf + nbuf);

	return(v);
}

/* Initialize the buffer subsystem.  Called before use of any buffers. */
void
bufinit(void)
{
	struct buf *bp;
	int i;

	KASSERT(maxbcachebuf >= MAXBSIZE,
	    ("maxbcachebuf (%d) must be >= MAXBSIZE (%d)\n", maxbcachebuf,
	    MAXBSIZE));
	bq_init(&bqempty, QUEUE_EMPTY, -1, "bufq empty lock");
	mtx_init(&rbreqlock, "runningbufspace lock", NULL, MTX_DEF);
	mtx_init(&bdlock, "buffer daemon lock", NULL, MTX_DEF);
	mtx_init(&bdirtylock, "dirty buf lock", NULL, MTX_DEF);

	unmapped_buf = (caddr_t)kva_alloc(MAXPHYS);

	/* finally, initialize each buffer header and stick on empty q */
	for (i = 0; i < nbuf; i++) {
		bp = &buf[i];
		bzero(bp, sizeof *bp);
		bp->b_flags = B_INVAL;
		bp->b_rcred = NOCRED;
		bp->b_wcred = NOCRED;
		bp->b_qindex = QUEUE_NONE;
		bp->b_domain = -1;
		bp->b_subqueue = mp_maxid + 1;
		bp->b_xflags = 0;
		bp->b_data = bp->b_kvabase = unmapped_buf;
		LIST_INIT(&bp->b_dep);
		BUF_LOCKINIT(bp);
		bq_insert(&bqempty, bp, false);
	}

	/*
	 * maxbufspace is the absolute maximum amount of buffer space we are 
	 * allowed to reserve in KVM and in real terms.  The absolute maximum
	 * is nominally used by metadata.  hibufspace is the nominal maximum
	 * used by most other requests.  The differential is required to 
	 * ensure that metadata deadlocks don't occur.
	 *
	 * maxbufspace is based on BKVASIZE.  Allocating buffers larger then
	 * this may result in KVM fragmentation which is not handled optimally
	 * by the system. XXX This is less true with vmem.  We could use
	 * PAGE_SIZE.
	 */
	maxbufspace = (long)nbuf * BKVASIZE;
	hibufspace = lmax(3 * maxbufspace / 4, maxbufspace - maxbcachebuf * 10);
	lobufspace = (hibufspace / 20) * 19; /* 95% */
	bufspacethresh = lobufspace + (hibufspace - lobufspace) / 2;

	/*
	 * Note: The 16 MiB upper limit for hirunningspace was chosen
	 * arbitrarily and may need further tuning. It corresponds to
	 * 128 outstanding write IO requests (if IO size is 128 KiB),
	 * which fits with many RAID controllers' tagged queuing limits.
	 * The lower 1 MiB limit is the historical upper limit for
	 * hirunningspace.
	 */
	hirunningspace = lmax(lmin(roundup(hibufspace / 64, maxbcachebuf),
	    16 * 1024 * 1024), 1024 * 1024);
	lorunningspace = roundup((hirunningspace * 2) / 3, maxbcachebuf);

	/*
	 * Limit the amount of malloc memory since it is wired permanently into
	 * the kernel space.  Even though this is accounted for in the buffer
	 * allocation, we don't want the malloced region to grow uncontrolled.
	 * The malloc scheme improves memory utilization significantly on
	 * average (small) directories.
	 */
	maxbufmallocspace = hibufspace / 20;

	/*
	 * Reduce the chance of a deadlock occurring by limiting the number
	 * of delayed-write dirty buffers we allow to stack up.
	 */
	hidirtybuffers = nbuf / 4 + 20;
	dirtybufthresh = hidirtybuffers * 9 / 10;
	/*
	 * To support extreme low-memory systems, make sure hidirtybuffers
	 * cannot eat up all available buffer space.  This occurs when our
	 * minimum cannot be met.  We try to size hidirtybuffers to 3/4 our
	 * buffer space assuming BKVASIZE'd buffers.
	 */
	while ((long)hidirtybuffers * BKVASIZE > 3 * hibufspace / 4) {
		hidirtybuffers >>= 1;
	}
	lodirtybuffers = hidirtybuffers / 2;

	/*
	 * lofreebuffers should be sufficient to avoid stalling waiting on
	 * buf headers under heavy utilization.  The bufs in per-cpu caches
	 * are counted as free but will be unavailable to threads executing
	 * on other cpus.
	 *
	 * hifreebuffers is the free target for the bufspace daemon.  This
	 * should be set appropriately to limit work per-iteration.
	 */
	lofreebuffers = MIN((nbuf / 25) + (20 * mp_ncpus), 128 * mp_ncpus);
	hifreebuffers = (3 * lofreebuffers) / 2;
	numfreebuffers = nbuf;

	/* Setup the kva and free list allocators. */
	vmem_set_reclaim(buffer_arena, bufkva_reclaim);
	buf_zone = uma_zcache_create("buf free cache", sizeof(struct buf),
	    NULL, NULL, NULL, NULL, buf_import, buf_release, NULL, 0);

	/*
	 * Size the clean queue according to the amount of buffer space.
	 * One queue per-256mb up to the max.  More queues gives better
	 * concurrency but less accurate LRU.
	 */
	buf_domains = MIN(howmany(maxbufspace, 256*1024*1024), BUF_DOMAINS);
	for (i = 0 ; i < buf_domains; i++) {
		struct bufdomain *bd;

		bd = &bdomain[i];
		bd_init(bd);
		bd->bd_freebuffers = nbuf / buf_domains;
		bd->bd_hifreebuffers = hifreebuffers / buf_domains;
		bd->bd_lofreebuffers = lofreebuffers / buf_domains;
		bd->bd_bufspace = 0;
		bd->bd_maxbufspace = maxbufspace / buf_domains;
		bd->bd_hibufspace = hibufspace / buf_domains;
		bd->bd_lobufspace = lobufspace / buf_domains;
		bd->bd_bufspacethresh = bufspacethresh / buf_domains;
		bd->bd_numdirtybuffers = 0;
		bd->bd_hidirtybuffers = hidirtybuffers / buf_domains;
		bd->bd_lodirtybuffers = lodirtybuffers / buf_domains;
		bd->bd_dirtybufthresh = dirtybufthresh / buf_domains;
		/* Don't allow more than 2% of bufs in the per-cpu caches. */
		bd->bd_lim = nbuf / buf_domains / 50 / mp_ncpus;
	}
	getnewbufcalls = counter_u64_alloc(M_WAITOK);
	getnewbufrestarts = counter_u64_alloc(M_WAITOK);
	mappingrestarts = counter_u64_alloc(M_WAITOK);
	numbufallocfails = counter_u64_alloc(M_WAITOK);
	notbufdflushes = counter_u64_alloc(M_WAITOK);
	buffreekvacnt = counter_u64_alloc(M_WAITOK);
	bufdefragcnt = counter_u64_alloc(M_WAITOK);
	bufkvaspace = counter_u64_alloc(M_WAITOK);
}

#ifdef INVARIANTS
static inline void
vfs_buf_check_mapped(struct buf *bp)
{

	KASSERT(bp->b_kvabase != unmapped_buf,
	    ("mapped buf: b_kvabase was not updated %p", bp));
	KASSERT(bp->b_data != unmapped_buf,
	    ("mapped buf: b_data was not updated %p", bp));
	KASSERT(bp->b_data < unmapped_buf || bp->b_data >= unmapped_buf +
	    MAXPHYS, ("b_data + b_offset unmapped %p", bp));
}

static inline void
vfs_buf_check_unmapped(struct buf *bp)
{

	KASSERT(bp->b_data == unmapped_buf,
	    ("unmapped buf: corrupted b_data %p", bp));
}

#define	BUF_CHECK_MAPPED(bp) vfs_buf_check_mapped(bp)
#define	BUF_CHECK_UNMAPPED(bp) vfs_buf_check_unmapped(bp)
#else
#define	BUF_CHECK_MAPPED(bp) do {} while (0)
#define	BUF_CHECK_UNMAPPED(bp) do {} while (0)
#endif

static int
isbufbusy(struct buf *bp)
{
	if (((bp->b_flags & B_INVAL) == 0 && BUF_ISLOCKED(bp)) ||
	    ((bp->b_flags & (B_DELWRI | B_INVAL)) == B_DELWRI))
		return (1);
	return (0);
}

/*
 * Shutdown the system cleanly to prepare for reboot, halt, or power off.
 */
void
bufshutdown(int show_busybufs)
{
	static int first_buf_printf = 1;
	struct buf *bp;
	int iter, nbusy, pbusy;
#ifndef PREEMPTION
	int subiter;
#endif

	/* 
	 * Sync filesystems for shutdown
	 */
	wdog_kern_pat(WD_LASTVAL);
	sys_sync(curthread, NULL);

	/*
	 * With soft updates, some buffers that are
	 * written will be remarked as dirty until other
	 * buffers are written.
	 */
	for (iter = pbusy = 0; iter < 20; iter++) {
		nbusy = 0;
		for (bp = &buf[nbuf]; --bp >= buf; )
			if (isbufbusy(bp))
				nbusy++;
		if (nbusy == 0) {
			if (first_buf_printf)
				printf("All buffers synced.");
			break;
		}
		if (first_buf_printf) {
			printf("Syncing disks, buffers remaining... ");
			first_buf_printf = 0;
		}
		printf("%d ", nbusy);
		if (nbusy < pbusy)
			iter = 0;
		pbusy = nbusy;

		wdog_kern_pat(WD_LASTVAL);
		sys_sync(curthread, NULL);

#ifdef PREEMPTION
		/*
		 * Spin for a while to allow interrupt threads to run.
		 */
		DELAY(50000 * iter);
#else
		/*
		 * Context switch several times to allow interrupt
		 * threads to run.
		 */
		for (subiter = 0; subiter < 50 * iter; subiter++) {
			thread_lock(curthread);
			mi_switch(SW_VOL, NULL);
			thread_unlock(curthread);
			DELAY(1000);
		}
#endif
	}
	printf("\n");
	/*
	 * Count only busy local buffers to prevent forcing 
	 * a fsck if we're just a client of a wedged NFS server
	 */
	nbusy = 0;
	for (bp = &buf[nbuf]; --bp >= buf; ) {
		if (isbufbusy(bp)) {
#if 0
/* XXX: This is bogus.  We should probably have a BO_REMOTE flag instead */
			if (bp->b_dev == NULL) {
				TAILQ_REMOVE(&mountlist,
				    bp->b_vp->v_mount, mnt_list);
				continue;
			}
#endif
			nbusy++;
			if (show_busybufs > 0) {
				printf(
	    "%d: buf:%p, vnode:%p, flags:%0x, blkno:%jd, lblkno:%jd, buflock:",
				    nbusy, bp, bp->b_vp, bp->b_flags,
				    (intmax_t)bp->b_blkno,
				    (intmax_t)bp->b_lblkno);
				BUF_LOCKPRINTINFO(bp);
				if (show_busybufs > 1)
					vn_printf(bp->b_vp,
					    "vnode content: ");
			}
		}
	}
	if (nbusy) {
		/*
		 * Failed to sync all blocks. Indicate this and don't
		 * unmount filesystems (thus forcing an fsck on reboot).
		 */
		printf("Giving up on %d buffers\n", nbusy);
		DELAY(5000000);	/* 5 seconds */
	} else {
		if (!first_buf_printf)
			printf("Final sync complete\n");
		/*
		 * Unmount filesystems
		 */
		if (panicstr == NULL)
			vfs_unmountall();
	}
	swapoff_all();
	DELAY(100000);		/* wait for console output to finish */
}

static void
bpmap_qenter(struct buf *bp)
{

	BUF_CHECK_MAPPED(bp);

	/*
	 * bp->b_data is relative to bp->b_offset, but
	 * bp->b_offset may be offset into the first page.
	 */
	bp->b_data = (caddr_t)trunc_page((vm_offset_t)bp->b_data);
	pmap_qenter((vm_offset_t)bp->b_data, bp->b_pages, bp->b_npages);
	bp->b_data = (caddr_t)((vm_offset_t)bp->b_data |
	    (vm_offset_t)(bp->b_offset & PAGE_MASK));
}

static inline struct bufdomain *
bufdomain(struct buf *bp)
{

	return (&bdomain[bp->b_domain]);
}

static struct bufqueue *
bufqueue(struct buf *bp)
{

	switch (bp->b_qindex) {
	case QUEUE_NONE:
		/* FALLTHROUGH */
	case QUEUE_SENTINEL:
		return (NULL);
	case QUEUE_EMPTY:
		return (&bqempty);
	case QUEUE_DIRTY:
		return (&bufdomain(bp)->bd_dirtyq);
	case QUEUE_CLEAN:
		return (&bufdomain(bp)->bd_subq[bp->b_subqueue]);
	default:
		break;
	}
	panic("bufqueue(%p): Unhandled type %d\n", bp, bp->b_qindex);
}

/*
 * Return the locked bufqueue that bp is a member of.
 */
static struct bufqueue *
bufqueue_acquire(struct buf *bp)
{
	struct bufqueue *bq, *nbq;

	/*
	 * bp can be pushed from a per-cpu queue to the
	 * cleanq while we're waiting on the lock.  Retry
	 * if the queues don't match.
	 */
	bq = bufqueue(bp);
	BQ_LOCK(bq);
	for (;;) {
		nbq = bufqueue(bp);
		if (bq == nbq)
			break;
		BQ_UNLOCK(bq);
		BQ_LOCK(nbq);
		bq = nbq;
	}
	return (bq);
}

/*
 *	binsfree:
 *
 *	Insert the buffer into the appropriate free list.  Requires a
 *	locked buffer on entry and buffer is unlocked before return.
 */
static void
binsfree(struct buf *bp, int qindex)
{
	struct bufdomain *bd;
	struct bufqueue *bq;

	KASSERT(qindex == QUEUE_CLEAN || qindex == QUEUE_DIRTY,
	    ("binsfree: Invalid qindex %d", qindex));
	BUF_ASSERT_XLOCKED(bp);

	/*
	 * Handle delayed bremfree() processing.
	 */
	if (bp->b_flags & B_REMFREE) {
		if (bp->b_qindex == qindex) {
			bp->b_flags |= B_REUSE;
			bp->b_flags &= ~B_REMFREE;
			BUF_UNLOCK(bp);
			return;
		}
		bq = bufqueue_acquire(bp);
		bq_remove(bq, bp);
		BQ_UNLOCK(bq);
	}
	bd = bufdomain(bp);
	if (qindex == QUEUE_CLEAN) {
		if (bd->bd_lim != 0)
			bq = &bd->bd_subq[PCPU_GET(cpuid)];
		else
			bq = bd->bd_cleanq;
	} else
		bq = &bd->bd_dirtyq;
	bq_insert(bq, bp, true);
}

/*
 * buf_free:
 *
 *	Free a buffer to the buf zone once it no longer has valid contents.
 */
static void
buf_free(struct buf *bp)
{

	if (bp->b_flags & B_REMFREE)
		bremfreef(bp);
	if (bp->b_vflags & BV_BKGRDINPROG)
		panic("losing buffer 1");
	if (bp->b_rcred != NOCRED) {
		crfree(bp->b_rcred);
		bp->b_rcred = NOCRED;
	}
	if (bp->b_wcred != NOCRED) {
		crfree(bp->b_wcred);
		bp->b_wcred = NOCRED;
	}
	if (!LIST_EMPTY(&bp->b_dep))
		buf_deallocate(bp);
	bufkva_free(bp);
	atomic_add_int(&bufdomain(bp)->bd_freebuffers, 1);
	BUF_UNLOCK(bp);
	uma_zfree(buf_zone, bp);
}

/*
 * buf_import:
 *
 *	Import bufs into the uma cache from the buf list.  The system still
 *	expects a static array of bufs and much of the synchronization
 *	around bufs assumes type stable storage.  As a result, UMA is used
 *	only as a per-cpu cache of bufs still maintained on a global list.
 */
static int
buf_import(void *arg, void **store, int cnt, int domain, int flags)
{
	struct buf *bp;
	int i;

	BQ_LOCK(&bqempty);
	for (i = 0; i < cnt; i++) {
		bp = TAILQ_FIRST(&bqempty.bq_queue);
		if (bp == NULL)
			break;
		bq_remove(&bqempty, bp);
		store[i] = bp;
	}
	BQ_UNLOCK(&bqempty);

	return (i);
}

/*
 * buf_release:
 *
 *	Release bufs from the uma cache back to the buffer queues.
 */
static void
buf_release(void *arg, void **store, int cnt)
{
	struct bufqueue *bq;
	struct buf *bp;
        int i;

	bq = &bqempty;
	BQ_LOCK(bq);
        for (i = 0; i < cnt; i++) {
		bp = store[i];
		/* Inline bq_insert() to batch locking. */
		TAILQ_INSERT_TAIL(&bq->bq_queue, bp, b_freelist);
		bp->b_flags &= ~(B_AGE | B_REUSE);
		bq->bq_len++;
		bp->b_qindex = bq->bq_index;
	}
	BQ_UNLOCK(bq);
}

/*
 * buf_alloc:
 *
 *	Allocate an empty buffer header.
 */
static struct buf *
buf_alloc(struct bufdomain *bd)
{
	struct buf *bp;
	int freebufs;

	/*
	 * We can only run out of bufs in the buf zone if the average buf
	 * is less than BKVASIZE.  In this case the actual wait/block will
	 * come from buf_reycle() failing to flush one of these small bufs.
	 */
	bp = NULL;
	freebufs = atomic_fetchadd_int(&bd->bd_freebuffers, -1);
	if (freebufs > 0)
		bp = uma_zalloc(buf_zone, M_NOWAIT);
	if (bp == NULL) {
		atomic_fetchadd_int(&bd->bd_freebuffers, 1);
		bufspace_daemon_wakeup(bd);
		counter_u64_add(numbufallocfails, 1);
		return (NULL);
	}
	/*
	 * Wake-up the bufspace daemon on transition below threshold.
	 */
	if (freebufs == bd->bd_lofreebuffers)
		bufspace_daemon_wakeup(bd);

	if (BUF_LOCK(bp, LK_EXCLUSIVE | LK_NOWAIT, NULL) != 0)
		panic("getnewbuf_empty: Locked buf %p on free queue.", bp);
	
	KASSERT(bp->b_vp == NULL,
	    ("bp: %p still has vnode %p.", bp, bp->b_vp));
	KASSERT((bp->b_flags & (B_DELWRI | B_NOREUSE)) == 0,
	    ("invalid buffer %p flags %#x", bp, bp->b_flags));
	KASSERT((bp->b_xflags & (BX_VNCLEAN|BX_VNDIRTY)) == 0,
	    ("bp: %p still on a buffer list. xflags %X", bp, bp->b_xflags));
	KASSERT(bp->b_npages == 0,
	    ("bp: %p still has %d vm pages\n", bp, bp->b_npages));
	KASSERT(bp->b_kvasize == 0, ("bp: %p still has kva\n", bp));
	KASSERT(bp->b_bufsize == 0, ("bp: %p still has bufspace\n", bp));

	bp->b_domain = BD_DOMAIN(bd);
	bp->b_flags = 0;
	bp->b_ioflags = 0;
	bp->b_xflags = 0;
	bp->b_vflags = 0;
	bp->b_vp = NULL;
	bp->b_blkno = bp->b_lblkno = 0;
	bp->b_offset = NOOFFSET;
	bp->b_iodone = 0;
	bp->b_error = 0;
	bp->b_resid = 0;
	bp->b_bcount = 0;
	bp->b_npages = 0;
	bp->b_dirtyoff = bp->b_dirtyend = 0;
	bp->b_bufobj = NULL;
	bp->b_data = bp->b_kvabase = unmapped_buf;
	bp->b_fsprivate1 = NULL;
	bp->b_fsprivate2 = NULL;
	bp->b_fsprivate3 = NULL;
	LIST_INIT(&bp->b_dep);

	return (bp);
}

/*
 *	buf_recycle:
 *
 *	Free a buffer from the given bufqueue.  kva controls whether the
 *	freed buf must own some kva resources.  This is used for
 *	defragmenting.
 */
static int
buf_recycle(struct bufdomain *bd, bool kva)
{
	struct bufqueue *bq;
	struct buf *bp, *nbp;

	if (kva)
		counter_u64_add(bufdefragcnt, 1);
	nbp = NULL;
	bq = bd->bd_cleanq;
	BQ_LOCK(bq);
	KASSERT(BQ_LOCKPTR(bq) == BD_LOCKPTR(bd),
	    ("buf_recycle: Locks don't match"));
	nbp = TAILQ_FIRST(&bq->bq_queue);

	/*
	 * Run scan, possibly freeing data and/or kva mappings on the fly
	 * depending.
	 */
	while ((bp = nbp) != NULL) {
		/*
		 * Calculate next bp (we can only use it if we do not
		 * release the bqlock).
		 */
		nbp = TAILQ_NEXT(bp, b_freelist);

		/*
		 * If we are defragging then we need a buffer with 
		 * some kva to reclaim.
		 */
		if (kva && bp->b_kvasize == 0)
			continue;

		if (BUF_LOCK(bp, LK_EXCLUSIVE | LK_NOWAIT, NULL) != 0)
			continue;

		/*
		 * Implement a second chance algorithm for frequently
		 * accessed buffers.
		 */
		if ((bp->b_flags & B_REUSE) != 0) {
			TAILQ_REMOVE(&bq->bq_queue, bp, b_freelist);
			TAILQ_INSERT_TAIL(&bq->bq_queue, bp, b_freelist);
			bp->b_flags &= ~B_REUSE;
			BUF_UNLOCK(bp);
			continue;
		}

		/*
		 * Skip buffers with background writes in progress.
		 */
		if ((bp->b_vflags & BV_BKGRDINPROG) != 0) {
			BUF_UNLOCK(bp);
			continue;
		}

		KASSERT(bp->b_qindex == QUEUE_CLEAN,
		    ("buf_recycle: inconsistent queue %d bp %p",
		    bp->b_qindex, bp));
		KASSERT(bp->b_domain == BD_DOMAIN(bd),
		    ("getnewbuf: queue domain %d doesn't match request %d",
		    bp->b_domain, (int)BD_DOMAIN(bd)));
		/*
		 * NOTE:  nbp is now entirely invalid.  We can only restart
		 * the scan from this point on.
		 */
		bq_remove(bq, bp);
		BQ_UNLOCK(bq);

		/*
		 * Requeue the background write buffer with error and
		 * restart the scan.
		 */
		if ((bp->b_vflags & BV_BKGRDERR) != 0) {
			bqrelse(bp);
			BQ_LOCK(bq);
			nbp = TAILQ_FIRST(&bq->bq_queue);
			continue;
		}
		bp->b_flags |= B_INVAL;
		brelse(bp);
		return (0);
	}
	bd->bd_wanted = 1;
	BQ_UNLOCK(bq);

	return (ENOBUFS);
}

/*
 *	bremfree:
 *
 *	Mark the buffer for removal from the appropriate free list.
 *	
 */
void
bremfree(struct buf *bp)
{

	CTR3(KTR_BUF, "bremfree(%p) vp %p flags %X", bp, bp->b_vp, bp->b_flags);
	KASSERT((bp->b_flags & B_REMFREE) == 0,
	    ("bremfree: buffer %p already marked for delayed removal.", bp));
	KASSERT(bp->b_qindex != QUEUE_NONE,
	    ("bremfree: buffer %p not on a queue.", bp));
	BUF_ASSERT_XLOCKED(bp);

	bp->b_flags |= B_REMFREE;
}

/*
 *	bremfreef:
 *
 *	Force an immediate removal from a free list.  Used only in nfs when
 *	it abuses the b_freelist pointer.
 */
void
bremfreef(struct buf *bp)
{
	struct bufqueue *bq;

	bq = bufqueue_acquire(bp);
	bq_remove(bq, bp);
	BQ_UNLOCK(bq);
}

static void
bq_init(struct bufqueue *bq, int qindex, int subqueue, const char *lockname)
{

	mtx_init(&bq->bq_lock, lockname, NULL, MTX_DEF);
	TAILQ_INIT(&bq->bq_queue);
	bq->bq_len = 0;
	bq->bq_index = qindex;
	bq->bq_subqueue = subqueue;
}

static void
bd_init(struct bufdomain *bd)
{
	int domain;
	int i;

	domain = bd - bdomain;
	bd->bd_cleanq = &bd->bd_subq[mp_maxid + 1];
	bq_init(bd->bd_cleanq, QUEUE_CLEAN, mp_maxid + 1, "bufq clean lock");
	bq_init(&bd->bd_dirtyq, QUEUE_DIRTY, -1, "bufq dirty lock");
	for (i = 0; i <= mp_maxid; i++)
		bq_init(&bd->bd_subq[i], QUEUE_CLEAN, i,
		    "bufq clean subqueue lock");
	mtx_init(&bd->bd_run_lock, "bufspace daemon run lock", NULL, MTX_DEF);
}

/*
 *	bq_remove:
 *
 *	Removes a buffer from the free list, must be called with the
 *	correct qlock held.
 */
static void
bq_remove(struct bufqueue *bq, struct buf *bp)
{

	CTR3(KTR_BUF, "bq_remove(%p) vp %p flags %X",
	    bp, bp->b_vp, bp->b_flags);
	KASSERT(bp->b_qindex != QUEUE_NONE,
	    ("bq_remove: buffer %p not on a queue.", bp));
	KASSERT(bufqueue(bp) == bq,
	    ("bq_remove: Remove buffer %p from wrong queue.", bp));

	BQ_ASSERT_LOCKED(bq);
	if (bp->b_qindex != QUEUE_EMPTY) {
		BUF_ASSERT_XLOCKED(bp);
	}
	KASSERT(bq->bq_len >= 1,
	    ("queue %d underflow", bp->b_qindex));
	TAILQ_REMOVE(&bq->bq_queue, bp, b_freelist);
	bq->bq_len--;
	bp->b_qindex = QUEUE_NONE;
	bp->b_flags &= ~(B_REMFREE | B_REUSE);
}

static void
bd_flush(struct bufdomain *bd, struct bufqueue *bq)
{
	struct buf *bp;

	BQ_ASSERT_LOCKED(bq);
	if (bq != bd->bd_cleanq) {
		BD_LOCK(bd);
		while ((bp = TAILQ_FIRST(&bq->bq_queue)) != NULL) {
			TAILQ_REMOVE(&bq->bq_queue, bp, b_freelist);
			TAILQ_INSERT_TAIL(&bd->bd_cleanq->bq_queue, bp,
			    b_freelist);
			bp->b_subqueue = bd->bd_cleanq->bq_subqueue;
		}
		bd->bd_cleanq->bq_len += bq->bq_len;
		bq->bq_len = 0;
	}
	if (bd->bd_wanted) {
		bd->bd_wanted = 0;
		wakeup(&bd->bd_wanted);
	}
	if (bq != bd->bd_cleanq)
		BD_UNLOCK(bd);
}

static int
bd_flushall(struct bufdomain *bd)
{
	struct bufqueue *bq;
	int flushed;
	int i;

	if (bd->bd_lim == 0)
		return (0);
	flushed = 0;
	for (i = 0; i <= mp_maxid; i++) {
		bq = &bd->bd_subq[i];
		if (bq->bq_len == 0)
			continue;
		BQ_LOCK(bq);
		bd_flush(bd, bq);
		BQ_UNLOCK(bq);
		flushed++;
	}

	return (flushed);
}

static void
bq_insert(struct bufqueue *bq, struct buf *bp, bool unlock)
{
	struct bufdomain *bd;

	if (bp->b_qindex != QUEUE_NONE)
		panic("bq_insert: free buffer %p onto another queue?", bp);

	bd = bufdomain(bp);
	if (bp->b_flags & B_AGE) {
		/* Place this buf directly on the real queue. */
		if (bq->bq_index == QUEUE_CLEAN)
			bq = bd->bd_cleanq;
		BQ_LOCK(bq);
		TAILQ_INSERT_HEAD(&bq->bq_queue, bp, b_freelist);
	} else {
		BQ_LOCK(bq);
		TAILQ_INSERT_TAIL(&bq->bq_queue, bp, b_freelist);
	}
	bp->b_flags &= ~(B_AGE | B_REUSE);
	bq->bq_len++;
	bp->b_qindex = bq->bq_index;
	bp->b_subqueue = bq->bq_subqueue;

	/*
	 * Unlock before we notify so that we don't wakeup a waiter that
	 * fails a trylock on the buf and sleeps again.
	 */
	if (unlock)
		BUF_UNLOCK(bp);

	if (bp->b_qindex == QUEUE_CLEAN) {
		/*
		 * Flush the per-cpu queue and notify any waiters.
		 */
		if (bd->bd_wanted || (bq != bd->bd_cleanq &&
		    bq->bq_len >= bd->bd_lim))
			bd_flush(bd, bq);
	}
	BQ_UNLOCK(bq);
}

/*
 *	bufkva_free:
 *
 *	Free the kva allocation for a buffer.
 *
 */
static void
bufkva_free(struct buf *bp)
{

#ifdef INVARIANTS
	if (bp->b_kvasize == 0) {
		KASSERT(bp->b_kvabase == unmapped_buf &&
		    bp->b_data == unmapped_buf,
		    ("Leaked KVA space on %p", bp));
	} else if (buf_mapped(bp))
		BUF_CHECK_MAPPED(bp);
	else
		BUF_CHECK_UNMAPPED(bp);
#endif
	if (bp->b_kvasize == 0)
		return;

	vmem_free(buffer_arena, (vm_offset_t)bp->b_kvabase, bp->b_kvasize);
	counter_u64_add(bufkvaspace, -bp->b_kvasize);
	counter_u64_add(buffreekvacnt, 1);
	bp->b_data = bp->b_kvabase = unmapped_buf;
	bp->b_kvasize = 0;
}

/*
 *	bufkva_alloc:
 *
 *	Allocate the buffer KVA and set b_kvasize and b_kvabase.
 */
static int
bufkva_alloc(struct buf *bp, int maxsize, int gbflags)
{
	vm_offset_t addr;
	int error;

	KASSERT((gbflags & GB_UNMAPPED) == 0 || (gbflags & GB_KVAALLOC) != 0,
	    ("Invalid gbflags 0x%x in %s", gbflags, __func__));

	bufkva_free(bp);

	addr = 0;
	error = vmem_alloc(buffer_arena, maxsize, M_BESTFIT | M_NOWAIT, &addr);
	if (error != 0) {
		/*
		 * Buffer map is too fragmented.  Request the caller
		 * to defragment the map.
		 */
		return (error);
	}
	bp->b_kvabase = (caddr_t)addr;
	bp->b_kvasize = maxsize;
	counter_u64_add(bufkvaspace, bp->b_kvasize);
	if ((gbflags & GB_UNMAPPED) != 0) {
		bp->b_data = unmapped_buf;
		BUF_CHECK_UNMAPPED(bp);
	} else {
		bp->b_data = bp->b_kvabase;
		BUF_CHECK_MAPPED(bp);
	}
	return (0);
}

/*
 *	bufkva_reclaim:
 *
 *	Reclaim buffer kva by freeing buffers holding kva.  This is a vmem
 *	callback that fires to avoid returning failure.
 */
static void
bufkva_reclaim(vmem_t *vmem, int flags)
{
	bool done;
	int q;
	int i;

	done = false;
	for (i = 0; i < 5; i++) {
		for (q = 0; q < buf_domains; q++)
			if (buf_recycle(&bdomain[q], true) != 0)
				done = true;
		if (done)
			break;
	}
	return;
}

/*
 * Attempt to initiate asynchronous I/O on read-ahead blocks.  We must
 * clear BIO_ERROR and B_INVAL prior to initiating I/O . If B_CACHE is set,
 * the buffer is valid and we do not have to do anything.
 */
static void
breada(struct vnode * vp, daddr_t * rablkno, int * rabsize, int cnt,
    struct ucred * cred, int flags, void (*ckhashfunc)(struct buf *))
{
	struct buf *rabp;
	int i;

	for (i = 0; i < cnt; i++, rablkno++, rabsize++) {
		if (inmem(vp, *rablkno))
			continue;
		rabp = getblk(vp, *rablkno, *rabsize, 0, 0, 0);
		if ((rabp->b_flags & B_CACHE) != 0) {
			brelse(rabp);
			continue;
		}
		if (!TD_IS_IDLETHREAD(curthread)) {
#ifdef RACCT
			if (racct_enable) {
				PROC_LOCK(curproc);
				racct_add_buf(curproc, rabp, 0);
				PROC_UNLOCK(curproc);
			}
#endif /* RACCT */
			curthread->td_ru.ru_inblock++;
		}
		rabp->b_flags |= B_ASYNC;
		rabp->b_flags &= ~B_INVAL;
		if ((flags & GB_CKHASH) != 0) {
			rabp->b_flags |= B_CKHASH;
			rabp->b_ckhashcalc = ckhashfunc;
		}
		rabp->b_ioflags &= ~BIO_ERROR;
		rabp->b_iocmd = BIO_READ;
		if (rabp->b_rcred == NOCRED && cred != NOCRED)
			rabp->b_rcred = crhold(cred);
		vfs_busy_pages(rabp, 0);
		BUF_KERNPROC(rabp);
		rabp->b_iooffset = dbtob(rabp->b_blkno);
		bstrategy(rabp);
	}
}

/*
 * Entry point for bread() and breadn() via #defines in sys/buf.h.
 *
 * Get a buffer with the specified data.  Look in the cache first.  We
 * must clear BIO_ERROR and B_INVAL prior to initiating I/O.  If B_CACHE
 * is set, the buffer is valid and we do not have to do anything, see
 * getblk(). Also starts asynchronous I/O on read-ahead blocks.
 *
 * Always return a NULL buffer pointer (in bpp) when returning an error.
 */
int
breadn_flags(struct vnode *vp, daddr_t blkno, int size, daddr_t *rablkno,
    int *rabsize, int cnt, struct ucred *cred, int flags,
    void (*ckhashfunc)(struct buf *), struct buf **bpp)
{
	struct buf *bp;
	int readwait, rv;

	CTR3(KTR_BUF, "breadn(%p, %jd, %d)", vp, blkno, size);
	/*
	 * Can only return NULL if GB_LOCK_NOWAIT flag is specified.
	 */
	*bpp = bp = getblk(vp, blkno, size, 0, 0, flags);
	if (bp == NULL)
		return (EBUSY);

	/*
	 * If not found in cache, do some I/O
	 */
	readwait = 0;
	if ((bp->b_flags & B_CACHE) == 0) {
		if (!TD_IS_IDLETHREAD(curthread)) {
#ifdef RACCT
			if (racct_enable) {
				PROC_LOCK(curproc);
				racct_add_buf(curproc, bp, 0);
				PROC_UNLOCK(curproc);
			}
#endif /* RACCT */
			curthread->td_ru.ru_inblock++;
		}
		bp->b_iocmd = BIO_READ;
		bp->b_flags &= ~B_INVAL;
		if ((flags & GB_CKHASH) != 0) {
			bp->b_flags |= B_CKHASH;
			bp->b_ckhashcalc = ckhashfunc;
		}
		bp->b_ioflags &= ~BIO_ERROR;
		if (bp->b_rcred == NOCRED && cred != NOCRED)
			bp->b_rcred = crhold(cred);
		vfs_busy_pages(bp, 0);
		bp->b_iooffset = dbtob(bp->b_blkno);
		bstrategy(bp);
		++readwait;
	}

	/*
	 * Attempt to initiate asynchronous I/O on read-ahead blocks.
	 */
	breada(vp, rablkno, rabsize, cnt, cred, flags, ckhashfunc);

	rv = 0;
	if (readwait) {
		rv = bufwait(bp);
		if (rv != 0) {
			brelse(bp);
			*bpp = NULL;
		}
	}
	return (rv);
}

/*
 * Write, release buffer on completion.  (Done by iodone
 * if async).  Do not bother writing anything if the buffer
 * is invalid.
 *
 * Note that we set B_CACHE here, indicating that buffer is
 * fully valid and thus cacheable.  This is true even of NFS
 * now so we set it generally.  This could be set either here 
 * or in biodone() since the I/O is synchronous.  We put it
 * here.
 */
int
bufwrite(struct buf *bp)
{
	int oldflags;
	struct vnode *vp;
	long space;
	int vp_md;

	CTR3(KTR_BUF, "bufwrite(%p) vp %p flags %X", bp, bp->b_vp, bp->b_flags);
	if ((bp->b_bufobj->bo_flag & BO_DEAD) != 0) {
		bp->b_flags |= B_INVAL | B_RELBUF;
		bp->b_flags &= ~B_CACHE;
		brelse(bp);
		return (ENXIO);
	}
	if (bp->b_flags & B_INVAL) {
		brelse(bp);
		return (0);
	}

	if (bp->b_flags & B_BARRIER)
		barrierwrites++;

	oldflags = bp->b_flags;

	BUF_ASSERT_HELD(bp);

	KASSERT(!(bp->b_vflags & BV_BKGRDINPROG),
	    ("FFS background buffer should not get here %p", bp));

	vp = bp->b_vp;
	if (vp)
		vp_md = vp->v_vflag & VV_MD;
	else
		vp_md = 0;

	/*
	 * Mark the buffer clean.  Increment the bufobj write count
	 * before bundirty() call, to prevent other thread from seeing
	 * empty dirty list and zero counter for writes in progress,
	 * falsely indicating that the bufobj is clean.
	 */
	bufobj_wref(bp->b_bufobj);
	bundirty(bp);

	bp->b_flags &= ~B_DONE;
	bp->b_ioflags &= ~BIO_ERROR;
	bp->b_flags |= B_CACHE;
	bp->b_iocmd = BIO_WRITE;

	vfs_busy_pages(bp, 1);

	/*
	 * Normal bwrites pipeline writes
	 */
	bp->b_runningbufspace = bp->b_bufsize;
	space = atomic_fetchadd_long(&runningbufspace, bp->b_runningbufspace);

	if (!TD_IS_IDLETHREAD(curthread)) {
#ifdef RACCT
		if (racct_enable) {
			PROC_LOCK(curproc);
			racct_add_buf(curproc, bp, 1);
			PROC_UNLOCK(curproc);
		}
#endif /* RACCT */
		curthread->td_ru.ru_oublock++;
	}
	if (oldflags & B_ASYNC)
		BUF_KERNPROC(bp);
	bp->b_iooffset = dbtob(bp->b_blkno);
	buf_track(bp, __func__);
	bstrategy(bp);

	if ((oldflags & B_ASYNC) == 0) {
		int rtval = bufwait(bp);
		brelse(bp);
		return (rtval);
	} else if (space > hirunningspace) {
		/*
		 * don't allow the async write to saturate the I/O
		 * system.  We will not deadlock here because
		 * we are blocking waiting for I/O that is already in-progress
		 * to complete. We do not block here if it is the update
		 * or syncer daemon trying to clean up as that can lead
		 * to deadlock.
		 */
		if ((curthread->td_pflags & TDP_NORUNNINGBUF) == 0 && !vp_md)
			waitrunningbufspace();
	}

	return (0);
}

void
bufbdflush(struct bufobj *bo, struct buf *bp)
{
	struct buf *nbp;

	if (bo->bo_dirty.bv_cnt > dirtybufthresh + 10) {
		(void) VOP_FSYNC(bp->b_vp, MNT_NOWAIT, curthread);
		altbufferflushes++;
	} else if (bo->bo_dirty.bv_cnt > dirtybufthresh) {
		BO_LOCK(bo);
		/*
		 * Try to find a buffer to flush.
		 */
		TAILQ_FOREACH(nbp, &bo->bo_dirty.bv_hd, b_bobufs) {
			if ((nbp->b_vflags & BV_BKGRDINPROG) ||
			    BUF_LOCK(nbp,
				     LK_EXCLUSIVE | LK_NOWAIT, NULL))
				continue;
			if (bp == nbp)
				panic("bdwrite: found ourselves");
			BO_UNLOCK(bo);
			/* Don't countdeps with the bo lock held. */
			if (buf_countdeps(nbp, 0)) {
				BO_LOCK(bo);
				BUF_UNLOCK(nbp);
				continue;
			}
			if (nbp->b_flags & B_CLUSTEROK) {
				vfs_bio_awrite(nbp);
			} else {
				bremfree(nbp);
				bawrite(nbp);
			}
			dirtybufferflushes++;
			break;
		}
		if (nbp == NULL)
			BO_UNLOCK(bo);
	}
}

/*
 * Delayed write. (Buffer is marked dirty).  Do not bother writing
 * anything if the buffer is marked invalid.
 *
 * Note that since the buffer must be completely valid, we can safely
 * set B_CACHE.  In fact, we have to set B_CACHE here rather then in
 * biodone() in order to prevent getblk from writing the buffer
 * out synchronously.
 */
void
bdwrite(struct buf *bp)
{
	struct thread *td = curthread;
	struct vnode *vp;
	struct bufobj *bo;

	CTR3(KTR_BUF, "bdwrite(%p) vp %p flags %X", bp, bp->b_vp, bp->b_flags);
	KASSERT(bp->b_bufobj != NULL, ("No b_bufobj %p", bp));
	KASSERT((bp->b_flags & B_BARRIER) == 0,
	    ("Barrier request in delayed write %p", bp));
	BUF_ASSERT_HELD(bp);

	if (bp->b_flags & B_INVAL) {
		brelse(bp);
		return;
	}

	/*
	 * If we have too many dirty buffers, don't create any more.
	 * If we are wildly over our limit, then force a complete
	 * cleanup. Otherwise, just keep the situation from getting
	 * out of control. Note that we have to avoid a recursive
	 * disaster and not try to clean up after our own cleanup!
	 */
	vp = bp->b_vp;
	bo = bp->b_bufobj;
	if ((td->td_pflags & (TDP_COWINPROGRESS|TDP_INBDFLUSH)) == 0) {
		td->td_pflags |= TDP_INBDFLUSH;
		BO_BDFLUSH(bo, bp);
		td->td_pflags &= ~TDP_INBDFLUSH;
	} else
		recursiveflushes++;

	bdirty(bp);
	/*
	 * Set B_CACHE, indicating that the buffer is fully valid.  This is
	 * true even of NFS now.
	 */
	bp->b_flags |= B_CACHE;

	/*
	 * This bmap keeps the system from needing to do the bmap later,
	 * perhaps when the system is attempting to do a sync.  Since it
	 * is likely that the indirect block -- or whatever other datastructure
	 * that the filesystem needs is still in memory now, it is a good
	 * thing to do this.  Note also, that if the pageout daemon is
	 * requesting a sync -- there might not be enough memory to do
	 * the bmap then...  So, this is important to do.
	 */
	if (vp->v_type != VCHR && bp->b_lblkno == bp->b_blkno) {
		VOP_BMAP(vp, bp->b_lblkno, NULL, &bp->b_blkno, NULL, NULL);
	}

	buf_track(bp, __func__);

	/*
	 * Set the *dirty* buffer range based upon the VM system dirty
	 * pages.
	 *
	 * Mark the buffer pages as clean.  We need to do this here to
	 * satisfy the vnode_pager and the pageout daemon, so that it
	 * thinks that the pages have been "cleaned".  Note that since
	 * the pages are in a delayed write buffer -- the VFS layer
	 * "will" see that the pages get written out on the next sync,
	 * or perhaps the cluster will be completed.
	 */
	vfs_clean_pages_dirty_buf(bp);
	bqrelse(bp);

	/*
	 * note: we cannot initiate I/O from a bdwrite even if we wanted to,
	 * due to the softdep code.
	 */
}

/*
 *	bdirty:
 *
 *	Turn buffer into delayed write request.  We must clear BIO_READ and
 *	B_RELBUF, and we must set B_DELWRI.  We reassign the buffer to 
 *	itself to properly update it in the dirty/clean lists.  We mark it
 *	B_DONE to ensure that any asynchronization of the buffer properly
 *	clears B_DONE ( else a panic will occur later ).  
 *
 *	bdirty() is kinda like bdwrite() - we have to clear B_INVAL which
 *	might have been set pre-getblk().  Unlike bwrite/bdwrite, bdirty()
 *	should only be called if the buffer is known-good.
 *
 *	Since the buffer is not on a queue, we do not update the numfreebuffers
 *	count.
 *
 *	The buffer must be on QUEUE_NONE.
 */
void
bdirty(struct buf *bp)
{

	CTR3(KTR_BUF, "bdirty(%p) vp %p flags %X",
	    bp, bp->b_vp, bp->b_flags);
	KASSERT(bp->b_bufobj != NULL, ("No b_bufobj %p", bp));
	KASSERT(bp->b_flags & B_REMFREE || bp->b_qindex == QUEUE_NONE,
	    ("bdirty: buffer %p still on queue %d", bp, bp->b_qindex));
	BUF_ASSERT_HELD(bp);
	bp->b_flags &= ~(B_RELBUF);
	bp->b_iocmd = BIO_WRITE;

	if ((bp->b_flags & B_DELWRI) == 0) {
		bp->b_flags |= /* XXX B_DONE | */ B_DELWRI;
		reassignbuf(bp);
		bdirtyadd(bp);
	}
}

/*
 *	bundirty:
 *
 *	Clear B_DELWRI for buffer.
 *
 *	Since the buffer is not on a queue, we do not update the numfreebuffers
 *	count.
 *	
 *	The buffer must be on QUEUE_NONE.
 */

void
bundirty(struct buf *bp)
{

	CTR3(KTR_BUF, "bundirty(%p) vp %p flags %X", bp, bp->b_vp, bp->b_flags);
	KASSERT(bp->b_bufobj != NULL, ("No b_bufobj %p", bp));
	KASSERT(bp->b_flags & B_REMFREE || bp->b_qindex == QUEUE_NONE,
	    ("bundirty: buffer %p still on queue %d", bp, bp->b_qindex));
	BUF_ASSERT_HELD(bp);

	if (bp->b_flags & B_DELWRI) {
		bp->b_flags &= ~B_DELWRI;
		reassignbuf(bp);
		bdirtysub(bp);
	}
	/*
	 * Since it is now being written, we can clear its deferred write flag.
	 */
	bp->b_flags &= ~B_DEFERRED;
}

/*
 *	bawrite:
 *
 *	Asynchronous write.  Start output on a buffer, but do not wait for
 *	it to complete.  The buffer is released when the output completes.
 *
 *	bwrite() ( or the VOP routine anyway ) is responsible for handling 
 *	B_INVAL buffers.  Not us.
 */
void
bawrite(struct buf *bp)
{

	bp->b_flags |= B_ASYNC;
	(void) bwrite(bp);
}

/*
 *	babarrierwrite:
 *
 *	Asynchronous barrier write.  Start output on a buffer, but do not
 *	wait for it to complete.  Place a write barrier after this write so
 *	that this buffer and all buffers written before it are committed to
 *	the disk before any buffers written after this write are committed
 *	to the disk.  The buffer is released when the output completes.
 */
void
babarrierwrite(struct buf *bp)
{

	bp->b_flags |= B_ASYNC | B_BARRIER;
	(void) bwrite(bp);
}

/*
 *	bbarrierwrite:
 *
 *	Synchronous barrier write.  Start output on a buffer and wait for
 *	it to complete.  Place a write barrier after this write so that
 *	this buffer and all buffers written before it are committed to 
 *	the disk before any buffers written after this write are committed
 *	to the disk.  The buffer is released when the output completes.
 */
int
bbarrierwrite(struct buf *bp)
{

	bp->b_flags |= B_BARRIER;
	return (bwrite(bp));
}

/*
 *	bwillwrite:
 *
 *	Called prior to the locking of any vnodes when we are expecting to
 *	write.  We do not want to starve the buffer cache with too many
 *	dirty buffers so we block here.  By blocking prior to the locking
 *	of any vnodes we attempt to avoid the situation where a locked vnode
 *	prevents the various system daemons from flushing related buffers.
 */
void
bwillwrite(void)
{

	if (buf_dirty_count_severe()) {
		mtx_lock(&bdirtylock);
		while (buf_dirty_count_severe()) {
			bdirtywait = 1;
			msleep(&bdirtywait, &bdirtylock, (PRIBIO + 4),
			    "flswai", 0);
		}
		mtx_unlock(&bdirtylock);
	}
}

/*
 * Return true if we have too many dirty buffers.
 */
int
buf_dirty_count_severe(void)
{

	return (!BIT_EMPTY(BUF_DOMAINS, &bdhidirty));
}

/*
 *	brelse:
 *
 *	Release a busy buffer and, if requested, free its resources.  The
 *	buffer will be stashed in the appropriate bufqueue[] allowing it
 *	to be accessed later as a cache entity or reused for other purposes.
 */
void
brelse(struct buf *bp)
{
	struct mount *v_mnt;
	int qindex;

	/*
	 * Many functions erroneously call brelse with a NULL bp under rare
	 * error conditions. Simply return when called with a NULL bp.
	 */
	if (bp == NULL)
		return;
	CTR3(KTR_BUF, "brelse(%p) vp %p flags %X",
	    bp, bp->b_vp, bp->b_flags);
	KASSERT(!(bp->b_flags & (B_CLUSTER|B_PAGING)),
	    ("brelse: inappropriate B_PAGING or B_CLUSTER bp %p", bp));
	KASSERT((bp->b_flags & B_VMIO) != 0 || (bp->b_flags & B_NOREUSE) == 0,
	    ("brelse: non-VMIO buffer marked NOREUSE"));

	if (BUF_LOCKRECURSED(bp)) {
		/*
		 * Do not process, in particular, do not handle the
		 * B_INVAL/B_RELBUF and do not release to free list.
		 */
		BUF_UNLOCK(bp);
		return;
	}

	if (bp->b_flags & B_MANAGED) {
		bqrelse(bp);
		return;
	}

	if ((bp->b_vflags & (BV_BKGRDINPROG | BV_BKGRDERR)) == BV_BKGRDERR) {
		BO_LOCK(bp->b_bufobj);
		bp->b_vflags &= ~BV_BKGRDERR;
		BO_UNLOCK(bp->b_bufobj);
		bdirty(bp);
	}
	if (bp->b_iocmd == BIO_WRITE && (bp->b_ioflags & BIO_ERROR) &&
	    (bp->b_error != ENXIO || !LIST_EMPTY(&bp->b_dep)) &&
	    !(bp->b_flags & B_INVAL)) {
		/*
		 * Failed write, redirty.  All errors except ENXIO (which
		 * means the device is gone) are treated as being
		 * transient.
		 *
		 * XXX Treating EIO as transient is not correct; the
		 * contract with the local storage device drivers is that
		 * they will only return EIO once the I/O is no longer
		 * retriable.  Network I/O also respects this through the
		 * guarantees of TCP and/or the internal retries of NFS.
		 * ENOMEM might be transient, but we also have no way of
		 * knowing when its ok to retry/reschedule.  In general,
		 * this entire case should be made obsolete through better
		 * error handling/recovery and resource scheduling.
		 *
		 * Do this also for buffers that failed with ENXIO, but have
		 * non-empty dependencies - the soft updates code might need
		 * to access the buffer to untangle them.
		 *
		 * Must clear BIO_ERROR to prevent pages from being scrapped.
		 */
		bp->b_ioflags &= ~BIO_ERROR;
		bdirty(bp);
	} else if ((bp->b_flags & (B_NOCACHE | B_INVAL)) ||
	    (bp->b_ioflags & BIO_ERROR) || (bp->b_bufsize <= 0)) {
		/*
		 * Either a failed read I/O, or we were asked to free or not
		 * cache the buffer, or we failed to write to a device that's
		 * no longer present.
		 */
		bp->b_flags |= B_INVAL;
		if (!LIST_EMPTY(&bp->b_dep))
			buf_deallocate(bp);
		if (bp->b_flags & B_DELWRI)
			bdirtysub(bp);
		bp->b_flags &= ~(B_DELWRI | B_CACHE);
		if ((bp->b_flags & B_VMIO) == 0) {
			allocbuf(bp, 0);
			if (bp->b_vp)
				brelvp(bp);
		}
	}

	/*
	 * We must clear B_RELBUF if B_DELWRI is set.  If vfs_vmio_truncate() 
	 * is called with B_DELWRI set, the underlying pages may wind up
	 * getting freed causing a previous write (bdwrite()) to get 'lost'
	 * because pages associated with a B_DELWRI bp are marked clean.
	 * 
	 * We still allow the B_INVAL case to call vfs_vmio_truncate(), even
	 * if B_DELWRI is set.
	 */
	if (bp->b_flags & B_DELWRI)
		bp->b_flags &= ~B_RELBUF;

	/*
	 * VMIO buffer rundown.  It is not very necessary to keep a VMIO buffer
	 * constituted, not even NFS buffers now.  Two flags effect this.  If
	 * B_INVAL, the struct buf is invalidated but the VM object is kept
	 * around ( i.e. so it is trivial to reconstitute the buffer later ).
	 *
	 * If BIO_ERROR or B_NOCACHE is set, pages in the VM object will be
	 * invalidated.  BIO_ERROR cannot be set for a failed write unless the
	 * buffer is also B_INVAL because it hits the re-dirtying code above.
	 *
	 * Normally we can do this whether a buffer is B_DELWRI or not.  If
	 * the buffer is an NFS buffer, it is tracking piecemeal writes or
	 * the commit state and we cannot afford to lose the buffer. If the
	 * buffer has a background write in progress, we need to keep it
	 * around to prevent it from being reconstituted and starting a second
	 * background write.
	 */

	v_mnt = bp->b_vp != NULL ? bp->b_vp->v_mount : NULL;

	if ((bp->b_flags & B_VMIO) && (bp->b_flags & B_NOCACHE ||
	    (bp->b_ioflags & BIO_ERROR && bp->b_iocmd == BIO_READ)) &&
	    (v_mnt == NULL || (v_mnt->mnt_vfc->vfc_flags & VFCF_NETWORK) == 0 ||
	    vn_isdisk(bp->b_vp, NULL) || (bp->b_flags & B_DELWRI) == 0)) {
		vfs_vmio_invalidate(bp);
		allocbuf(bp, 0);
	}

	if ((bp->b_flags & (B_INVAL | B_RELBUF)) != 0 ||
	    (bp->b_flags & (B_DELWRI | B_NOREUSE)) == B_NOREUSE) {
		allocbuf(bp, 0);
		bp->b_flags &= ~B_NOREUSE;
		if (bp->b_vp != NULL)
			brelvp(bp);
	}
			
	/*
	 * If the buffer has junk contents signal it and eventually
	 * clean up B_DELWRI and diassociate the vnode so that gbincore()
	 * doesn't find it.
	 */
	if (bp->b_bufsize == 0 || (bp->b_ioflags & BIO_ERROR) != 0 ||
	    (bp->b_flags & (B_INVAL | B_NOCACHE | B_RELBUF)) != 0)
		bp->b_flags |= B_INVAL;
	if (bp->b_flags & B_INVAL) {
		if (bp->b_flags & B_DELWRI)
			bundirty(bp);
		if (bp->b_vp)
			brelvp(bp);
	}

	buf_track(bp, __func__);

	/* buffers with no memory */
	if (bp->b_bufsize == 0) {
		buf_free(bp);
		return;
	}
	/* buffers with junk contents */
	if (bp->b_flags & (B_INVAL | B_NOCACHE | B_RELBUF) ||
	    (bp->b_ioflags & BIO_ERROR)) {
		bp->b_xflags &= ~(BX_BKGRDWRITE | BX_ALTDATA);
		if (bp->b_vflags & BV_BKGRDINPROG)
			panic("losing buffer 2");
		qindex = QUEUE_CLEAN;
		bp->b_flags |= B_AGE;
	/* remaining buffers */
	} else if (bp->b_flags & B_DELWRI)
		qindex = QUEUE_DIRTY;
	else
		qindex = QUEUE_CLEAN;

	if ((bp->b_flags & B_DELWRI) == 0 && (bp->b_xflags & BX_VNDIRTY))
		panic("brelse: not dirty");

	bp->b_flags &= ~(B_ASYNC | B_NOCACHE | B_RELBUF | B_DIRECT);
	/* binsfree unlocks bp. */
	binsfree(bp, qindex);
}

/*
 * Release a buffer back to the appropriate queue but do not try to free
 * it.  The buffer is expected to be used again soon.
 *
 * bqrelse() is used by bdwrite() to requeue a delayed write, and used by
 * biodone() to requeue an async I/O on completion.  It is also used when
 * known good buffers need to be requeued but we think we may need the data
 * again soon.
 *
 * XXX we should be able to leave the B_RELBUF hint set on completion.
 */
void
bqrelse(struct buf *bp)
{
	int qindex;

	CTR3(KTR_BUF, "bqrelse(%p) vp %p flags %X", bp, bp->b_vp, bp->b_flags);
	KASSERT(!(bp->b_flags & (B_CLUSTER|B_PAGING)),
	    ("bqrelse: inappropriate B_PAGING or B_CLUSTER bp %p", bp));

	qindex = QUEUE_NONE;
	if (BUF_LOCKRECURSED(bp)) {
		/* do not release to free list */
		BUF_UNLOCK(bp);
		return;
	}
	bp->b_flags &= ~(B_ASYNC | B_NOCACHE | B_AGE | B_RELBUF);

	if (bp->b_flags & B_MANAGED) {
		if (bp->b_flags & B_REMFREE)
			bremfreef(bp);
		goto out;
	}

	/* buffers with stale but valid contents */
	if ((bp->b_flags & B_DELWRI) != 0 || (bp->b_vflags & (BV_BKGRDINPROG |
	    BV_BKGRDERR)) == BV_BKGRDERR) {
		BO_LOCK(bp->b_bufobj);
		bp->b_vflags &= ~BV_BKGRDERR;
		BO_UNLOCK(bp->b_bufobj);
		qindex = QUEUE_DIRTY;
	} else {
		if ((bp->b_flags & B_DELWRI) == 0 &&
		    (bp->b_xflags & BX_VNDIRTY))
			panic("bqrelse: not dirty");
		if ((bp->b_flags & B_NOREUSE) != 0) {
			brelse(bp);
			return;
		}
		qindex = QUEUE_CLEAN;
	}
	buf_track(bp, __func__);
	/* binsfree unlocks bp. */
	binsfree(bp, qindex);
	return;

out:
	buf_track(bp, __func__);
	/* unlock */
	BUF_UNLOCK(bp);
}

/*
 * Complete I/O to a VMIO backed page.  Validate the pages as appropriate,
 * restore bogus pages.
 */
static void
vfs_vmio_iodone(struct buf *bp)
{
	vm_ooffset_t foff;
	vm_page_t m;
	vm_object_t obj;
	struct vnode *vp;
	int i, iosize, resid;
	bool bogus;

	obj = bp->b_bufobj->bo_object;
	KASSERT(obj->paging_in_progress >= bp->b_npages,
	    ("vfs_vmio_iodone: paging in progress(%d) < b_npages(%d)",
	    obj->paging_in_progress, bp->b_npages));

	vp = bp->b_vp;
	KASSERT(vp->v_holdcnt > 0,
	    ("vfs_vmio_iodone: vnode %p has zero hold count", vp));
	KASSERT(vp->v_object != NULL,
	    ("vfs_vmio_iodone: vnode %p has no vm_object", vp));

	foff = bp->b_offset;
	KASSERT(bp->b_offset != NOOFFSET,
	    ("vfs_vmio_iodone: bp %p has no buffer offset", bp));

	bogus = false;
	iosize = bp->b_bcount - bp->b_resid;
	VM_OBJECT_WLOCK(obj);
	for (i = 0; i < bp->b_npages; i++) {
		resid = ((foff + PAGE_SIZE) & ~(off_t)PAGE_MASK) - foff;
		if (resid > iosize)
			resid = iosize;

		/*
		 * cleanup bogus pages, restoring the originals
		 */
		m = bp->b_pages[i];
		if (m == bogus_page) {
			bogus = true;
			m = vm_page_lookup(obj, OFF_TO_IDX(foff));
			if (m == NULL)
				panic("biodone: page disappeared!");
			bp->b_pages[i] = m;
		} else if ((bp->b_iocmd == BIO_READ) && resid > 0) {
			/*
			 * In the write case, the valid and clean bits are
			 * already changed correctly ( see bdwrite() ), so we 
			 * only need to do this here in the read case.
			 */
			KASSERT((m->dirty & vm_page_bits(foff & PAGE_MASK,
			    resid)) == 0, ("vfs_vmio_iodone: page %p "
			    "has unexpected dirty bits", m));
			vfs_page_set_valid(bp, foff, m);
		}
		KASSERT(OFF_TO_IDX(foff) == m->pindex,
		    ("vfs_vmio_iodone: foff(%jd)/pindex(%ju) mismatch",
		    (intmax_t)foff, (uintmax_t)m->pindex));

		vm_page_sunbusy(m);
		foff = (foff + PAGE_SIZE) & ~(off_t)PAGE_MASK;
		iosize -= resid;
	}
	vm_object_pip_wakeupn(obj, bp->b_npages);
	VM_OBJECT_WUNLOCK(obj);
	if (bogus && buf_mapped(bp)) {
		BUF_CHECK_MAPPED(bp);
		pmap_qenter(trunc_page((vm_offset_t)bp->b_data),
		    bp->b_pages, bp->b_npages);
	}
}

/*
 * Unwire a page held by a buf and either free it or update the page queues to
 * reflect its recent use.
 */
static void
vfs_vmio_unwire(struct buf *bp, vm_page_t m)
{
	bool freed;

	vm_page_lock(m);
	if (vm_page_unwire_noq(m)) {
		if ((bp->b_flags & B_DIRECT) != 0)
			freed = vm_page_try_to_free(m);
		else
			freed = false;
		if (!freed) {
			/*
			 * Use a racy check of the valid bits to determine
			 * whether we can accelerate reclamation of the page.
			 * The valid bits will be stable unless the page is
			 * being mapped or is referenced by multiple buffers,
			 * and in those cases we expect races to be rare.  At
			 * worst we will either accelerate reclamation of a
			 * valid page and violate LRU, or unnecessarily defer
			 * reclamation of an invalid page.
			 *
			 * The B_NOREUSE flag marks data that is not expected to
			 * be reused, so accelerate reclamation in that case
			 * too.  Otherwise, maintain LRU.
			 */
			if (m->valid == 0 || (bp->b_flags & B_NOREUSE) != 0)
				vm_page_deactivate_noreuse(m);
			else if (m->queue == PQ_ACTIVE)
				vm_page_reference(m);
			else
				vm_page_deactivate(m);
		}
	}
	vm_page_unlock(m);
}

/*
 * Perform page invalidation when a buffer is released.  The fully invalid
 * pages will be reclaimed later in vfs_vmio_truncate().
 */
static void
vfs_vmio_invalidate(struct buf *bp)
{
	vm_object_t obj;
	vm_page_t m;
	int i, resid, poffset, presid;

	if (buf_mapped(bp)) {
		BUF_CHECK_MAPPED(bp);
		pmap_qremove(trunc_page((vm_offset_t)bp->b_data), bp->b_npages);
	} else
		BUF_CHECK_UNMAPPED(bp);
	/*
	 * Get the base offset and length of the buffer.  Note that 
	 * in the VMIO case if the buffer block size is not
	 * page-aligned then b_data pointer may not be page-aligned.
	 * But our b_pages[] array *IS* page aligned.
	 *
	 * block sizes less then DEV_BSIZE (usually 512) are not 
	 * supported due to the page granularity bits (m->valid,
	 * m->dirty, etc...). 
	 *
	 * See man buf(9) for more information
	 */
	obj = bp->b_bufobj->bo_object;
	resid = bp->b_bufsize;
	poffset = bp->b_offset & PAGE_MASK;
	VM_OBJECT_WLOCK(obj);
	for (i = 0; i < bp->b_npages; i++) {
		m = bp->b_pages[i];
		if (m == bogus_page)
			panic("vfs_vmio_invalidate: Unexpected bogus page.");
		bp->b_pages[i] = NULL;

		presid = resid > (PAGE_SIZE - poffset) ?
		    (PAGE_SIZE - poffset) : resid;
		KASSERT(presid >= 0, ("brelse: extra page"));
		while (vm_page_xbusied(m)) {
			vm_page_lock(m);
			VM_OBJECT_WUNLOCK(obj);
			vm_page_busy_sleep(m, "mbncsh", true);
			VM_OBJECT_WLOCK(obj);
		}
		if (pmap_page_wired_mappings(m) == 0)
			vm_page_set_invalid(m, poffset, presid);
		vfs_vmio_unwire(bp, m);
		resid -= presid;
		poffset = 0;
	}
	VM_OBJECT_WUNLOCK(obj);
	bp->b_npages = 0;
}

/*
 * Page-granular truncation of an existing VMIO buffer.
 */
static void
vfs_vmio_truncate(struct buf *bp, int desiredpages)
{
	vm_object_t obj;
	vm_page_t m;
	int i;

	if (bp->b_npages == desiredpages)
		return;

	if (buf_mapped(bp)) {
		BUF_CHECK_MAPPED(bp);
		pmap_qremove((vm_offset_t)trunc_page((vm_offset_t)bp->b_data) +
		    (desiredpages << PAGE_SHIFT), bp->b_npages - desiredpages);
	} else
		BUF_CHECK_UNMAPPED(bp);

	/*
	 * The object lock is needed only if we will attempt to free pages.
	 */
	obj = (bp->b_flags & B_DIRECT) != 0 ? bp->b_bufobj->bo_object : NULL;
	if (obj != NULL)
		VM_OBJECT_WLOCK(obj);
	for (i = desiredpages; i < bp->b_npages; i++) {
		m = bp->b_pages[i];
		KASSERT(m != bogus_page, ("allocbuf: bogus page found"));
		bp->b_pages[i] = NULL;
		vfs_vmio_unwire(bp, m);
	}
	if (obj != NULL)
		VM_OBJECT_WUNLOCK(obj);
	bp->b_npages = desiredpages;
}

/*
 * Byte granular extension of VMIO buffers.
 */
static void
vfs_vmio_extend(struct buf *bp, int desiredpages, int size)
{
	/*
	 * We are growing the buffer, possibly in a 
	 * byte-granular fashion.
	 */
	vm_object_t obj;
	vm_offset_t toff;
	vm_offset_t tinc;
	vm_page_t m;

	/*
	 * Step 1, bring in the VM pages from the object, allocating
	 * them if necessary.  We must clear B_CACHE if these pages
	 * are not valid for the range covered by the buffer.
	 */
	obj = bp->b_bufobj->bo_object;
	VM_OBJECT_WLOCK(obj);
	if (bp->b_npages < desiredpages) {
		/*
		 * We must allocate system pages since blocking
		 * here could interfere with paging I/O, no
		 * matter which process we are.
		 *
		 * Only exclusive busy can be tested here.
		 * Blocking on shared busy might lead to
		 * deadlocks once allocbuf() is called after
		 * pages are vfs_busy_pages().
		 */
		(void)vm_page_grab_pages(obj,
		    OFF_TO_IDX(bp->b_offset) + bp->b_npages,
		    VM_ALLOC_SYSTEM | VM_ALLOC_IGN_SBUSY |
		    VM_ALLOC_NOBUSY | VM_ALLOC_WIRED,
		    &bp->b_pages[bp->b_npages], desiredpages - bp->b_npages);
		bp->b_npages = desiredpages;
	}

	/*
	 * Step 2.  We've loaded the pages into the buffer,
	 * we have to figure out if we can still have B_CACHE
	 * set.  Note that B_CACHE is set according to the
	 * byte-granular range ( bcount and size ), not the
	 * aligned range ( newbsize ).
	 *
	 * The VM test is against m->valid, which is DEV_BSIZE
	 * aligned.  Needless to say, the validity of the data
	 * needs to also be DEV_BSIZE aligned.  Note that this
	 * fails with NFS if the server or some other client
	 * extends the file's EOF.  If our buffer is resized, 
	 * B_CACHE may remain set! XXX
	 */
	toff = bp->b_bcount;
	tinc = PAGE_SIZE - ((bp->b_offset + toff) & PAGE_MASK);
	while ((bp->b_flags & B_CACHE) && toff < size) {
		vm_pindex_t pi;

		if (tinc > (size - toff))
			tinc = size - toff;
		pi = ((bp->b_offset & PAGE_MASK) + toff) >> PAGE_SHIFT;
		m = bp->b_pages[pi];
		vfs_buf_test_cache(bp, bp->b_offset, toff, tinc, m);
		toff += tinc;
		tinc = PAGE_SIZE;
	}
	VM_OBJECT_WUNLOCK(obj);

	/*
	 * Step 3, fixup the KVA pmap.
	 */
	if (buf_mapped(bp))
		bpmap_qenter(bp);
	else
		BUF_CHECK_UNMAPPED(bp);
}

/*
 * Check to see if a block at a particular lbn is available for a clustered
 * write.
 */
static int
vfs_bio_clcheck(struct vnode *vp, int size, daddr_t lblkno, daddr_t blkno)
{
	struct buf *bpa;
	int match;

	match = 0;

	/* If the buf isn't in core skip it */
	if ((bpa = gbincore(&vp->v_bufobj, lblkno)) == NULL)
		return (0);

	/* If the buf is busy we don't want to wait for it */
	if (BUF_LOCK(bpa, LK_EXCLUSIVE | LK_NOWAIT, NULL) != 0)
		return (0);

	/* Only cluster with valid clusterable delayed write buffers */
	if ((bpa->b_flags & (B_DELWRI | B_CLUSTEROK | B_INVAL)) !=
	    (B_DELWRI | B_CLUSTEROK))
		goto done;

	if (bpa->b_bufsize != size)
		goto done;

	/*
	 * Check to see if it is in the expected place on disk and that the
	 * block has been mapped.
	 */
	if ((bpa->b_blkno != bpa->b_lblkno) && (bpa->b_blkno == blkno))
		match = 1;
done:
	BUF_UNLOCK(bpa);
	return (match);
}

/*
 *	vfs_bio_awrite:
 *
 *	Implement clustered async writes for clearing out B_DELWRI buffers.
 *	This is much better then the old way of writing only one buffer at
 *	a time.  Note that we may not be presented with the buffers in the 
 *	correct order, so we search for the cluster in both directions.
 */
int
vfs_bio_awrite(struct buf *bp)
{
	struct bufobj *bo;
	int i;
	int j;
	daddr_t lblkno = bp->b_lblkno;
	struct vnode *vp = bp->b_vp;
	int ncl;
	int nwritten;
	int size;
	int maxcl;
	int gbflags;

	bo = &vp->v_bufobj;
	gbflags = (bp->b_data == unmapped_buf) ? GB_UNMAPPED : 0;
	/*
	 * right now we support clustered writing only to regular files.  If
	 * we find a clusterable block we could be in the middle of a cluster
	 * rather then at the beginning.
	 */
	if ((vp->v_type == VREG) && 
	    (vp->v_mount != 0) && /* Only on nodes that have the size info */
	    (bp->b_flags & (B_CLUSTEROK | B_INVAL)) == B_CLUSTEROK) {

		size = vp->v_mount->mnt_stat.f_iosize;
		maxcl = MAXPHYS / size;

		BO_RLOCK(bo);
		for (i = 1; i < maxcl; i++)
			if (vfs_bio_clcheck(vp, size, lblkno + i,
			    bp->b_blkno + ((i * size) >> DEV_BSHIFT)) == 0)
				break;

		for (j = 1; i + j <= maxcl && j <= lblkno; j++) 
			if (vfs_bio_clcheck(vp, size, lblkno - j,
			    bp->b_blkno - ((j * size) >> DEV_BSHIFT)) == 0)
				break;
		BO_RUNLOCK(bo);
		--j;
		ncl = i + j;
		/*
		 * this is a possible cluster write
		 */
		if (ncl != 1) {
			BUF_UNLOCK(bp);
			nwritten = cluster_wbuild(vp, size, lblkno - j, ncl,
			    gbflags);
			return (nwritten);
		}
	}
	bremfree(bp);
	bp->b_flags |= B_ASYNC;
	/*
	 * default (old) behavior, writing out only one block
	 *
	 * XXX returns b_bufsize instead of b_bcount for nwritten?
	 */
	nwritten = bp->b_bufsize;
	(void) bwrite(bp);

	return (nwritten);
}

/*
 *	getnewbuf_kva:
 *
 *	Allocate KVA for an empty buf header according to gbflags.
 */
static int
getnewbuf_kva(struct buf *bp, int gbflags, int maxsize)
{

	if ((gbflags & (GB_UNMAPPED | GB_KVAALLOC)) != GB_UNMAPPED) {
		/*
		 * In order to keep fragmentation sane we only allocate kva
		 * in BKVASIZE chunks.  XXX with vmem we can do page size.
		 */
		maxsize = (maxsize + BKVAMASK) & ~BKVAMASK;

		if (maxsize != bp->b_kvasize &&
		    bufkva_alloc(bp, maxsize, gbflags))
			return (ENOSPC);
	}
	return (0);
}

/*
 *	getnewbuf:
 *
 *	Find and initialize a new buffer header, freeing up existing buffers
 *	in the bufqueues as necessary.  The new buffer is returned locked.
 *
 *	We block if:
 *		We have insufficient buffer headers
 *		We have insufficient buffer space
 *		buffer_arena is too fragmented ( space reservation fails )
 *		If we have to flush dirty buffers ( but we try to avoid this )
 *
 *	The caller is responsible for releasing the reserved bufspace after
 *	allocbuf() is called.
 */
static struct buf *
getnewbuf(struct vnode *vp, int slpflag, int slptimeo, int maxsize, int gbflags)
{
	struct bufdomain *bd;
	struct buf *bp;
	bool metadata, reserved;

	bp = NULL;
	KASSERT((gbflags & (GB_UNMAPPED | GB_KVAALLOC)) != GB_KVAALLOC,
	    ("GB_KVAALLOC only makes sense with GB_UNMAPPED"));
	if (!unmapped_buf_allowed)
		gbflags &= ~(GB_UNMAPPED | GB_KVAALLOC);

	if (vp == NULL || (vp->v_vflag & (VV_MD | VV_SYSTEM)) != 0 ||
	    vp->v_type == VCHR)
		metadata = true;
	else
		metadata = false;
	if (vp == NULL)
		bd = &bdomain[0];
	else
		bd = &bdomain[vp->v_bufobj.bo_domain];

	counter_u64_add(getnewbufcalls, 1);
	reserved = false;
	do {
		if (reserved == false &&
		    bufspace_reserve(bd, maxsize, metadata) != 0) {
			counter_u64_add(getnewbufrestarts, 1);
			continue;
		}
		reserved = true;
		if ((bp = buf_alloc(bd)) == NULL) {
			counter_u64_add(getnewbufrestarts, 1);
			continue;
		}
		if (getnewbuf_kva(bp, gbflags, maxsize) == 0)
			return (bp);
		break;
	} while (buf_recycle(bd, false) == 0);

	if (reserved)
		bufspace_release(bd, maxsize);
	if (bp != NULL) {
		bp->b_flags |= B_INVAL;
		brelse(bp);
	}
	bufspace_wait(bd, vp, gbflags, slpflag, slptimeo);

	return (NULL);
}

/*
 *	buf_daemon:
 *
 *	buffer flushing daemon.  Buffers are normally flushed by the
 *	update daemon but if it cannot keep up this process starts to
 *	take the load in an attempt to prevent getnewbuf() from blocking.
 */
static struct kproc_desc buf_kp = {
	"bufdaemon",
	buf_daemon,
	&bufdaemonproc
};
SYSINIT(bufdaemon, SI_SUB_KTHREAD_BUF, SI_ORDER_FIRST, kproc_start, &buf_kp);

static int
buf_flush(struct vnode *vp, struct bufdomain *bd, int target)
{
	int flushed;

	flushed = flushbufqueues(vp, bd, target, 0);
	if (flushed == 0) {
		/*
		 * Could not find any buffers without rollback
		 * dependencies, so just write the first one
		 * in the hopes of eventually making progress.
		 */
		if (vp != NULL && target > 2)
			target /= 2;
		flushbufqueues(vp, bd, target, 1);
	}
	return (flushed);
}

static void
buf_daemon()
{
	struct bufdomain *bd;
	int speedupreq;
	int lodirty;
	int i;

	/*
	 * This process needs to be suspended prior to shutdown sync.
	 */
	EVENTHANDLER_REGISTER(shutdown_pre_sync, kproc_shutdown, bufdaemonproc,
	    SHUTDOWN_PRI_LAST);

	/*
	 * Start the buf clean daemons as children threads.
	 */
	for (i = 0 ; i < buf_domains; i++) {
		int error;

		error = kthread_add((void (*)(void *))bufspace_daemon,
		    &bdomain[i], curproc, NULL, 0, 0, "bufspacedaemon-%d", i);
		if (error)
			panic("error %d spawning bufspace daemon", error);
	}

	/*
	 * This process is allowed to take the buffer cache to the limit
	 */
	curthread->td_pflags |= TDP_NORUNNINGBUF | TDP_BUFNEED;
	mtx_lock(&bdlock);
	for (;;) {
		bd_request = 0;
		mtx_unlock(&bdlock);

		kproc_suspend_check(bufdaemonproc);

		/*
		 * Save speedupreq for this pass and reset to capture new
		 * requests.
		 */
		speedupreq = bd_speedupreq;
		bd_speedupreq = 0;

		/*
		 * Flush each domain sequentially according to its level and
		 * the speedup request.
		 */
		for (i = 0; i < buf_domains; i++) {
			bd = &bdomain[i];
			if (speedupreq)
				lodirty = bd->bd_numdirtybuffers / 2;
			else
				lodirty = bd->bd_lodirtybuffers;
			while (bd->bd_numdirtybuffers > lodirty) {
				if (buf_flush(NULL, bd,
				    bd->bd_numdirtybuffers - lodirty) == 0)
					break;
				kern_yield(PRI_USER);
			}
		}

		/*
		 * Only clear bd_request if we have reached our low water
		 * mark.  The buf_daemon normally waits 1 second and
		 * then incrementally flushes any dirty buffers that have
		 * built up, within reason.
		 *
		 * If we were unable to hit our low water mark and couldn't
		 * find any flushable buffers, we sleep for a short period
		 * to avoid endless loops on unlockable buffers.
		 */
		mtx_lock(&bdlock);
		if (!BIT_EMPTY(BUF_DOMAINS, &bdlodirty)) {
			/*
			 * We reached our low water mark, reset the
			 * request and sleep until we are needed again.
			 * The sleep is just so the suspend code works.
			 */
			bd_request = 0;
			/*
			 * Do an extra wakeup in case dirty threshold
			 * changed via sysctl and the explicit transition
			 * out of shortfall was missed.
			 */
			bdirtywakeup();
			if (runningbufspace <= lorunningspace)
				runningwakeup();
			msleep(&bd_request, &bdlock, PVM, "psleep", hz);
		} else {
			/*
			 * We couldn't find any flushable dirty buffers but
			 * still have too many dirty buffers, we
			 * have to sleep and try again.  (rare)
			 */
			msleep(&bd_request, &bdlock, PVM, "qsleep", hz / 10);
		}
	}
}

/*
 *	flushbufqueues:
 *
 *	Try to flush a buffer in the dirty queue.  We must be careful to
 *	free up B_INVAL buffers instead of write them, which NFS is 
 *	particularly sensitive to.
 */
static int flushwithdeps = 0;
SYSCTL_INT(_vfs, OID_AUTO, flushwithdeps, CTLFLAG_RW, &flushwithdeps,
    0, "Number of buffers flushed with dependecies that require rollbacks");

static int
flushbufqueues(struct vnode *lvp, struct bufdomain *bd, int target,
    int flushdeps)
{
	struct bufqueue *bq;
	struct buf *sentinel;
	struct vnode *vp;
	struct mount *mp;
	struct buf *bp;
	int hasdeps;
	int flushed;
	int error;
	bool unlock;

	flushed = 0;
	bq = &bd->bd_dirtyq;
	bp = NULL;
	sentinel = malloc(sizeof(struct buf), M_TEMP, M_WAITOK | M_ZERO);
	sentinel->b_qindex = QUEUE_SENTINEL;
	BQ_LOCK(bq);
	TAILQ_INSERT_HEAD(&bq->bq_queue, sentinel, b_freelist);
	BQ_UNLOCK(bq);
	while (flushed != target) {
		maybe_yield();
		BQ_LOCK(bq);
		bp = TAILQ_NEXT(sentinel, b_freelist);
		if (bp != NULL) {
			TAILQ_REMOVE(&bq->bq_queue, sentinel, b_freelist);
			TAILQ_INSERT_AFTER(&bq->bq_queue, bp, sentinel,
			    b_freelist);
		} else {
			BQ_UNLOCK(bq);
			break;
		}
		/*
		 * Skip sentinels inserted by other invocations of the
		 * flushbufqueues(), taking care to not reorder them.
		 *
		 * Only flush the buffers that belong to the
		 * vnode locked by the curthread.
		 */
		if (bp->b_qindex == QUEUE_SENTINEL || (lvp != NULL &&
		    bp->b_vp != lvp)) {
			BQ_UNLOCK(bq);
			continue;
		}
		error = BUF_LOCK(bp, LK_EXCLUSIVE | LK_NOWAIT, NULL);
		BQ_UNLOCK(bq);
		if (error != 0)
			continue;

		/*
		 * BKGRDINPROG can only be set with the buf and bufobj
		 * locks both held.  We tolerate a race to clear it here.
		 */
		if ((bp->b_vflags & BV_BKGRDINPROG) != 0 ||
		    (bp->b_flags & B_DELWRI) == 0) {
			BUF_UNLOCK(bp);
			continue;
		}
		if (bp->b_flags & B_INVAL) {
			bremfreef(bp);
			brelse(bp);
			flushed++;
			continue;
		}

		if (!LIST_EMPTY(&bp->b_dep) && buf_countdeps(bp, 0)) {
			if (flushdeps == 0) {
				BUF_UNLOCK(bp);
				continue;
			}
			hasdeps = 1;
		} else
			hasdeps = 0;
		/*
		 * We must hold the lock on a vnode before writing
		 * one of its buffers. Otherwise we may confuse, or
		 * in the case of a snapshot vnode, deadlock the
		 * system.
		 *
		 * The lock order here is the reverse of the normal
		 * of vnode followed by buf lock.  This is ok because
		 * the NOWAIT will prevent deadlock.
		 */
		vp = bp->b_vp;
		if (vn_start_write(vp, &mp, V_NOWAIT) != 0) {
			BUF_UNLOCK(bp);
			continue;
		}
		if (lvp == NULL) {
			unlock = true;
			error = vn_lock(vp, LK_EXCLUSIVE | LK_NOWAIT);
		} else {
			ASSERT_VOP_LOCKED(vp, "getbuf");
			unlock = false;
			error = VOP_ISLOCKED(vp) == LK_EXCLUSIVE ? 0 :
			    vn_lock(vp, LK_TRYUPGRADE);
		}
		if (error == 0) {
			CTR3(KTR_BUF, "flushbufqueue(%p) vp %p flags %X",
			    bp, bp->b_vp, bp->b_flags);
			if (curproc == bufdaemonproc) {
				vfs_bio_awrite(bp);
			} else {
				bremfree(bp);
				bwrite(bp);
				counter_u64_add(notbufdflushes, 1);
			}
			vn_finished_write(mp);
			if (unlock)
				VOP_UNLOCK(vp, 0);
			flushwithdeps += hasdeps;
			flushed++;

			/*
			 * Sleeping on runningbufspace while holding
			 * vnode lock leads to deadlock.
			 */
			if (curproc == bufdaemonproc &&
			    runningbufspace > hirunningspace)
				waitrunningbufspace();
			continue;
		}
		vn_finished_write(mp);
		BUF_UNLOCK(bp);
	}
	BQ_LOCK(bq);
	TAILQ_REMOVE(&bq->bq_queue, sentinel, b_freelist);
	BQ_UNLOCK(bq);
	free(sentinel, M_TEMP);
	return (flushed);
}

/*
 * Check to see if a block is currently memory resident.
 */
struct buf *
incore(struct bufobj *bo, daddr_t blkno)
{
	struct buf *bp;

	BO_RLOCK(bo);
	bp = gbincore(bo, blkno);
	BO_RUNLOCK(bo);
	return (bp);
}

/*
 * Returns true if no I/O is needed to access the
 * associated VM object.  This is like incore except
 * it also hunts around in the VM system for the data.
 */

static int
inmem(struct vnode * vp, daddr_t blkno)
{
	vm_object_t obj;
	vm_offset_t toff, tinc, size;
	vm_page_t m;
	vm_ooffset_t off;

	ASSERT_VOP_LOCKED(vp, "inmem");

	if (incore(&vp->v_bufobj, blkno))
		return 1;
	if (vp->v_mount == NULL)
		return 0;
	obj = vp->v_object;
	if (obj == NULL)
		return (0);

	size = PAGE_SIZE;
	if (size > vp->v_mount->mnt_stat.f_iosize)
		size = vp->v_mount->mnt_stat.f_iosize;
	off = (vm_ooffset_t)blkno * (vm_ooffset_t)vp->v_mount->mnt_stat.f_iosize;

	VM_OBJECT_RLOCK(obj);
	for (toff = 0; toff < vp->v_mount->mnt_stat.f_iosize; toff += tinc) {
		m = vm_page_lookup(obj, OFF_TO_IDX(off + toff));
		if (!m)
			goto notinmem;
		tinc = size;
		if (tinc > PAGE_SIZE - ((toff + off) & PAGE_MASK))
			tinc = PAGE_SIZE - ((toff + off) & PAGE_MASK);
		if (vm_page_is_valid(m,
		    (vm_offset_t) ((toff + off) & PAGE_MASK), tinc) == 0)
			goto notinmem;
	}
	VM_OBJECT_RUNLOCK(obj);
	return 1;

notinmem:
	VM_OBJECT_RUNLOCK(obj);
	return (0);
}

/*
 * Set the dirty range for a buffer based on the status of the dirty
 * bits in the pages comprising the buffer.  The range is limited
 * to the size of the buffer.
 *
 * Tell the VM system that the pages associated with this buffer
 * are clean.  This is used for delayed writes where the data is
 * going to go to disk eventually without additional VM intevention.
 *
 * Note that while we only really need to clean through to b_bcount, we
 * just go ahead and clean through to b_bufsize.
 */
static void
vfs_clean_pages_dirty_buf(struct buf *bp)
{
	vm_ooffset_t foff, noff, eoff;
	vm_page_t m;
	int i;

	if ((bp->b_flags & B_VMIO) == 0 || bp->b_bufsize == 0)
		return;

	foff = bp->b_offset;
	KASSERT(bp->b_offset != NOOFFSET,
	    ("vfs_clean_pages_dirty_buf: no buffer offset"));

	VM_OBJECT_WLOCK(bp->b_bufobj->bo_object);
	vfs_drain_busy_pages(bp);
	vfs_setdirty_locked_object(bp);
	for (i = 0; i < bp->b_npages; i++) {
		noff = (foff + PAGE_SIZE) & ~(off_t)PAGE_MASK;
		eoff = noff;
		if (eoff > bp->b_offset + bp->b_bufsize)
			eoff = bp->b_offset + bp->b_bufsize;
		m = bp->b_pages[i];
		vfs_page_set_validclean(bp, foff, m);
		/* vm_page_clear_dirty(m, foff & PAGE_MASK, eoff - foff); */
		foff = noff;
	}
	VM_OBJECT_WUNLOCK(bp->b_bufobj->bo_object);
}

static void
vfs_setdirty_locked_object(struct buf *bp)
{
	vm_object_t object;
	int i;

	object = bp->b_bufobj->bo_object;
	VM_OBJECT_ASSERT_WLOCKED(object);

	/*
	 * We qualify the scan for modified pages on whether the
	 * object has been flushed yet.
	 */
	if ((object->flags & OBJ_MIGHTBEDIRTY) != 0) {
		vm_offset_t boffset;
		vm_offset_t eoffset;

		/*
		 * test the pages to see if they have been modified directly
		 * by users through the VM system.
		 */
		for (i = 0; i < bp->b_npages; i++)
			vm_page_test_dirty(bp->b_pages[i]);

		/*
		 * Calculate the encompassing dirty range, boffset and eoffset,
		 * (eoffset - boffset) bytes.
		 */

		for (i = 0; i < bp->b_npages; i++) {
			if (bp->b_pages[i]->dirty)
				break;
		}
		boffset = (i << PAGE_SHIFT) - (bp->b_offset & PAGE_MASK);

		for (i = bp->b_npages - 1; i >= 0; --i) {
			if (bp->b_pages[i]->dirty) {
				break;
			}
		}
		eoffset = ((i + 1) << PAGE_SHIFT) - (bp->b_offset & PAGE_MASK);

		/*
		 * Fit it to the buffer.
		 */

		if (eoffset > bp->b_bcount)
			eoffset = bp->b_bcount;

		/*
		 * If we have a good dirty range, merge with the existing
		 * dirty range.
		 */

		if (boffset < eoffset) {
			if (bp->b_dirtyoff > boffset)
				bp->b_dirtyoff = boffset;
			if (bp->b_dirtyend < eoffset)
				bp->b_dirtyend = eoffset;
		}
	}
}

/*
 * Allocate the KVA mapping for an existing buffer.
 * If an unmapped buffer is provided but a mapped buffer is requested, take
 * also care to properly setup mappings between pages and KVA.
 */
static void
bp_unmapped_get_kva(struct buf *bp, daddr_t blkno, int size, int gbflags)
{
	int bsize, maxsize, need_mapping, need_kva;
	off_t offset;

	need_mapping = bp->b_data == unmapped_buf &&
	    (gbflags & GB_UNMAPPED) == 0;
	need_kva = bp->b_kvabase == unmapped_buf &&
	    bp->b_data == unmapped_buf &&
	    (gbflags & GB_KVAALLOC) != 0;
	if (!need_mapping && !need_kva)
		return;

	BUF_CHECK_UNMAPPED(bp);

	if (need_mapping && bp->b_kvabase != unmapped_buf) {
		/*
		 * Buffer is not mapped, but the KVA was already
		 * reserved at the time of the instantiation.  Use the
		 * allocated space.
		 */
		goto has_addr;
	}

	/*
	 * Calculate the amount of the address space we would reserve
	 * if the buffer was mapped.
	 */
	bsize = vn_isdisk(bp->b_vp, NULL) ? DEV_BSIZE : bp->b_bufobj->bo_bsize;
	KASSERT(bsize != 0, ("bsize == 0, check bo->bo_bsize"));
	offset = blkno * bsize;
	maxsize = size + (offset & PAGE_MASK);
	maxsize = imax(maxsize, bsize);

	while (bufkva_alloc(bp, maxsize, gbflags) != 0) {
		if ((gbflags & GB_NOWAIT_BD) != 0) {
			/*
			 * XXXKIB: defragmentation cannot
			 * succeed, not sure what else to do.
			 */
			panic("GB_NOWAIT_BD and GB_UNMAPPED %p", bp);
		}
		counter_u64_add(mappingrestarts, 1);
		bufspace_wait(bufdomain(bp), bp->b_vp, gbflags, 0, 0);
	}
has_addr:
	if (need_mapping) {
		/* b_offset is handled by bpmap_qenter. */
		bp->b_data = bp->b_kvabase;
		BUF_CHECK_MAPPED(bp);
		bpmap_qenter(bp);
	}
}

/*
 *	getblk:
 *
 *	Get a block given a specified block and offset into a file/device.
 *	The buffers B_DONE bit will be cleared on return, making it almost
 * 	ready for an I/O initiation.  B_INVAL may or may not be set on 
 *	return.  The caller should clear B_INVAL prior to initiating a
 *	READ.
 *
 *	For a non-VMIO buffer, B_CACHE is set to the opposite of B_INVAL for
 *	an existing buffer.
 *
 *	For a VMIO buffer, B_CACHE is modified according to the backing VM.
 *	If getblk()ing a previously 0-sized invalid buffer, B_CACHE is set
 *	and then cleared based on the backing VM.  If the previous buffer is
 *	non-0-sized but invalid, B_CACHE will be cleared.
 *
 *	If getblk() must create a new buffer, the new buffer is returned with
 *	both B_INVAL and B_CACHE clear unless it is a VMIO buffer, in which
 *	case it is returned with B_INVAL clear and B_CACHE set based on the
 *	backing VM.
 *
 *	getblk() also forces a bwrite() for any B_DELWRI buffer whos
 *	B_CACHE bit is clear.
 *	
 *	What this means, basically, is that the caller should use B_CACHE to
 *	determine whether the buffer is fully valid or not and should clear
 *	B_INVAL prior to issuing a read.  If the caller intends to validate
 *	the buffer by loading its data area with something, the caller needs
 *	to clear B_INVAL.  If the caller does this without issuing an I/O, 
 *	the caller should set B_CACHE ( as an optimization ), else the caller
 *	should issue the I/O and biodone() will set B_CACHE if the I/O was
 *	a write attempt or if it was a successful read.  If the caller 
 *	intends to issue a READ, the caller must clear B_INVAL and BIO_ERROR
 *	prior to issuing the READ.  biodone() will *not* clear B_INVAL.
 */
struct buf *
getblk(struct vnode *vp, daddr_t blkno, int size, int slpflag, int slptimeo,
    int flags)
{
	struct buf *bp;
	struct bufobj *bo;
	int bsize, error, maxsize, vmio;
	off_t offset;

	CTR3(KTR_BUF, "getblk(%p, %ld, %d)", vp, (long)blkno, size);
	KASSERT((flags & (GB_UNMAPPED | GB_KVAALLOC)) != GB_KVAALLOC,
	    ("GB_KVAALLOC only makes sense with GB_UNMAPPED"));
	ASSERT_VOP_LOCKED(vp, "getblk");
	if (size > maxbcachebuf)
		panic("getblk: size(%d) > maxbcachebuf(%d)\n", size,
		    maxbcachebuf);
	if (!unmapped_buf_allowed)
		flags &= ~(GB_UNMAPPED | GB_KVAALLOC);

	bo = &vp->v_bufobj;
loop:
	BO_RLOCK(bo);
	bp = gbincore(bo, blkno);
	if (bp != NULL) {
		int lockflags;
		/*
		 * Buffer is in-core.  If the buffer is not busy nor managed,
		 * it must be on a queue.
		 */
		lockflags = LK_EXCLUSIVE | LK_SLEEPFAIL | LK_INTERLOCK;

		if (flags & GB_LOCK_NOWAIT)
			lockflags |= LK_NOWAIT;

		error = BUF_TIMELOCK(bp, lockflags,
		    BO_LOCKPTR(bo), "getblk", slpflag, slptimeo);

		/*
		 * If we slept and got the lock we have to restart in case
		 * the buffer changed identities.
		 */
		if (error == ENOLCK)
			goto loop;
		/* We timed out or were interrupted. */
		else if (error)
			return (NULL);
		/* If recursed, assume caller knows the rules. */
		else if (BUF_LOCKRECURSED(bp))
			goto end;

		/*
		 * The buffer is locked.  B_CACHE is cleared if the buffer is 
		 * invalid.  Otherwise, for a non-VMIO buffer, B_CACHE is set
		 * and for a VMIO buffer B_CACHE is adjusted according to the
		 * backing VM cache.
		 */
		if (bp->b_flags & B_INVAL)
			bp->b_flags &= ~B_CACHE;
		else if ((bp->b_flags & (B_VMIO | B_INVAL)) == 0)
			bp->b_flags |= B_CACHE;
		if (bp->b_flags & B_MANAGED)
			MPASS(bp->b_qindex == QUEUE_NONE);
		else
			bremfree(bp);

		/*
		 * check for size inconsistencies for non-VMIO case.
		 */
		if (bp->b_bcount != size) {
			if ((bp->b_flags & B_VMIO) == 0 ||
			    (size > bp->b_kvasize)) {
				if (bp->b_flags & B_DELWRI) {
					bp->b_flags |= B_NOCACHE;
					bwrite(bp);
				} else {
					if (LIST_EMPTY(&bp->b_dep)) {
						bp->b_flags |= B_RELBUF;
						brelse(bp);
					} else {
						bp->b_flags |= B_NOCACHE;
						bwrite(bp);
					}
				}
				goto loop;
			}
		}

		/*
		 * Handle the case of unmapped buffer which should
		 * become mapped, or the buffer for which KVA
		 * reservation is requested.
		 */
		bp_unmapped_get_kva(bp, blkno, size, flags);

		/*
		 * If the size is inconsistent in the VMIO case, we can resize
		 * the buffer.  This might lead to B_CACHE getting set or
		 * cleared.  If the size has not changed, B_CACHE remains
		 * unchanged from its previous state.
		 */
		allocbuf(bp, size);

		KASSERT(bp->b_offset != NOOFFSET, 
		    ("getblk: no buffer offset"));

		/*
		 * A buffer with B_DELWRI set and B_CACHE clear must
		 * be committed before we can return the buffer in
		 * order to prevent the caller from issuing a read
		 * ( due to B_CACHE not being set ) and overwriting
		 * it.
		 *
		 * Most callers, including NFS and FFS, need this to
		 * operate properly either because they assume they
		 * can issue a read if B_CACHE is not set, or because
		 * ( for example ) an uncached B_DELWRI might loop due 
		 * to softupdates re-dirtying the buffer.  In the latter
		 * case, B_CACHE is set after the first write completes,
		 * preventing further loops.
		 * NOTE!  b*write() sets B_CACHE.  If we cleared B_CACHE
		 * above while extending the buffer, we cannot allow the
		 * buffer to remain with B_CACHE set after the write
		 * completes or it will represent a corrupt state.  To
		 * deal with this we set B_NOCACHE to scrap the buffer
		 * after the write.
		 *
		 * We might be able to do something fancy, like setting
		 * B_CACHE in bwrite() except if B_DELWRI is already set,
		 * so the below call doesn't set B_CACHE, but that gets real
		 * confusing.  This is much easier.
		 */

		if ((bp->b_flags & (B_CACHE|B_DELWRI)) == B_DELWRI) {
			bp->b_flags |= B_NOCACHE;
			bwrite(bp);
			goto loop;
		}
		bp->b_flags &= ~B_DONE;
	} else {
		/*
		 * Buffer is not in-core, create new buffer.  The buffer
		 * returned by getnewbuf() is locked.  Note that the returned
		 * buffer is also considered valid (not marked B_INVAL).
		 */
		BO_RUNLOCK(bo);
		/*
		 * If the user does not want us to create the buffer, bail out
		 * here.
		 */
		if (flags & GB_NOCREAT)
			return NULL;
		if (bdomain[bo->bo_domain].bd_freebuffers == 0 &&
		    TD_IS_IDLETHREAD(curthread))
			return NULL;

		bsize = vn_isdisk(vp, NULL) ? DEV_BSIZE : bo->bo_bsize;
		KASSERT(bsize != 0, ("bsize == 0, check bo->bo_bsize"));
		offset = blkno * bsize;
		vmio = vp->v_object != NULL;
		if (vmio) {
			maxsize = size + (offset & PAGE_MASK);
		} else {
			maxsize = size;
			/* Do not allow non-VMIO notmapped buffers. */
			flags &= ~(GB_UNMAPPED | GB_KVAALLOC);
		}
		maxsize = imax(maxsize, bsize);

		bp = getnewbuf(vp, slpflag, slptimeo, maxsize, flags);
		if (bp == NULL) {
			if (slpflag || slptimeo)
				return NULL;
			/*
			 * XXX This is here until the sleep path is diagnosed
			 * enough to work under very low memory conditions.
			 *
			 * There's an issue on low memory, 4BSD+non-preempt
			 * systems (eg MIPS routers with 32MB RAM) where buffer
			 * exhaustion occurs without sleeping for buffer
			 * reclaimation.  This just sticks in a loop and
			 * constantly attempts to allocate a buffer, which
			 * hits exhaustion and tries to wakeup bufdaemon.
			 * This never happens because we never yield.
			 *
			 * The real solution is to identify and fix these cases
			 * so we aren't effectively busy-waiting in a loop
			 * until the reclaimation path has cycles to run.
			 */
			kern_yield(PRI_USER);
			goto loop;
		}

		/*
		 * This code is used to make sure that a buffer is not
		 * created while the getnewbuf routine is blocked.
		 * This can be a problem whether the vnode is locked or not.
		 * If the buffer is created out from under us, we have to
		 * throw away the one we just created.
		 *
		 * Note: this must occur before we associate the buffer
		 * with the vp especially considering limitations in
		 * the splay tree implementation when dealing with duplicate
		 * lblkno's.
		 */
		BO_LOCK(bo);
		if (gbincore(bo, blkno)) {
			BO_UNLOCK(bo);
			bp->b_flags |= B_INVAL;
			bufspace_release(bufdomain(bp), maxsize);
			brelse(bp);
			goto loop;
		}

		/*
		 * Insert the buffer into the hash, so that it can
		 * be found by incore.
		 */
		bp->b_blkno = bp->b_lblkno = blkno;
		bp->b_offset = offset;
		bgetvp(vp, bp);
		BO_UNLOCK(bo);

		/*
		 * set B_VMIO bit.  allocbuf() the buffer bigger.  Since the
		 * buffer size starts out as 0, B_CACHE will be set by
		 * allocbuf() for the VMIO case prior to it testing the
		 * backing store for validity.
		 */

		if (vmio) {
			bp->b_flags |= B_VMIO;
			KASSERT(vp->v_object == bp->b_bufobj->bo_object,
			    ("ARGH! different b_bufobj->bo_object %p %p %p\n",
			    bp, vp->v_object, bp->b_bufobj->bo_object));
		} else {
			bp->b_flags &= ~B_VMIO;
			KASSERT(bp->b_bufobj->bo_object == NULL,
			    ("ARGH! has b_bufobj->bo_object %p %p\n",
			    bp, bp->b_bufobj->bo_object));
			BUF_CHECK_MAPPED(bp);
		}

		allocbuf(bp, size);
		bufspace_release(bufdomain(bp), maxsize);
		bp->b_flags &= ~B_DONE;
	}
	CTR4(KTR_BUF, "getblk(%p, %ld, %d) = %p", vp, (long)blkno, size, bp);
	BUF_ASSERT_HELD(bp);
end:
	buf_track(bp, __func__);
	KASSERT(bp->b_bufobj == bo,
	    ("bp %p wrong b_bufobj %p should be %p", bp, bp->b_bufobj, bo));
	return (bp);
}

/*
 * Get an empty, disassociated buffer of given size.  The buffer is initially
 * set to B_INVAL.
 */
struct buf *
geteblk(int size, int flags)
{
	struct buf *bp;
	int maxsize;

	maxsize = (size + BKVAMASK) & ~BKVAMASK;
	while ((bp = getnewbuf(NULL, 0, 0, maxsize, flags)) == NULL) {
		if ((flags & GB_NOWAIT_BD) &&
		    (curthread->td_pflags & TDP_BUFNEED) != 0)
			return (NULL);
	}
	allocbuf(bp, size);
	bufspace_release(bufdomain(bp), maxsize);
	bp->b_flags |= B_INVAL;	/* b_dep cleared by getnewbuf() */
	BUF_ASSERT_HELD(bp);
	return (bp);
}

/*
 * Truncate the backing store for a non-vmio buffer.
 */
static void
vfs_nonvmio_truncate(struct buf *bp, int newbsize)
{

	if (bp->b_flags & B_MALLOC) {
		/*
		 * malloced buffers are not shrunk
		 */
		if (newbsize == 0) {
			bufmallocadjust(bp, 0);
			free(bp->b_data, M_BIOBUF);
			bp->b_data = bp->b_kvabase;
			bp->b_flags &= ~B_MALLOC;
		}
		return;
	}
	vm_hold_free_pages(bp, newbsize);
	bufspace_adjust(bp, newbsize);
}

/*
 * Extend the backing for a non-VMIO buffer.
 */
static void
vfs_nonvmio_extend(struct buf *bp, int newbsize)
{
	caddr_t origbuf;
	int origbufsize;

	/*
	 * We only use malloced memory on the first allocation.
	 * and revert to page-allocated memory when the buffer
	 * grows.
	 *
	 * There is a potential smp race here that could lead
	 * to bufmallocspace slightly passing the max.  It
	 * is probably extremely rare and not worth worrying
	 * over.
	 */
	if (bp->b_bufsize == 0 && newbsize <= PAGE_SIZE/2 &&
	    bufmallocspace < maxbufmallocspace) {
		bp->b_data = malloc(newbsize, M_BIOBUF, M_WAITOK);
		bp->b_flags |= B_MALLOC;
		bufmallocadjust(bp, newbsize);
		return;
	}

	/*
	 * If the buffer is growing on its other-than-first
	 * allocation then we revert to the page-allocation
	 * scheme.
	 */
	origbuf = NULL;
	origbufsize = 0;
	if (bp->b_flags & B_MALLOC) {
		origbuf = bp->b_data;
		origbufsize = bp->b_bufsize;
		bp->b_data = bp->b_kvabase;
		bufmallocadjust(bp, 0);
		bp->b_flags &= ~B_MALLOC;
		newbsize = round_page(newbsize);
	}
	vm_hold_load_pages(bp, (vm_offset_t) bp->b_data + bp->b_bufsize,
	    (vm_offset_t) bp->b_data + newbsize);
	if (origbuf != NULL) {
		bcopy(origbuf, bp->b_data, origbufsize);
		free(origbuf, M_BIOBUF);
	}
	bufspace_adjust(bp, newbsize);
}

/*
 * This code constitutes the buffer memory from either anonymous system
 * memory (in the case of non-VMIO operations) or from an associated
 * VM object (in the case of VMIO operations).  This code is able to
 * resize a buffer up or down.
 *
 * Note that this code is tricky, and has many complications to resolve
 * deadlock or inconsistent data situations.  Tread lightly!!! 
 * There are B_CACHE and B_DELWRI interactions that must be dealt with by 
 * the caller.  Calling this code willy nilly can result in the loss of data.
 *
 * allocbuf() only adjusts B_CACHE for VMIO buffers.  getblk() deals with
 * B_CACHE for the non-VMIO case.
 */
int
allocbuf(struct buf *bp, int size)
{
	int newbsize;

	BUF_ASSERT_HELD(bp);

	if (bp->b_bcount == size)
		return (1);

	if (bp->b_kvasize != 0 && bp->b_kvasize < size)
		panic("allocbuf: buffer too small");

	newbsize = roundup2(size, DEV_BSIZE);
	if ((bp->b_flags & B_VMIO) == 0) {
		if ((bp->b_flags & B_MALLOC) == 0)
			newbsize = round_page(newbsize);
		/*
		 * Just get anonymous memory from the kernel.  Don't
		 * mess with B_CACHE.
		 */
		if (newbsize < bp->b_bufsize)
			vfs_nonvmio_truncate(bp, newbsize);
		else if (newbsize > bp->b_bufsize)
			vfs_nonvmio_extend(bp, newbsize);
	} else {
		int desiredpages;

		desiredpages = (size == 0) ? 0 :
		    num_pages((bp->b_offset & PAGE_MASK) + newbsize);

		if (bp->b_flags & B_MALLOC)
			panic("allocbuf: VMIO buffer can't be malloced");
		/*
		 * Set B_CACHE initially if buffer is 0 length or will become
		 * 0-length.
		 */
		if (size == 0 || bp->b_bufsize == 0)
			bp->b_flags |= B_CACHE;

		if (newbsize < bp->b_bufsize)
			vfs_vmio_truncate(bp, desiredpages);
		/* XXX This looks as if it should be newbsize > b_bufsize */
		else if (size > bp->b_bcount)
			vfs_vmio_extend(bp, desiredpages, size);
		bufspace_adjust(bp, newbsize);
	}
	bp->b_bcount = size;		/* requested buffer size. */
	return (1);
}

extern int inflight_transient_maps;

void
biodone(struct bio *bp)
{
	struct mtx *mtxp;
	void (*done)(struct bio *);
	vm_offset_t start, end;

	biotrack(bp, __func__);
	if ((bp->bio_flags & BIO_TRANSIENT_MAPPING) != 0) {
		bp->bio_flags &= ~BIO_TRANSIENT_MAPPING;
		bp->bio_flags |= BIO_UNMAPPED;
		start = trunc_page((vm_offset_t)bp->bio_data);
		end = round_page((vm_offset_t)bp->bio_data + bp->bio_length);
		bp->bio_data = unmapped_buf;
		pmap_qremove(start, atop(end - start));
		vmem_free(transient_arena, start, end - start);
		atomic_add_int(&inflight_transient_maps, -1);
	}
	done = bp->bio_done;
	if (done == NULL) {
		mtxp = mtx_pool_find(mtxpool_sleep, bp);
		mtx_lock(mtxp);
		bp->bio_flags |= BIO_DONE;
		wakeup(bp);
		mtx_unlock(mtxp);
	} else
		done(bp);
}

/*
 * Wait for a BIO to finish.
 */
int
biowait(struct bio *bp, const char *wchan)
{
	struct mtx *mtxp;

	mtxp = mtx_pool_find(mtxpool_sleep, bp);
	mtx_lock(mtxp);
	while ((bp->bio_flags & BIO_DONE) == 0)
		msleep(bp, mtxp, PRIBIO, wchan, 0);
	mtx_unlock(mtxp);
	if (bp->bio_error != 0)
		return (bp->bio_error);
	if (!(bp->bio_flags & BIO_ERROR))
		return (0);
	return (EIO);
}

void
biofinish(struct bio *bp, struct devstat *stat, int error)
{
	
	if (error) {
		bp->bio_error = error;
		bp->bio_flags |= BIO_ERROR;
	}
	if (stat != NULL)
		devstat_end_transaction_bio(stat, bp);
	biodone(bp);
}

#if defined(BUF_TRACKING) || defined(FULL_BUF_TRACKING)
void
biotrack_buf(struct bio *bp, const char *location)
{

	buf_track(bp->bio_track_bp, location);
}
#endif

/*
 *	bufwait:
 *
 *	Wait for buffer I/O completion, returning error status.  The buffer
 *	is left locked and B_DONE on return.  B_EINTR is converted into an EINTR
 *	error and cleared.
 */
int
bufwait(struct buf *bp)
{
	if (bp->b_iocmd == BIO_READ)
		bwait(bp, PRIBIO, "biord");
	else
		bwait(bp, PRIBIO, "biowr");
	if (bp->b_flags & B_EINTR) {
		bp->b_flags &= ~B_EINTR;
		return (EINTR);
	}
	if (bp->b_ioflags & BIO_ERROR) {
		return (bp->b_error ? bp->b_error : EIO);
	} else {
		return (0);
	}
}

/*
 *	bufdone:
 *
 *	Finish I/O on a buffer, optionally calling a completion function.
 *	This is usually called from an interrupt so process blocking is
 *	not allowed.
 *
 *	biodone is also responsible for setting B_CACHE in a B_VMIO bp.
 *	In a non-VMIO bp, B_CACHE will be set on the next getblk() 
 *	assuming B_INVAL is clear.
 *
 *	For the VMIO case, we set B_CACHE if the op was a read and no
 *	read error occurred, or if the op was a write.  B_CACHE is never
 *	set if the buffer is invalid or otherwise uncacheable.
 *
 *	biodone does not mess with B_INVAL, allowing the I/O routine or the
 *	initiator to leave B_INVAL set to brelse the buffer out of existence
 *	in the biodone routine.
 */
void
bufdone(struct buf *bp)
{
	struct bufobj *dropobj;
	void    (*biodone)(struct buf *);

	buf_track(bp, __func__);
	CTR3(KTR_BUF, "bufdone(%p) vp %p flags %X", bp, bp->b_vp, bp->b_flags);
	dropobj = NULL;

	KASSERT(!(bp->b_flags & B_DONE), ("biodone: bp %p already done", bp));
	BUF_ASSERT_HELD(bp);

	runningbufwakeup(bp);
	if (bp->b_iocmd == BIO_WRITE)
		dropobj = bp->b_bufobj;
	/* call optional completion function if requested */
	if (bp->b_iodone != NULL) {
		biodone = bp->b_iodone;
		bp->b_iodone = NULL;
		(*biodone) (bp);
		if (dropobj)
			bufobj_wdrop(dropobj);
		return;
	}
	if (bp->b_flags & B_VMIO) {
		/*
		 * Set B_CACHE if the op was a normal read and no error
		 * occurred.  B_CACHE is set for writes in the b*write()
		 * routines.
		 */
		if (bp->b_iocmd == BIO_READ &&
		    !(bp->b_flags & (B_INVAL|B_NOCACHE)) &&
		    !(bp->b_ioflags & BIO_ERROR))
			bp->b_flags |= B_CACHE;
		vfs_vmio_iodone(bp);
	}
	if (!LIST_EMPTY(&bp->b_dep))
		buf_complete(bp);
	if ((bp->b_flags & B_CKHASH) != 0) {
		KASSERT(bp->b_iocmd == BIO_READ,
		    ("bufdone: b_iocmd %d not BIO_READ", bp->b_iocmd));
		KASSERT(buf_mapped(bp), ("bufdone: bp %p not mapped", bp));
		(*bp->b_ckhashcalc)(bp);
	}
	/*
	 * For asynchronous completions, release the buffer now. The brelse
	 * will do a wakeup there if necessary - so no need to do a wakeup
	 * here in the async case. The sync case always needs to do a wakeup.
	 */
	if (bp->b_flags & B_ASYNC) {
		if ((bp->b_flags & (B_NOCACHE | B_INVAL | B_RELBUF)) ||
		    (bp->b_ioflags & BIO_ERROR))
			brelse(bp);
		else
			bqrelse(bp);
	} else
		bdone(bp);
	if (dropobj)
		bufobj_wdrop(dropobj);
}

/*
 * This routine is called in lieu of iodone in the case of
 * incomplete I/O.  This keeps the busy status for pages
 * consistent.
 */
void
vfs_unbusy_pages(struct buf *bp)
{
	int i;
	vm_object_t obj;
	vm_page_t m;

	runningbufwakeup(bp);
	if (!(bp->b_flags & B_VMIO))
		return;

	obj = bp->b_bufobj->bo_object;
	VM_OBJECT_WLOCK(obj);
	for (i = 0; i < bp->b_npages; i++) {
		m = bp->b_pages[i];
		if (m == bogus_page) {
			m = vm_page_lookup(obj, OFF_TO_IDX(bp->b_offset) + i);
			if (!m)
				panic("vfs_unbusy_pages: page missing\n");
			bp->b_pages[i] = m;
			if (buf_mapped(bp)) {
				BUF_CHECK_MAPPED(bp);
				pmap_qenter(trunc_page((vm_offset_t)bp->b_data),
				    bp->b_pages, bp->b_npages);
			} else
				BUF_CHECK_UNMAPPED(bp);
		}
		vm_page_sunbusy(m);
	}
	vm_object_pip_wakeupn(obj, bp->b_npages);
	VM_OBJECT_WUNLOCK(obj);
}

/*
 * vfs_page_set_valid:
 *
 *	Set the valid bits in a page based on the supplied offset.   The
 *	range is restricted to the buffer's size.
 *
 *	This routine is typically called after a read completes.
 */
static void
vfs_page_set_valid(struct buf *bp, vm_ooffset_t off, vm_page_t m)
{
	vm_ooffset_t eoff;

	/*
	 * Compute the end offset, eoff, such that [off, eoff) does not span a
	 * page boundary and eoff is not greater than the end of the buffer.
	 * The end of the buffer, in this case, is our file EOF, not the
	 * allocation size of the buffer.
	 */
	eoff = (off + PAGE_SIZE) & ~(vm_ooffset_t)PAGE_MASK;
	if (eoff > bp->b_offset + bp->b_bcount)
		eoff = bp->b_offset + bp->b_bcount;

	/*
	 * Set valid range.  This is typically the entire buffer and thus the
	 * entire page.
	 */
	if (eoff > off)
		vm_page_set_valid_range(m, off & PAGE_MASK, eoff - off);
}

/*
 * vfs_page_set_validclean:
 *
 *	Set the valid bits and clear the dirty bits in a page based on the
 *	supplied offset.   The range is restricted to the buffer's size.
 */
static void
vfs_page_set_validclean(struct buf *bp, vm_ooffset_t off, vm_page_t m)
{
	vm_ooffset_t soff, eoff;

	/*
	 * Start and end offsets in buffer.  eoff - soff may not cross a
	 * page boundary or cross the end of the buffer.  The end of the
	 * buffer, in this case, is our file EOF, not the allocation size
	 * of the buffer.
	 */
	soff = off;
	eoff = (off + PAGE_SIZE) & ~(off_t)PAGE_MASK;
	if (eoff > bp->b_offset + bp->b_bcount)
		eoff = bp->b_offset + bp->b_bcount;

	/*
	 * Set valid range.  This is typically the entire buffer and thus the
	 * entire page.
	 */
	if (eoff > soff) {
		vm_page_set_validclean(
		    m,
		   (vm_offset_t) (soff & PAGE_MASK),
		   (vm_offset_t) (eoff - soff)
		);
	}
}

/*
 * Ensure that all buffer pages are not exclusive busied.  If any page is
 * exclusive busy, drain it.
 */
void
vfs_drain_busy_pages(struct buf *bp)
{
	vm_page_t m;
	int i, last_busied;

	VM_OBJECT_ASSERT_WLOCKED(bp->b_bufobj->bo_object);
	last_busied = 0;
	for (i = 0; i < bp->b_npages; i++) {
		m = bp->b_pages[i];
		if (vm_page_xbusied(m)) {
			for (; last_busied < i; last_busied++)
				vm_page_sbusy(bp->b_pages[last_busied]);
			while (vm_page_xbusied(m)) {
				vm_page_lock(m);
				VM_OBJECT_WUNLOCK(bp->b_bufobj->bo_object);
				vm_page_busy_sleep(m, "vbpage", true);
				VM_OBJECT_WLOCK(bp->b_bufobj->bo_object);
			}
		}
	}
	for (i = 0; i < last_busied; i++)
		vm_page_sunbusy(bp->b_pages[i]);
}

/*
 * This routine is called before a device strategy routine.
 * It is used to tell the VM system that paging I/O is in
 * progress, and treat the pages associated with the buffer
 * almost as being exclusive busy.  Also the object paging_in_progress
 * flag is handled to make sure that the object doesn't become
 * inconsistent.
 *
 * Since I/O has not been initiated yet, certain buffer flags
 * such as BIO_ERROR or B_INVAL may be in an inconsistent state
 * and should be ignored.
 */
void
vfs_busy_pages(struct buf *bp, int clear_modify)
{
	vm_object_t obj;
	vm_ooffset_t foff;
	vm_page_t m;
	int i;
	bool bogus;

	if (!(bp->b_flags & B_VMIO))
		return;

	obj = bp->b_bufobj->bo_object;
	foff = bp->b_offset;
	KASSERT(bp->b_offset != NOOFFSET,
	    ("vfs_busy_pages: no buffer offset"));
	VM_OBJECT_WLOCK(obj);
	vfs_drain_busy_pages(bp);
	if (bp->b_bufsize != 0)
		vfs_setdirty_locked_object(bp);
	bogus = false;
	for (i = 0; i < bp->b_npages; i++) {
		m = bp->b_pages[i];

		if ((bp->b_flags & B_CLUSTER) == 0) {
			vm_object_pip_add(obj, 1);
			vm_page_sbusy(m);
		}
		/*
		 * When readying a buffer for a read ( i.e
		 * clear_modify == 0 ), it is important to do
		 * bogus_page replacement for valid pages in 
		 * partially instantiated buffers.  Partially 
		 * instantiated buffers can, in turn, occur when
		 * reconstituting a buffer from its VM backing store
		 * base.  We only have to do this if B_CACHE is
		 * clear ( which causes the I/O to occur in the
		 * first place ).  The replacement prevents the read
		 * I/O from overwriting potentially dirty VM-backed
		 * pages.  XXX bogus page replacement is, uh, bogus.
		 * It may not work properly with small-block devices.
		 * We need to find a better way.
		 */
		if (clear_modify) {
			pmap_remove_write(m);
			vfs_page_set_validclean(bp, foff, m);
		} else if (m->valid == VM_PAGE_BITS_ALL &&
		    (bp->b_flags & B_CACHE) == 0) {
			bp->b_pages[i] = bogus_page;
			bogus = true;
		}
		foff = (foff + PAGE_SIZE) & ~(off_t)PAGE_MASK;
	}
	VM_OBJECT_WUNLOCK(obj);
	if (bogus && buf_mapped(bp)) {
		BUF_CHECK_MAPPED(bp);
		pmap_qenter(trunc_page((vm_offset_t)bp->b_data),
		    bp->b_pages, bp->b_npages);
	}
}

/*
 *	vfs_bio_set_valid:
 *
 *	Set the range within the buffer to valid.  The range is
 *	relative to the beginning of the buffer, b_offset.  Note that
 *	b_offset itself may be offset from the beginning of the first
 *	page.
 */
void   
vfs_bio_set_valid(struct buf *bp, int base, int size)
{
	int i, n;
	vm_page_t m;

	if (!(bp->b_flags & B_VMIO))
		return;

	/*
	 * Fixup base to be relative to beginning of first page.
	 * Set initial n to be the maximum number of bytes in the
	 * first page that can be validated.
	 */
	base += (bp->b_offset & PAGE_MASK);
	n = PAGE_SIZE - (base & PAGE_MASK);

	VM_OBJECT_WLOCK(bp->b_bufobj->bo_object);
	for (i = base / PAGE_SIZE; size > 0 && i < bp->b_npages; ++i) {
		m = bp->b_pages[i];
		if (n > size)
			n = size;
		vm_page_set_valid_range(m, base & PAGE_MASK, n);
		base += n;
		size -= n;
		n = PAGE_SIZE;
	}
	VM_OBJECT_WUNLOCK(bp->b_bufobj->bo_object);
}

/*
 *	vfs_bio_clrbuf:
 *
 *	If the specified buffer is a non-VMIO buffer, clear the entire
 *	buffer.  If the specified buffer is a VMIO buffer, clear and
 *	validate only the previously invalid portions of the buffer.
 *	This routine essentially fakes an I/O, so we need to clear
 *	BIO_ERROR and B_INVAL.
 *
 *	Note that while we only theoretically need to clear through b_bcount,
 *	we go ahead and clear through b_bufsize.
 */
void
vfs_bio_clrbuf(struct buf *bp) 
{
	int i, j, mask, sa, ea, slide;

	if ((bp->b_flags & (B_VMIO | B_MALLOC)) != B_VMIO) {
		clrbuf(bp);
		return;
	}
	bp->b_flags &= ~B_INVAL;
	bp->b_ioflags &= ~BIO_ERROR;
	VM_OBJECT_WLOCK(bp->b_bufobj->bo_object);
	if ((bp->b_npages == 1) && (bp->b_bufsize < PAGE_SIZE) &&
	    (bp->b_offset & PAGE_MASK) == 0) {
		if (bp->b_pages[0] == bogus_page)
			goto unlock;
		mask = (1 << (bp->b_bufsize / DEV_BSIZE)) - 1;
		VM_OBJECT_ASSERT_WLOCKED(bp->b_pages[0]->object);
		if ((bp->b_pages[0]->valid & mask) == mask)
			goto unlock;
		if ((bp->b_pages[0]->valid & mask) == 0) {
			pmap_zero_page_area(bp->b_pages[0], 0, bp->b_bufsize);
			bp->b_pages[0]->valid |= mask;
			goto unlock;
		}
	}
	sa = bp->b_offset & PAGE_MASK;
	slide = 0;
	for (i = 0; i < bp->b_npages; i++, sa = 0) {
		slide = imin(slide + PAGE_SIZE, bp->b_offset + bp->b_bufsize);
		ea = slide & PAGE_MASK;
		if (ea == 0)
			ea = PAGE_SIZE;
		if (bp->b_pages[i] == bogus_page)
			continue;
		j = sa / DEV_BSIZE;
		mask = ((1 << ((ea - sa) / DEV_BSIZE)) - 1) << j;
		VM_OBJECT_ASSERT_WLOCKED(bp->b_pages[i]->object);
		if ((bp->b_pages[i]->valid & mask) == mask)
			continue;
		if ((bp->b_pages[i]->valid & mask) == 0)
			pmap_zero_page_area(bp->b_pages[i], sa, ea - sa);
		else {
			for (; sa < ea; sa += DEV_BSIZE, j++) {
				if ((bp->b_pages[i]->valid & (1 << j)) == 0) {
					pmap_zero_page_area(bp->b_pages[i],
					    sa, DEV_BSIZE);
				}
			}
		}
		bp->b_pages[i]->valid |= mask;
	}
unlock:
	VM_OBJECT_WUNLOCK(bp->b_bufobj->bo_object);
	bp->b_resid = 0;
}

void
vfs_bio_bzero_buf(struct buf *bp, int base, int size)
{
	vm_page_t m;
	int i, n;

	if (buf_mapped(bp)) {
		BUF_CHECK_MAPPED(bp);
		bzero(bp->b_data + base, size);
	} else {
		BUF_CHECK_UNMAPPED(bp);
		n = PAGE_SIZE - (base & PAGE_MASK);
		for (i = base / PAGE_SIZE; size > 0 && i < bp->b_npages; ++i) {
			m = bp->b_pages[i];
			if (n > size)
				n = size;
			pmap_zero_page_area(m, base & PAGE_MASK, n);
			base += n;
			size -= n;
			n = PAGE_SIZE;
		}
	}
}

/*
 * Update buffer flags based on I/O request parameters, optionally releasing the
 * buffer.  If it's VMIO or direct I/O, the buffer pages are released to the VM,
 * where they may be placed on a page queue (VMIO) or freed immediately (direct
 * I/O).  Otherwise the buffer is released to the cache.
 */
static void
b_io_dismiss(struct buf *bp, int ioflag, bool release)
{

	KASSERT((ioflag & IO_NOREUSE) == 0 || (ioflag & IO_VMIO) != 0,
	    ("buf %p non-VMIO noreuse", bp));

	if ((ioflag & IO_DIRECT) != 0)
		bp->b_flags |= B_DIRECT;
	if ((ioflag & (IO_VMIO | IO_DIRECT)) != 0 && LIST_EMPTY(&bp->b_dep)) {
		bp->b_flags |= B_RELBUF;
		if ((ioflag & IO_NOREUSE) != 0)
			bp->b_flags |= B_NOREUSE;
		if (release)
			brelse(bp);
	} else if (release)
		bqrelse(bp);
}

void
vfs_bio_brelse(struct buf *bp, int ioflag)
{

	b_io_dismiss(bp, ioflag, true);
}

void
vfs_bio_set_flags(struct buf *bp, int ioflag)
{

	b_io_dismiss(bp, ioflag, false);
}

/*
 * vm_hold_load_pages and vm_hold_free_pages get pages into
 * a buffers address space.  The pages are anonymous and are
 * not associated with a file object.
 */
static void
vm_hold_load_pages(struct buf *bp, vm_offset_t from, vm_offset_t to)
{
	vm_offset_t pg;
	vm_page_t p;
	int index;

	BUF_CHECK_MAPPED(bp);

	to = round_page(to);
	from = round_page(from);
	index = (from - trunc_page((vm_offset_t)bp->b_data)) >> PAGE_SHIFT;

	for (pg = from; pg < to; pg += PAGE_SIZE, index++) {
		/*
		 * note: must allocate system pages since blocking here
		 * could interfere with paging I/O, no matter which
		 * process we are.
		 */
		p = vm_page_alloc(NULL, 0, VM_ALLOC_SYSTEM | VM_ALLOC_NOOBJ |
		    VM_ALLOC_WIRED | VM_ALLOC_COUNT((to - pg) >> PAGE_SHIFT) |
		    VM_ALLOC_WAITOK);
		pmap_qenter(pg, &p, 1);
		bp->b_pages[index] = p;
	}
	bp->b_npages = index;
}

/* Return pages associated with this buf to the vm system */
static void
vm_hold_free_pages(struct buf *bp, int newbsize)
{
	vm_offset_t from;
	vm_page_t p;
	int index, newnpages;

	BUF_CHECK_MAPPED(bp);

	from = round_page((vm_offset_t)bp->b_data + newbsize);
	newnpages = (from - trunc_page((vm_offset_t)bp->b_data)) >> PAGE_SHIFT;
	if (bp->b_npages > newnpages)
		pmap_qremove(from, bp->b_npages - newnpages);
	for (index = newnpages; index < bp->b_npages; index++) {
		p = bp->b_pages[index];
		bp->b_pages[index] = NULL;
		p->wire_count--;
		vm_page_free(p);
	}
	vm_wire_sub(bp->b_npages - newnpages);
	bp->b_npages = newnpages;
}

/*
 * Map an IO request into kernel virtual address space.
 *
 * All requests are (re)mapped into kernel VA space.
 * Notice that we use b_bufsize for the size of the buffer
 * to be mapped.  b_bcount might be modified by the driver.
 *
 * Note that even if the caller determines that the address space should
 * be valid, a race or a smaller-file mapped into a larger space may
 * actually cause vmapbuf() to fail, so all callers of vmapbuf() MUST
 * check the return value.
 *
 * This function only works with pager buffers.
 */
int
vmapbuf(struct buf *bp, int mapbuf)
{
	vm_prot_t prot;
	int pidx;

	if (bp->b_bufsize < 0)
		return (-1);
	prot = VM_PROT_READ;
	if (bp->b_iocmd == BIO_READ)
		prot |= VM_PROT_WRITE;	/* Less backwards than it looks */
	if ((pidx = vm_fault_quick_hold_pages(&curproc->p_vmspace->vm_map,
	    (vm_offset_t)bp->b_data, bp->b_bufsize, prot, bp->b_pages,
	    btoc(MAXPHYS))) < 0)
		return (-1);
	bp->b_npages = pidx;
	bp->b_offset = ((vm_offset_t)bp->b_data) & PAGE_MASK;
	if (mapbuf || !unmapped_buf_allowed) {
		pmap_qenter((vm_offset_t)bp->b_kvabase, bp->b_pages, pidx);
		bp->b_data = bp->b_kvabase + bp->b_offset;
	} else
		bp->b_data = unmapped_buf;
	return(0);
}

/*
 * Free the io map PTEs associated with this IO operation.
 * We also invalidate the TLB entries and restore the original b_addr.
 *
 * This function only works with pager buffers.
 */
void
vunmapbuf(struct buf *bp)
{
	int npages;

	npages = bp->b_npages;
	if (buf_mapped(bp))
		pmap_qremove(trunc_page((vm_offset_t)bp->b_data), npages);
	vm_page_unhold_pages(bp->b_pages, npages);

	bp->b_data = unmapped_buf;
}

void
bdone(struct buf *bp)
{
	struct mtx *mtxp;

	mtxp = mtx_pool_find(mtxpool_sleep, bp);
	mtx_lock(mtxp);
	bp->b_flags |= B_DONE;
	wakeup(bp);
	mtx_unlock(mtxp);
}

void
bwait(struct buf *bp, u_char pri, const char *wchan)
{
	struct mtx *mtxp;

	mtxp = mtx_pool_find(mtxpool_sleep, bp);
	mtx_lock(mtxp);
	while ((bp->b_flags & B_DONE) == 0)
		msleep(bp, mtxp, pri, wchan, 0);
	mtx_unlock(mtxp);
}

int
bufsync(struct bufobj *bo, int waitfor)
{

	return (VOP_FSYNC(bo2vnode(bo), waitfor, curthread));
}

void
bufstrategy(struct bufobj *bo, struct buf *bp)
{
	int i = 0;
	struct vnode *vp;

	vp = bp->b_vp;
	KASSERT(vp == bo->bo_private, ("Inconsistent vnode bufstrategy"));
	KASSERT(vp->v_type != VCHR && vp->v_type != VBLK,
	    ("Wrong vnode in bufstrategy(bp=%p, vp=%p)", bp, vp));
	i = VOP_STRATEGY(vp, bp);
	KASSERT(i == 0, ("VOP_STRATEGY failed bp=%p vp=%p", bp, bp->b_vp));
}

/*
 * Initialize a struct bufobj before use.  Memory is assumed zero filled.
 */
void
bufobj_init(struct bufobj *bo, void *private)
{
	static volatile int bufobj_cleanq;

        bo->bo_domain =
            atomic_fetchadd_int(&bufobj_cleanq, 1) % buf_domains;
        rw_init(BO_LOCKPTR(bo), "bufobj interlock");
        bo->bo_private = private;
        TAILQ_INIT(&bo->bo_clean.bv_hd);
        TAILQ_INIT(&bo->bo_dirty.bv_hd);
}

void
bufobj_wrefl(struct bufobj *bo)
{

	KASSERT(bo != NULL, ("NULL bo in bufobj_wref"));
	ASSERT_BO_WLOCKED(bo);
	bo->bo_numoutput++;
}

void
bufobj_wref(struct bufobj *bo)
{

	KASSERT(bo != NULL, ("NULL bo in bufobj_wref"));
	BO_LOCK(bo);
	bo->bo_numoutput++;
	BO_UNLOCK(bo);
}

void
bufobj_wdrop(struct bufobj *bo)
{

	KASSERT(bo != NULL, ("NULL bo in bufobj_wdrop"));
	BO_LOCK(bo);
	KASSERT(bo->bo_numoutput > 0, ("bufobj_wdrop non-positive count"));
	if ((--bo->bo_numoutput == 0) && (bo->bo_flag & BO_WWAIT)) {
		bo->bo_flag &= ~BO_WWAIT;
		wakeup(&bo->bo_numoutput);
	}
	BO_UNLOCK(bo);
}

int
bufobj_wwait(struct bufobj *bo, int slpflag, int timeo)
{
	int error;

	KASSERT(bo != NULL, ("NULL bo in bufobj_wwait"));
	ASSERT_BO_WLOCKED(bo);
	error = 0;
	while (bo->bo_numoutput) {
		bo->bo_flag |= BO_WWAIT;
		error = msleep(&bo->bo_numoutput, BO_LOCKPTR(bo),
		    slpflag | (PRIBIO + 1), "bo_wwait", timeo);
		if (error)
			break;
	}
	return (error);
}

/*
 * Set bio_data or bio_ma for struct bio from the struct buf.
 */
void
bdata2bio(struct buf *bp, struct bio *bip)
{

	if (!buf_mapped(bp)) {
		KASSERT(unmapped_buf_allowed, ("unmapped"));
		bip->bio_ma = bp->b_pages;
		bip->bio_ma_n = bp->b_npages;
		bip->bio_data = unmapped_buf;
		bip->bio_ma_offset = (vm_offset_t)bp->b_offset & PAGE_MASK;
		bip->bio_flags |= BIO_UNMAPPED;
		KASSERT(round_page(bip->bio_ma_offset + bip->bio_length) /
		    PAGE_SIZE == bp->b_npages,
		    ("Buffer %p too short: %d %lld %d", bp, bip->bio_ma_offset,
		    (long long)bip->bio_length, bip->bio_ma_n));
	} else {
		bip->bio_data = bp->b_data;
		bip->bio_ma = NULL;
	}
}

/*
 * The MIPS pmap code currently doesn't handle aliased pages.
 * The VIPT caches may not handle page aliasing themselves, leading
 * to data corruption.
 *
 * As such, this code makes a system extremely unhappy if said
 * system doesn't support unaliasing the above situation in hardware.
 * Some "recent" systems (eg some mips24k/mips74k cores) don't enable
 * this feature at build time, so it has to be handled in software.
 *
 * Once the MIPS pmap/cache code grows to support this function on
 * earlier chips, it should be flipped back off.
 */
#ifdef	__mips__
static int buf_pager_relbuf = 1;
#else
static int buf_pager_relbuf = 0;
#endif
SYSCTL_INT(_vfs, OID_AUTO, buf_pager_relbuf, CTLFLAG_RWTUN,
    &buf_pager_relbuf, 0,
    "Make buffer pager release buffers after reading");

/*
 * The buffer pager.  It uses buffer reads to validate pages.
 *
 * In contrast to the generic local pager from vm/vnode_pager.c, this
 * pager correctly and easily handles volumes where the underlying
 * device block size is greater than the machine page size.  The
 * buffer cache transparently extends the requested page run to be
 * aligned at the block boundary, and does the necessary bogus page
 * replacements in the addends to avoid obliterating already valid
 * pages.
 *
 * The only non-trivial issue is that the exclusive busy state for
 * pages, which is assumed by the vm_pager_getpages() interface, is
 * incompatible with the VMIO buffer cache's desire to share-busy the
 * pages.  This function performs a trivial downgrade of the pages'
 * state before reading buffers, and a less trivial upgrade from the
 * shared-busy to excl-busy state after the read.
 */
int
vfs_bio_getpages(struct vnode *vp, vm_page_t *ma, int count,
    int *rbehind, int *rahead, vbg_get_lblkno_t get_lblkno,
    vbg_get_blksize_t get_blksize)
{
	vm_page_t m;
	vm_object_t object;
	struct buf *bp;
	struct mount *mp;
	daddr_t lbn, lbnp;
	vm_ooffset_t la, lb, poff, poffe;
	long bsize;
	int bo_bs, br_flags, error, i, pgsin, pgsin_a, pgsin_b;
	bool redo, lpart;

	object = vp->v_object;
	mp = vp->v_mount;
	error = 0;
	la = IDX_TO_OFF(ma[count - 1]->pindex);
	if (la >= object->un_pager.vnp.vnp_size)
		return (VM_PAGER_BAD);

	/*
	 * Change the meaning of la from where the last requested page starts
	 * to where it ends, because that's the end of the requested region
	 * and the start of the potential read-ahead region.
	 */
	la += PAGE_SIZE;
	lpart = la > object->un_pager.vnp.vnp_size;
	bo_bs = get_blksize(vp, get_lblkno(vp, IDX_TO_OFF(ma[0]->pindex)));

	/*
	 * Calculate read-ahead, behind and total pages.
	 */
	pgsin = count;
	lb = IDX_TO_OFF(ma[0]->pindex);
	pgsin_b = OFF_TO_IDX(lb - rounddown2(lb, bo_bs));
	pgsin += pgsin_b;
	if (rbehind != NULL)
		*rbehind = pgsin_b;
	pgsin_a = OFF_TO_IDX(roundup2(la, bo_bs) - la);
	if (la + IDX_TO_OFF(pgsin_a) >= object->un_pager.vnp.vnp_size)
		pgsin_a = OFF_TO_IDX(roundup2(object->un_pager.vnp.vnp_size,
		    PAGE_SIZE) - la);
	pgsin += pgsin_a;
	if (rahead != NULL)
		*rahead = pgsin_a;
	VM_CNT_INC(v_vnodein);
	VM_CNT_ADD(v_vnodepgsin, pgsin);

	br_flags = (mp != NULL && (mp->mnt_kern_flag & MNTK_UNMAPPED_BUFS)
	    != 0) ? GB_UNMAPPED : 0;
	VM_OBJECT_WLOCK(object);
again:
	for (i = 0; i < count; i++)
		vm_page_busy_downgrade(ma[i]);
	VM_OBJECT_WUNLOCK(object);

	lbnp = -1;
	for (i = 0; i < count; i++) {
		m = ma[i];

		/*
		 * Pages are shared busy and the object lock is not
		 * owned, which together allow for the pages'
		 * invalidation.  The racy test for validity avoids
		 * useless creation of the buffer for the most typical
		 * case when invalidation is not used in redo or for
		 * parallel read.  The shared->excl upgrade loop at
		 * the end of the function catches the race in a
		 * reliable way (protected by the object lock).
		 */
		if (m->valid == VM_PAGE_BITS_ALL)
			continue;

		poff = IDX_TO_OFF(m->pindex);
		poffe = MIN(poff + PAGE_SIZE, object->un_pager.vnp.vnp_size);
		for (; poff < poffe; poff += bsize) {
			lbn = get_lblkno(vp, poff);
			if (lbn == lbnp)
				goto next_page;
			lbnp = lbn;

			bsize = get_blksize(vp, lbn);
			error = bread_gb(vp, lbn, bsize, curthread->td_ucred,
			    br_flags, &bp);
			if (error != 0)
				goto end_pages;
			if (LIST_EMPTY(&bp->b_dep)) {
				/*
				 * Invalidation clears m->valid, but
				 * may leave B_CACHE flag if the
				 * buffer existed at the invalidation
				 * time.  In this case, recycle the
				 * buffer to do real read on next
				 * bread() after redo.
				 *
				 * Otherwise B_RELBUF is not strictly
				 * necessary, enable to reduce buf
				 * cache pressure.
				 */
				if (buf_pager_relbuf ||
				    m->valid != VM_PAGE_BITS_ALL)
					bp->b_flags |= B_RELBUF;

				bp->b_flags &= ~B_NOCACHE;
				brelse(bp);
			} else {
				bqrelse(bp);
			}
		}
		KASSERT(1 /* racy, enable for debugging */ ||
		    m->valid == VM_PAGE_BITS_ALL || i == count - 1,
		    ("buf %d %p invalid", i, m));
		if (i == count - 1 && lpart) {
			VM_OBJECT_WLOCK(object);
			if (m->valid != 0 &&
			    m->valid != VM_PAGE_BITS_ALL)
				vm_page_zero_invalid(m, TRUE);
			VM_OBJECT_WUNLOCK(object);
		}
next_page:;
	}
end_pages:

	VM_OBJECT_WLOCK(object);
	redo = false;
	for (i = 0; i < count; i++) {
		vm_page_sunbusy(ma[i]);
		ma[i] = vm_page_grab(object, ma[i]->pindex, VM_ALLOC_NORMAL);

		/*
		 * Since the pages were only sbusy while neither the
		 * buffer nor the object lock was held by us, or
		 * reallocated while vm_page_grab() slept for busy
		 * relinguish, they could have been invalidated.
		 * Recheck the valid bits and re-read as needed.
		 *
		 * Note that the last page is made fully valid in the
		 * read loop, and partial validity for the page at
		 * index count - 1 could mean that the page was
		 * invalidated or removed, so we must restart for
		 * safety as well.
		 */
		if (ma[i]->valid != VM_PAGE_BITS_ALL)
			redo = true;
	}
	if (redo && error == 0)
		goto again;
	VM_OBJECT_WUNLOCK(object);
	return (error != 0 ? VM_PAGER_ERROR : VM_PAGER_OK);
}

#include "opt_ddb.h"
#ifdef DDB
#include <ddb/ddb.h>

/* DDB command to show buffer data */
DB_SHOW_COMMAND(buffer, db_show_buffer)
{
	/* get args */
	struct buf *bp = (struct buf *)addr;
#ifdef FULL_BUF_TRACKING
	uint32_t i, j;
#endif

	if (!have_addr) {
		db_printf("usage: show buffer <addr>\n");
		return;
	}

	db_printf("buf at %p\n", bp);
	db_printf("b_flags = 0x%b, b_xflags=0x%b, b_vflags=0x%b\n",
	    (u_int)bp->b_flags, PRINT_BUF_FLAGS, (u_int)bp->b_xflags,
	    PRINT_BUF_XFLAGS, (u_int)bp->b_vflags, PRINT_BUF_VFLAGS);
	db_printf(
	    "b_error = %d, b_bufsize = %ld, b_bcount = %ld, b_resid = %ld\n"
	    "b_bufobj = (%p), b_data = %p, b_blkno = %jd, b_lblkno = %jd, "
	    "b_dep = %p\n",
	    bp->b_error, bp->b_bufsize, bp->b_bcount, bp->b_resid,
	    bp->b_bufobj, bp->b_data, (intmax_t)bp->b_blkno,
	    (intmax_t)bp->b_lblkno, bp->b_dep.lh_first);
	db_printf("b_kvabase = %p, b_kvasize = %d\n",
	    bp->b_kvabase, bp->b_kvasize);
	if (bp->b_npages) {
		int i;
		db_printf("b_npages = %d, pages(OBJ, IDX, PA): ", bp->b_npages);
		for (i = 0; i < bp->b_npages; i++) {
			vm_page_t m;
			m = bp->b_pages[i];
			if (m != NULL)
				db_printf("(%p, 0x%lx, 0x%lx)", m->object,
				    (u_long)m->pindex,
				    (u_long)VM_PAGE_TO_PHYS(m));
			else
				db_printf("( ??? )");
			if ((i + 1) < bp->b_npages)
				db_printf(",");
		}
		db_printf("\n");
	}
	BUF_LOCKPRINTINFO(bp);
#if defined(FULL_BUF_TRACKING)
	db_printf("b_io_tracking: b_io_tcnt = %u\n", bp->b_io_tcnt);

	i = bp->b_io_tcnt % BUF_TRACKING_SIZE;
	for (j = 1; j <= BUF_TRACKING_SIZE; j++) {
		if (bp->b_io_tracking[BUF_TRACKING_ENTRY(i - j)] == NULL)
			continue;
		db_printf(" %2u: %s\n", j,
		    bp->b_io_tracking[BUF_TRACKING_ENTRY(i - j)]);
	}
#elif defined(BUF_TRACKING)
	db_printf("b_io_tracking: %s\n", bp->b_io_tracking);
#endif
	db_printf(" ");
}

DB_SHOW_COMMAND(bufqueues, bufqueues)
{
	struct bufdomain *bd;
	struct buf *bp;
	long total;
	int i, j, cnt;

	db_printf("bqempty: %d\n", bqempty.bq_len);

	for (i = 0; i < buf_domains; i++) {
		bd = &bdomain[i];
		db_printf("Buf domain %d\n", i);
		db_printf("\tfreebufs\t%d\n", bd->bd_freebuffers);
		db_printf("\tlofreebufs\t%d\n", bd->bd_lofreebuffers);
		db_printf("\thifreebufs\t%d\n", bd->bd_hifreebuffers);
		db_printf("\n");
		db_printf("\tbufspace\t%ld\n", bd->bd_bufspace);
		db_printf("\tmaxbufspace\t%ld\n", bd->bd_maxbufspace);
		db_printf("\thibufspace\t%ld\n", bd->bd_hibufspace);
		db_printf("\tlobufspace\t%ld\n", bd->bd_lobufspace);
		db_printf("\tbufspacethresh\t%ld\n", bd->bd_bufspacethresh);
		db_printf("\n");
		db_printf("\tnumdirtybuffers\t%d\n", bd->bd_numdirtybuffers);
		db_printf("\tlodirtybuffers\t%d\n", bd->bd_lodirtybuffers);
		db_printf("\thidirtybuffers\t%d\n", bd->bd_hidirtybuffers);
		db_printf("\tdirtybufthresh\t%d\n", bd->bd_dirtybufthresh);
		db_printf("\n");
		total = 0;
		TAILQ_FOREACH(bp, &bd->bd_cleanq->bq_queue, b_freelist)
			total += bp->b_bufsize;
		db_printf("\tcleanq count\t%d (%ld)\n",
		    bd->bd_cleanq->bq_len, total);
		total = 0;
		TAILQ_FOREACH(bp, &bd->bd_dirtyq.bq_queue, b_freelist)
			total += bp->b_bufsize;
		db_printf("\tdirtyq count\t%d (%ld)\n",
		    bd->bd_dirtyq.bq_len, total);
		db_printf("\twakeup\t\t%d\n", bd->bd_wanted);
		db_printf("\tlim\t\t%d\n", bd->bd_lim);
		db_printf("\tCPU ");
		for (j = 0; j <= mp_maxid; j++)
			db_printf("%d, ", bd->bd_subq[j].bq_len);
		db_printf("\n");
		cnt = 0;
		total = 0;
		for (j = 0; j < nbuf; j++)
			if (buf[j].b_domain == i && BUF_ISLOCKED(&buf[j])) {
				cnt++;
				total += buf[j].b_bufsize;
			}
		db_printf("\tLocked buffers: %d space %ld\n", cnt, total);
		cnt = 0;
		total = 0;
		for (j = 0; j < nbuf; j++)
			if (buf[j].b_domain == i) {
				cnt++;
				total += buf[j].b_bufsize;
			}
		db_printf("\tTotal buffers: %d space %ld\n", cnt, total);
	}
}

DB_SHOW_COMMAND(lockedbufs, lockedbufs)
{
	struct buf *bp;
	int i;

	for (i = 0; i < nbuf; i++) {
		bp = &buf[i];
		if (BUF_ISLOCKED(bp)) {
			db_show_buffer((uintptr_t)bp, 1, 0, NULL);
			db_printf("\n");
			if (db_pager_quit)
				break;
		}
	}
}

DB_SHOW_COMMAND(vnodebufs, db_show_vnodebufs)
{
	struct vnode *vp;
	struct buf *bp;

	if (!have_addr) {
		db_printf("usage: show vnodebufs <addr>\n");
		return;
	}
	vp = (struct vnode *)addr;
	db_printf("Clean buffers:\n");
	TAILQ_FOREACH(bp, &vp->v_bufobj.bo_clean.bv_hd, b_bobufs) {
		db_show_buffer((uintptr_t)bp, 1, 0, NULL);
		db_printf("\n");
	}
	db_printf("Dirty buffers:\n");
	TAILQ_FOREACH(bp, &vp->v_bufobj.bo_dirty.bv_hd, b_bobufs) {
		db_show_buffer((uintptr_t)bp, 1, 0, NULL);
		db_printf("\n");
	}
}

DB_COMMAND(countfreebufs, db_coundfreebufs)
{
	struct buf *bp;
	int i, used = 0, nfree = 0;

	if (have_addr) {
		db_printf("usage: countfreebufs\n");
		return;
	}

	for (i = 0; i < nbuf; i++) {
		bp = &buf[i];
		if (bp->b_qindex == QUEUE_EMPTY)
			nfree++;
		else
			used++;
	}

	db_printf("Counted %d free, %d used (%d tot)\n", nfree, used,
	    nfree + used);
	db_printf("numfreebuffers is %d\n", numfreebuffers);
}
#endif /* DDB */<|MERGE_RESOLUTION|>--- conflicted
+++ resolved
@@ -261,20 +261,6 @@
     "Number of buffers that are dirty (has unwritten changes) at the moment");
 static int lodirtybuffers;
 SYSCTL_PROC(_vfs, OID_AUTO, lodirtybuffers,
-<<<<<<< HEAD
-    CTLTYPE_LONG|CTLFLAG_MPSAFE|CTLFLAG_RW, &lodirtybuffers,
-    __offsetof(struct bufdomain, bd_lodirtybuffers), sysctl_bufdomain_int, "L",
-    "How many buffers we want to have free before bufdaemon can sleep");
-static int hidirtybuffers;
-SYSCTL_PROC(_vfs, OID_AUTO, hidirtybuffers,
-    CTLTYPE_LONG|CTLFLAG_MPSAFE|CTLFLAG_RW, &hidirtybuffers,
-    __offsetof(struct bufdomain, bd_hidirtybuffers), sysctl_bufdomain_int, "L",
-    "When the number of dirty buffers is considered severe");
-int dirtybufthresh;
-SYSCTL_PROC(_vfs, OID_AUTO, dirtybufthresh,
-    CTLTYPE_LONG|CTLFLAG_MPSAFE|CTLFLAG_RW, &dirtybufthresh,
-    __offsetof(struct bufdomain, bd_dirtybufthresh), sysctl_bufdomain_int, "L",
-=======
     CTLTYPE_INT|CTLFLAG_MPSAFE|CTLFLAG_RW, &lodirtybuffers,
     __offsetof(struct bufdomain, bd_lodirtybuffers), sysctl_bufdomain_int, "I",
     "How many buffers we want to have free before bufdaemon can sleep");
@@ -287,22 +273,12 @@
 SYSCTL_PROC(_vfs, OID_AUTO, dirtybufthresh,
     CTLTYPE_INT|CTLFLAG_MPSAFE|CTLFLAG_RW, &dirtybufthresh,
     __offsetof(struct bufdomain, bd_dirtybufthresh), sysctl_bufdomain_int, "I",
->>>>>>> 78fd3a94
     "Number of bdwrite to bawrite conversions to clear dirty buffers");
 static int numfreebuffers;
 SYSCTL_INT(_vfs, OID_AUTO, numfreebuffers, CTLFLAG_RD, &numfreebuffers, 0,
     "Number of free buffers");
 static int lofreebuffers;
 SYSCTL_PROC(_vfs, OID_AUTO, lofreebuffers,
-<<<<<<< HEAD
-    CTLTYPE_LONG|CTLFLAG_MPSAFE|CTLFLAG_RW, &lofreebuffers,
-    __offsetof(struct bufdomain, bd_lofreebuffers), sysctl_bufdomain_int, "L",
-   "Target number of free buffers");
-static int hifreebuffers;
-SYSCTL_PROC(_vfs, OID_AUTO, hifreebuffers,
-    CTLTYPE_LONG|CTLFLAG_MPSAFE|CTLFLAG_RW, &hifreebuffers,
-    __offsetof(struct bufdomain, bd_hifreebuffers), sysctl_bufdomain_int, "L",
-=======
     CTLTYPE_INT|CTLFLAG_MPSAFE|CTLFLAG_RW, &lofreebuffers,
     __offsetof(struct bufdomain, bd_lofreebuffers), sysctl_bufdomain_int, "I",
    "Target number of free buffers");
@@ -310,7 +286,6 @@
 SYSCTL_PROC(_vfs, OID_AUTO, hifreebuffers,
     CTLTYPE_INT|CTLFLAG_MPSAFE|CTLFLAG_RW, &hifreebuffers,
     __offsetof(struct bufdomain, bd_hifreebuffers), sysctl_bufdomain_int, "I",
->>>>>>> 78fd3a94
    "Threshold for clean buffer recycling");
 static counter_u64_t getnewbufcalls;
 SYSCTL_COUNTER_U64(_vfs, OID_AUTO, getnewbufcalls, CTLFLAG_RD,
@@ -460,11 +435,7 @@
 		return (error);
 	*(int *)arg1 = value;
 	for (i = 0; i < buf_domains; i++)
-<<<<<<< HEAD
-		*(int *)(((uintptr_t)&bdomain[i]) + arg2) =
-=======
 		*(int *)(uintptr_t)(((uintptr_t)&bdomain[i]) + arg2) =
->>>>>>> 78fd3a94
 		    value / buf_domains;
 
 	return (error);
@@ -483,11 +454,7 @@
 		return (error);
 	*(long *)arg1 = value;
 	for (i = 0; i < buf_domains; i++)
-<<<<<<< HEAD
-		*(long *)(((uintptr_t)&bdomain[i]) + arg2) =
-=======
 		*(long *)(uintptr_t)(((uintptr_t)&bdomain[i]) + arg2) =
->>>>>>> 78fd3a94
 		    value / buf_domains;
 
 	return (error);
