--- conflicted
+++ resolved
@@ -780,39 +780,7 @@
 
 	while ((slab = SLIST_FIRST(&freeslabs)) != NULL) {
 		SLIST_REMOVE(&freeslabs, slab, uma_slab, us_hlink);
-<<<<<<< HEAD
-		if (keg->uk_fini)
-			for (i = 0; i < keg->uk_ipers; i++)
-				keg->uk_fini(
-				    slab->us_data + (keg->uk_rsize * i),
-				    keg->uk_size);
-		flags = slab->us_flags;
-		mem = slab->us_data;
-
-		if (keg->uk_flags & UMA_ZONE_VTOSLAB) {
-			vm_object_t obj;
-
-			if (flags & UMA_SLAB_KMEM)
-				obj = kmem_object;
-			else if (flags & UMA_SLAB_KERNEL)
-				obj = kernel_object;
-			else
-				obj = NULL;
-			for (i = 0; i < keg->uk_ppera; i++)
-				vsetobj((vm_offset_t)mem + (i * PAGE_SIZE),
-				    obj);
-		}
-		if (keg->uk_flags & UMA_ZONE_OFFPAGE)
-			zone_free_item(keg->uk_slabzone, slab, NULL,
-			    SKIP_NONE, ZFREE_STATFREE);
-#ifdef UMA_DEBUG
-		printf("%s: Returning %d bytes.\n",
-		    keg->uk_name, PAGE_SIZE * keg->uk_ppera);
-#endif
-		keg->uk_freef(mem, PAGE_SIZE * keg->uk_ppera, flags);
-=======
 		keg_free_slab(keg, slab, keg->uk_ipers);
->>>>>>> 6246a085
 	}
 }
 
@@ -945,38 +913,9 @@
 			    keg->uk_size, wait) != 0)
 				break;
 		if (i != keg->uk_ipers) {
-<<<<<<< HEAD
-			if (keg->uk_fini != NULL) {
-				for (i--; i > -1; i--)
-					keg->uk_fini(slab->us_data +
-					    (keg->uk_rsize * i),
-					    keg->uk_size);
-			}
-			if (keg->uk_flags & UMA_ZONE_VTOSLAB) {
-				vm_object_t obj;
-
-				if (flags & UMA_SLAB_KMEM)
-					obj = kmem_object;
-				else if (flags & UMA_SLAB_KERNEL)
-					obj = kernel_object;
-				else
-					obj = NULL;
-				for (i = 0; i < keg->uk_ppera; i++)
-					vsetobj((vm_offset_t)mem +
-					    (i * PAGE_SIZE), obj);
-			}
-			if (keg->uk_flags & UMA_ZONE_OFFPAGE)
-				zone_free_item(keg->uk_slabzone, slab,
-				    NULL, SKIP_NONE, ZFREE_STATFREE);
-			keg->uk_freef(mem, PAGE_SIZE * keg->uk_ppera,
-			    flags);
-			KEG_LOCK(keg);
-			return (NULL);
-=======
 			keg_free_slab(keg, slab, i);
 			slab = NULL;
 			goto out;
->>>>>>> 6246a085
 		}
 	}
 out:
@@ -1188,28 +1127,6 @@
 	u_int shsize;
 
 	if (keg->uk_flags & UMA_ZONE_PCPU) {
-<<<<<<< HEAD
-		keg->uk_slabsize = sizeof(struct pcpu);
-		keg->uk_ppera = howmany(mp_ncpus * sizeof(struct pcpu),
-		    PAGE_SIZE);
-	} else {
-		keg->uk_slabsize = UMA_SLAB_SIZE;
-		keg->uk_ppera = 1;
-	}
-
-	rsize = keg->uk_size;
-
-	if (rsize & keg->uk_align)
-		rsize = (rsize & ~keg->uk_align) + (keg->uk_align + 1);
-	if (rsize < keg->uk_slabsize / 256)
-		rsize = keg->uk_slabsize / 256;
-
-	keg->uk_rsize = rsize;
-
-	KASSERT((keg->uk_flags & UMA_ZONE_PCPU) == 0 ||
-	    keg->uk_rsize < sizeof(struct pcpu),
-	    ("%s: size %u too large", __func__, keg->uk_rsize));
-=======
 		u_int ncpus = mp_ncpus ? mp_ncpus : MAXCPU;
 
 		keg->uk_slabsize = sizeof(struct pcpu);
@@ -1231,7 +1148,6 @@
 	if (rsize & keg->uk_align)
 		rsize = (rsize & ~keg->uk_align) + (keg->uk_align + 1);
 	keg->uk_rsize = rsize;
->>>>>>> 6246a085
 
 	KASSERT((keg->uk_flags & UMA_ZONE_PCPU) == 0 ||
 	    keg->uk_rsize < sizeof(struct pcpu),
@@ -1246,11 +1162,7 @@
 		shsize = sizeof(struct uma_slab);
 
 	keg->uk_ipers = (keg->uk_slabsize - shsize) / rsize;
-<<<<<<< HEAD
-	KASSERT(keg->uk_ipers > 0 && keg->uk_ipers <= 255,
-=======
 	KASSERT(keg->uk_ipers > 0 && keg->uk_ipers <= SLAB_SETSIZE,
->>>>>>> 6246a085
 	    ("%s: keg->uk_ipers %u", __func__, keg->uk_ipers));
 
 	memused = keg->uk_ipers * rsize + shsize;
@@ -1267,12 +1179,6 @@
 	    (keg->uk_flags & UMA_ZFLAG_CACHEONLY))
 		return;
 
-<<<<<<< HEAD
-	if ((wastedspace >= keg->uk_slabsize / UMA_MAX_WASTE) &&
-	    (keg->uk_ipers < (keg->uk_slabsize / keg->uk_rsize))) {
-		keg->uk_ipers = keg->uk_slabsize / keg->uk_rsize;
-		KASSERT(keg->uk_ipers > 0 && keg->uk_ipers <= 255,
-=======
 	/*
 	 * See if using an OFFPAGE slab will limit our waste.  Only do
 	 * this if it permits more items per-slab.
@@ -1285,7 +1191,6 @@
 	    (keg->uk_ipers < (keg->uk_slabsize / keg->uk_rsize))) {
 		keg->uk_ipers = keg->uk_slabsize / keg->uk_rsize;
 		KASSERT(keg->uk_ipers > 0 && keg->uk_ipers <= SLAB_SETSIZE,
->>>>>>> 6246a085
 		    ("%s: keg->uk_ipers %u", __func__, keg->uk_ipers));
 #ifdef UMA_DEBUG
 		printf("UMA decided we need offpage slab headers for "
@@ -1424,26 +1329,12 @@
 		keg->uk_flags &= ~UMA_ZONE_PCPU;
 #endif
 
-<<<<<<< HEAD
-	/*
-	 * The +UMA_FRITM_SZ added to uk_size is to account for the
-	 * linkage that is added to the size in keg_small_init().  If
-	 * we don't account for this here then we may end up in
-	 * keg_small_init() with a calculated 'ipers' of 0.
-	 */
-	if (keg->uk_flags & UMA_ZONE_REFCNT) {
-		if (keg->uk_flags & UMA_ZONE_CACHESPREAD)
-			keg_cachespread_init(keg);
-		else if ((keg->uk_size+UMA_FRITMREF_SZ) >
-		    (UMA_SLAB_SIZE - sizeof(struct uma_slab_refcnt)))
-=======
 	if (keg->uk_flags & UMA_ZONE_CACHESPREAD) {
 		keg_cachespread_init(keg);
 	} else if (keg->uk_flags & UMA_ZONE_REFCNT) {
 		if (keg->uk_size >
 		    (UMA_SLAB_SIZE - sizeof(struct uma_slab_refcnt) -
 		    sizeof(uint32_t)))
->>>>>>> 6246a085
 			keg_large_init(keg);
 		else
 			keg_small_init(keg);
@@ -1507,16 +1398,6 @@
 			totsize = (totsize & ~UMA_ALIGN_PTR) +
 			    (UMA_ALIGN_PTR + 1);
 		keg->uk_pgoff = (PAGE_SIZE * keg->uk_ppera) - totsize;
-<<<<<<< HEAD
-
-		if (keg->uk_flags & UMA_ZONE_REFCNT)
-			totsize = keg->uk_pgoff + sizeof(struct uma_slab_refcnt)
-			    + keg->uk_ipers * UMA_FRITMREF_SZ;
-		else
-			totsize = keg->uk_pgoff + sizeof(struct uma_slab)
-			    + keg->uk_ipers * UMA_FRITM_SZ;
-=======
->>>>>>> 6246a085
 
 		/*
 		 * The only way the following is possible is if with our
@@ -1525,12 +1406,9 @@
 		 * mathematically possible for all cases, so we make
 		 * sure here anyway.
 		 */
-<<<<<<< HEAD
-=======
 		totsize = keg->uk_pgoff + sizeof(struct uma_slab);
 		if (keg->uk_flags & UMA_ZONE_REFCNT)
 			totsize += keg->uk_ipers * sizeof(uint32_t);
->>>>>>> 6246a085
 		if (totsize > PAGE_SIZE * keg->uk_ppera) {
 			printf("zone %s ipers %d rsize %d size %d\n",
 			    zone->uz_name, keg->uk_ipers, keg->uk_rsize,
@@ -1794,82 +1672,6 @@
 #endif
 	mtx_init(&uma_mtx, "UMA lock", NULL, MTX_DEF);
 
-<<<<<<< HEAD
-	/*
-	 * Figure out the maximum number of items-per-slab we'll have if
-	 * we're using the OFFPAGE slab header to track free items, given
-	 * all possible object sizes and the maximum desired wastage
-	 * (UMA_MAX_WASTE).
-	 *
-	 * We iterate until we find an object size for
-	 * which the calculated wastage in keg_small_init() will be
-	 * enough to warrant OFFPAGE.  Since wastedspace versus objsize
-	 * is an overall increasing see-saw function, we find the smallest
-	 * objsize such that the wastage is always acceptable for objects
-	 * with that objsize or smaller.  Since a smaller objsize always
-	 * generates a larger possible uma_max_ipers, we use this computed
-	 * objsize to calculate the largest ipers possible.  Since the
-	 * ipers calculated for OFFPAGE slab headers is always larger than
-	 * the ipers initially calculated in keg_small_init(), we use
-	 * the former's equation (UMA_SLAB_SIZE / keg->uk_rsize) to
-	 * obtain the maximum ipers possible for offpage slab headers.
-	 *
-	 * It should be noted that ipers versus objsize is an inversly
-	 * proportional function which drops off rather quickly so as
-	 * long as our UMA_MAX_WASTE is such that the objsize we calculate
-	 * falls into the portion of the inverse relation AFTER the steep
-	 * falloff, then uma_max_ipers shouldn't be too high (~10 on i386).
-	 *
-	 * Note that we have 8-bits (1 byte) to use as a freelist index
-	 * inside the actual slab header itself and this is enough to
-	 * accomodate us.  In the worst case, a UMA_SMALLEST_UNIT sized
-	 * object with offpage slab header would have ipers =
-	 * UMA_SLAB_SIZE / UMA_SMALLEST_UNIT (currently = 256), which is
-	 * 1 greater than what our byte-integer freelist index can
-	 * accomodate, but we know that this situation never occurs as
-	 * for UMA_SMALLEST_UNIT-sized objects, we will never calculate
-	 * that we need to go to offpage slab headers.  Or, if we do,
-	 * then we trap that condition below and panic in the INVARIANTS case.
-	 */
-	wsize = UMA_SLAB_SIZE - sizeof(struct uma_slab) -
-	    (UMA_SLAB_SIZE / UMA_MAX_WASTE);
-	totsize = wsize;
-	objsize = UMA_SMALLEST_UNIT;
-	while (totsize >= wsize) {
-		totsize = (UMA_SLAB_SIZE - sizeof(struct uma_slab)) /
-		    (objsize + UMA_FRITM_SZ);
-		totsize *= (UMA_FRITM_SZ + objsize);
-		objsize++;
-	}
-	if (objsize > UMA_SMALLEST_UNIT)
-		objsize--;
-	uma_max_ipers = MAX(UMA_SLAB_SIZE / objsize, 64);
-
-	wsize = UMA_SLAB_SIZE - sizeof(struct uma_slab_refcnt) -
-	    (UMA_SLAB_SIZE / UMA_MAX_WASTE);
-	totsize = wsize;
-	objsize = UMA_SMALLEST_UNIT;
-	while (totsize >= wsize) {
-		totsize = (UMA_SLAB_SIZE - sizeof(struct uma_slab_refcnt)) /
-		    (objsize + UMA_FRITMREF_SZ);
-		totsize *= (UMA_FRITMREF_SZ + objsize);
-		objsize++;
-	}
-	if (objsize > UMA_SMALLEST_UNIT)
-		objsize--;
-	uma_max_ipers_ref = MAX(UMA_SLAB_SIZE / objsize, 64);
-
-	KASSERT((uma_max_ipers_ref <= 255) && (uma_max_ipers <= 255),
-	    ("uma_startup: calculated uma_max_ipers values too large!"));
-
-#ifdef UMA_DEBUG
-	printf("Calculated uma_max_ipers (for OFFPAGE) is %d\n", uma_max_ipers);
-	printf("Calculated uma_max_ipers_ref (for OFFPAGE) is %d\n",
-	    uma_max_ipers_ref);
-#endif
-
-=======
->>>>>>> 6246a085
 	/* "manually" create the initial zone */
 	memset(&args, 0, sizeof(args));
 	args.name = "UMA Kegs";
