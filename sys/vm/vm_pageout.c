/*-
 * SPDX-License-Identifier: (BSD-4-Clause AND MIT-CMU)
 *
 * Copyright (c) 1991 Regents of the University of California.
 * All rights reserved.
 * Copyright (c) 1994 John S. Dyson
 * All rights reserved.
 * Copyright (c) 1994 David Greenman
 * All rights reserved.
 * Copyright (c) 2005 Yahoo! Technologies Norway AS
 * All rights reserved.
 *
 * This code is derived from software contributed to Berkeley by
 * The Mach Operating System project at Carnegie-Mellon University.
 *
 * Redistribution and use in source and binary forms, with or without
 * modification, are permitted provided that the following conditions
 * are met:
 * 1. Redistributions of source code must retain the above copyright
 *    notice, this list of conditions and the following disclaimer.
 * 2. Redistributions in binary form must reproduce the above copyright
 *    notice, this list of conditions and the following disclaimer in the
 *    documentation and/or other materials provided with the distribution.
 * 3. All advertising materials mentioning features or use of this software
 *    must display the following acknowledgement:
 *	This product includes software developed by the University of
 *	California, Berkeley and its contributors.
 * 4. Neither the name of the University nor the names of its contributors
 *    may be used to endorse or promote products derived from this software
 *    without specific prior written permission.
 *
 * THIS SOFTWARE IS PROVIDED BY THE REGENTS AND CONTRIBUTORS ``AS IS'' AND
 * ANY EXPRESS OR IMPLIED WARRANTIES, INCLUDING, BUT NOT LIMITED TO, THE
 * IMPLIED WARRANTIES OF MERCHANTABILITY AND FITNESS FOR A PARTICULAR PURPOSE
 * ARE DISCLAIMED.  IN NO EVENT SHALL THE REGENTS OR CONTRIBUTORS BE LIABLE
 * FOR ANY DIRECT, INDIRECT, INCIDENTAL, SPECIAL, EXEMPLARY, OR CONSEQUENTIAL
 * DAMAGES (INCLUDING, BUT NOT LIMITED TO, PROCUREMENT OF SUBSTITUTE GOODS
 * OR SERVICES; LOSS OF USE, DATA, OR PROFITS; OR BUSINESS INTERRUPTION)
 * HOWEVER CAUSED AND ON ANY THEORY OF LIABILITY, WHETHER IN CONTRACT, STRICT
 * LIABILITY, OR TORT (INCLUDING NEGLIGENCE OR OTHERWISE) ARISING IN ANY WAY
 * OUT OF THE USE OF THIS SOFTWARE, EVEN IF ADVISED OF THE POSSIBILITY OF
 * SUCH DAMAGE.
 *
 *	from: @(#)vm_pageout.c	7.4 (Berkeley) 5/7/91
 *
 *
 * Copyright (c) 1987, 1990 Carnegie-Mellon University.
 * All rights reserved.
 *
 * Authors: Avadis Tevanian, Jr., Michael Wayne Young
 *
 * Permission to use, copy, modify and distribute this software and
 * its documentation is hereby granted, provided that both the copyright
 * notice and this permission notice appear in all copies of the
 * software, derivative works or modified versions, and any portions
 * thereof, and that both notices appear in supporting documentation.
 *
 * CARNEGIE MELLON ALLOWS FREE USE OF THIS SOFTWARE IN ITS "AS IS"
 * CONDITION.  CARNEGIE MELLON DISCLAIMS ANY LIABILITY OF ANY KIND
 * FOR ANY DAMAGES WHATSOEVER RESULTING FROM THE USE OF THIS SOFTWARE.
 *
 * Carnegie Mellon requests users of this software to return to
 *
 *  Software Distribution Coordinator  or  Software.Distribution@CS.CMU.EDU
 *  School of Computer Science
 *  Carnegie Mellon University
 *  Pittsburgh PA 15213-3890
 *
 * any improvements or extensions that they make and grant Carnegie the
 * rights to redistribute these changes.
 */

/*
 *	The proverbial page-out daemon.
 */

#include <sys/cdefs.h>
__FBSDID("$FreeBSD$");

#include "opt_vm.h"

#include <sys/param.h>
#include <sys/systm.h>
#include <sys/kernel.h>
#include <sys/eventhandler.h>
#include <sys/lock.h>
#include <sys/mutex.h>
#include <sys/proc.h>
#include <sys/kthread.h>
#include <sys/ktr.h>
#include <sys/mount.h>
#include <sys/racct.h>
#include <sys/resourcevar.h>
#include <sys/sched.h>
#include <sys/sdt.h>
#include <sys/signalvar.h>
#include <sys/smp.h>
#include <sys/time.h>
#include <sys/vnode.h>
#include <sys/vmmeter.h>
#include <sys/rwlock.h>
#include <sys/sx.h>
#include <sys/sysctl.h>

#include <vm/vm.h>
#include <vm/vm_param.h>
#include <vm/vm_object.h>
#include <vm/vm_page.h>
#include <vm/vm_map.h>
#include <vm/vm_pageout.h>
#include <vm/vm_pager.h>
#include <vm/vm_phys.h>
#include <vm/vm_pagequeue.h>
#include <vm/swap_pager.h>
#include <vm/vm_extern.h>
#include <vm/uma.h>

/*
 * System initialization
 */

/* the kernel process "vm_pageout"*/
static void vm_pageout(void);
static void vm_pageout_init(void);
static int vm_pageout_clean(vm_page_t m, int *numpagedout);
static int vm_pageout_cluster(vm_page_t m);
static bool vm_pageout_scan(struct vm_domain *vmd, int pass, int shortage);
static void vm_pageout_mightbe_oom(struct vm_domain *vmd, int page_shortage,
    int starting_page_shortage);

SYSINIT(pagedaemon_init, SI_SUB_KTHREAD_PAGE, SI_ORDER_FIRST, vm_pageout_init,
    NULL);

struct proc *pageproc;

static struct kproc_desc page_kp = {
	"pagedaemon",
	vm_pageout,
	&pageproc
};
SYSINIT(pagedaemon, SI_SUB_KTHREAD_PAGE, SI_ORDER_SECOND, kproc_start,
    &page_kp);

SDT_PROVIDER_DEFINE(vm);
SDT_PROBE_DEFINE(vm, , , vm__lowmem_scan);

/* Pagedaemon activity rates, in subdivisions of one second. */
#define	VM_LAUNDER_RATE		10
#define	VM_INACT_SCAN_RATE	10

static int vm_pageout_oom_seq = 12;

static int vm_pageout_update_period;
static int disable_swap_pageouts;
static int lowmem_period = 10;
static time_t lowmem_uptime;
static int swapdev_enabled;

static int vm_panic_on_oom = 0;

SYSCTL_INT(_vm, OID_AUTO, panic_on_oom,
	CTLFLAG_RWTUN, &vm_panic_on_oom, 0,
	"panic on out of memory instead of killing the largest process");

SYSCTL_INT(_vm, OID_AUTO, pageout_update_period,
	CTLFLAG_RWTUN, &vm_pageout_update_period, 0,
	"Maximum active LRU update period");
  
SYSCTL_INT(_vm, OID_AUTO, lowmem_period, CTLFLAG_RWTUN, &lowmem_period, 0,
	"Low memory callback period");

SYSCTL_INT(_vm, OID_AUTO, disable_swapspace_pageouts,
	CTLFLAG_RWTUN, &disable_swap_pageouts, 0, "Disallow swapout of dirty pages");

static int pageout_lock_miss;
SYSCTL_INT(_vm, OID_AUTO, pageout_lock_miss,
	CTLFLAG_RD, &pageout_lock_miss, 0, "vget() lock misses during pageout");

SYSCTL_INT(_vm, OID_AUTO, pageout_oom_seq,
	CTLFLAG_RWTUN, &vm_pageout_oom_seq, 0,
	"back-to-back calls to oom detector to start OOM");

static int act_scan_laundry_weight = 3;
SYSCTL_INT(_vm, OID_AUTO, act_scan_laundry_weight, CTLFLAG_RWTUN,
    &act_scan_laundry_weight, 0,
    "weight given to clean vs. dirty pages in active queue scans");

static u_int vm_background_launder_rate = 4096;
SYSCTL_UINT(_vm, OID_AUTO, background_launder_rate, CTLFLAG_RWTUN,
    &vm_background_launder_rate, 0,
    "background laundering rate, in kilobytes per second");

static u_int vm_background_launder_max = 20 * 1024;
SYSCTL_UINT(_vm, OID_AUTO, background_launder_max, CTLFLAG_RWTUN,
    &vm_background_launder_max, 0, "background laundering cap, in kilobytes");

int vm_pageout_page_count = 32;

int vm_page_max_wired;		/* XXX max # of wired pages system-wide */
SYSCTL_INT(_vm, OID_AUTO, max_wired,
	CTLFLAG_RW, &vm_page_max_wired, 0, "System-wide limit to wired page count");

static u_int isqrt(u_int num);
static int vm_pageout_launder(struct vm_domain *vmd, int launder,
    bool in_shortfall);
static void vm_pageout_laundry_worker(void *arg);
<<<<<<< HEAD

struct scan_state {
	struct vm_batchqueue bq;
	struct vm_pagequeue *pq;
	vm_page_t	marker;
	int		maxscan;
	int		scanned;
};
=======
>>>>>>> 27e1a755

struct scan_state {
	struct vm_batchqueue bq;
	struct vm_pagequeue *pq;
	vm_page_t	marker;
	int		maxscan;
	int		scanned;
};

static void
<<<<<<< HEAD
vm_pageout_init_marker(vm_page_t marker, u_short queue, uint8_t aflags)
{

	bzero(marker, sizeof(*marker));
	marker->flags = PG_MARKER;
	marker->aflags = aflags;
	marker->busy_lock = VPB_SINGLE_EXCLUSIVER;
	marker->queue = queue;
	marker->hold_count = 1;
}

/*
 * Initialize and enqueue static queue markers.
 */
static void
vm_pageout_insert_markers(struct vm_domain *vmd)
{
	struct vm_pagequeue *pq;
	vm_page_t marker;
	int i;

	/*
	 * inacthead is used to provide FIFO ordering for LRU-bypassing
	 * insertions.
	 */
	marker = &vmd->vmd_inacthead;
	pq = &vmd->vmd_pagequeues[PQ_INACTIVE];
	vm_pageout_init_marker(marker, PQ_INACTIVE, PGA_ENQUEUED);
	TAILQ_INSERT_HEAD(&pq->pq_pl, marker, plinks.q);

	/*
	 * The clock pages are used to implement active queue scanning without
	 * requeues.  Scans start at clock[0], which is advanced after the scan
	 * ends.  When the two clock hands meet, they are reset and scanning
	 * resumes from the head of the queue.
	 */
	marker = &vmd->vmd_clock[0];
	pq = &vmd->vmd_pagequeues[PQ_ACTIVE];
	vm_pageout_init_marker(marker, PQ_ACTIVE, PGA_ENQUEUED);
	TAILQ_INSERT_HEAD(&pq->pq_pl, marker, plinks.q);
	marker = &vmd->vmd_clock[1];
	vm_pageout_init_marker(marker, PQ_ACTIVE, PGA_ENQUEUED);
	TAILQ_INSERT_TAIL(&pq->pq_pl, marker, plinks.q);

	for (i = 0; i < PQ_COUNT; i++)
		vm_pageout_init_marker(&vmd->vmd_markers[i], i, 0);
}

static void
vm_pageout_init_scan(struct scan_state *ss, struct vm_pagequeue *pq,
    vm_page_t marker, vm_page_t after, int maxscan)
{

	vm_pagequeue_assert_locked(pq);
	KASSERT((marker->aflags & PGA_ENQUEUED) == 0,
	    ("marker %p already enqueued", marker));

	if (after == NULL)
		TAILQ_INSERT_HEAD(&pq->pq_pl, marker, plinks.q);
	else
		TAILQ_INSERT_AFTER(&pq->pq_pl, after, marker, plinks.q);
	vm_page_aflag_set(marker, PGA_ENQUEUED);

	vm_batchqueue_init(&ss->bq);
	ss->pq = pq;
	ss->marker = marker;
	ss->maxscan = maxscan;
	ss->scanned = 0;
	vm_pagequeue_unlock(pq);
}

static void
vm_pageout_end_scan(struct scan_state *ss)
{
	struct vm_pagequeue *pq;

	pq = ss->pq;
	vm_pagequeue_assert_locked(pq);
	KASSERT((ss->marker->aflags & PGA_ENQUEUED) != 0,
	    ("marker %p not enqueued", ss->marker));

=======
vm_pageout_init_scan(struct scan_state *ss, struct vm_pagequeue *pq,
    vm_page_t marker, vm_page_t after, int maxscan)
{

	vm_pagequeue_assert_locked(pq);
	KASSERT((marker->aflags & PGA_ENQUEUED) == 0,
	    ("marker %p already enqueued", marker));

	if (after == NULL)
		TAILQ_INSERT_HEAD(&pq->pq_pl, marker, plinks.q);
	else
		TAILQ_INSERT_AFTER(&pq->pq_pl, after, marker, plinks.q);
	vm_page_aflag_set(marker, PGA_ENQUEUED);

	vm_batchqueue_init(&ss->bq);
	ss->pq = pq;
	ss->marker = marker;
	ss->maxscan = maxscan;
	ss->scanned = 0;
	vm_pagequeue_unlock(pq);
}

static void
vm_pageout_end_scan(struct scan_state *ss)
{
	struct vm_pagequeue *pq;

	pq = ss->pq;
	vm_pagequeue_assert_locked(pq);
	KASSERT((ss->marker->aflags & PGA_ENQUEUED) != 0,
	    ("marker %p not enqueued", ss->marker));

>>>>>>> 27e1a755
	TAILQ_REMOVE(&pq->pq_pl, ss->marker, plinks.q);
	vm_page_aflag_clear(ss->marker, PGA_ENQUEUED);
	VM_CNT_ADD(v_pdpages, ss->scanned);
}

/*
<<<<<<< HEAD
 * Ensure that the page has not been dequeued after a pageout batch was
 * collected.  See vm_page_dequeue_complete().
 */
static inline bool
vm_pageout_page_queued(vm_page_t m, int queue)
{

	vm_page_assert_locked(m);

	if ((m->aflags & PGA_DEQUEUE) != 0)
		return (false);
	atomic_thread_fence_acq();
	return (m->queue == queue);
}

/*
=======
>>>>>>> 27e1a755
 * Add a small number of queued pages to a batch queue for later processing
 * without the corresponding queue lock held.  The caller must have enqueued a
 * marker page at the desired start point for the scan.  Pages will be
 * physically dequeued if the caller so requests.  Otherwise, the returned
 * batch may contain marker pages, and it is up to the caller to handle them.
 *
<<<<<<< HEAD
 * When processing the batch queue, vm_pageout_page_queued() must be used to
 * determine whether the page was logically dequeued by another thread.  Once
 * this check is performed, the page lock guarantees that the page will not be
 * disassociated from the queue.
=======
 * When processing the batch queue, vm_page_queue() must be used to
 * determine whether the page has been logically dequeued by another thread.
 * Once this check is performed, the page lock guarantees that the page will
 * not be disassociated from the queue.
>>>>>>> 27e1a755
 */
static __always_inline void
vm_pageout_collect_batch(struct scan_state *ss, const bool dequeue)
{
	struct vm_pagequeue *pq;
	vm_page_t m, marker;

	marker = ss->marker;
	pq = ss->pq;

	KASSERT((marker->aflags & PGA_ENQUEUED) != 0,
	    ("marker %p not enqueued", ss->marker));

	vm_pagequeue_lock(pq);
	for (m = TAILQ_NEXT(marker, plinks.q); m != NULL &&
	    ss->scanned < ss->maxscan && ss->bq.bq_cnt < VM_BATCHQUEUE_SIZE;
	    m = TAILQ_NEXT(m, plinks.q), ss->scanned++) {
		if ((m->flags & PG_MARKER) == 0) {
			KASSERT((m->aflags & PGA_ENQUEUED) != 0,
			    ("page %p not enqueued", m));
			KASSERT((m->flags & PG_FICTITIOUS) == 0,
			    ("Fictitious page %p cannot be in page queue", m));
			KASSERT((m->oflags & VPO_UNMANAGED) == 0,
			    ("Unmanaged page %p cannot be in page queue", m));
		} else if (dequeue)
			continue;

		(void)vm_batchqueue_insert(&ss->bq, m);
		if (dequeue) {
			TAILQ_REMOVE(&pq->pq_pl, m, plinks.q);
			vm_page_aflag_clear(m, PGA_ENQUEUED);
		}
	}
	TAILQ_REMOVE(&pq->pq_pl, marker, plinks.q);
	if (__predict_true(m != NULL))
		TAILQ_INSERT_BEFORE(m, marker, plinks.q);
	else
		TAILQ_INSERT_TAIL(&pq->pq_pl, marker, plinks.q);
	if (dequeue)
		vm_pagequeue_cnt_add(pq, -ss->bq.bq_cnt);
	vm_pagequeue_unlock(pq);
}

/* Return the next page to be scanned, or NULL if the scan is complete. */
static __always_inline vm_page_t
vm_pageout_next(struct scan_state *ss, const bool dequeue)
{

	if (ss->bq.bq_cnt == 0)
		vm_pageout_collect_batch(ss, dequeue);
	return (vm_batchqueue_pop(&ss->bq));
}

/*
 * Scan for pages at adjacent offsets within the given page's object that are
 * eligible for laundering, form a cluster of these pages and the given page,
 * and launder that cluster.
 */
static int
vm_pageout_cluster(vm_page_t m)
{
	vm_object_t object;
	vm_page_t mc[2 * vm_pageout_page_count], p, pb, ps;
	vm_pindex_t pindex;
	int ib, is, page_base, pageout_count;

	vm_page_assert_locked(m);
	object = m->object;
	VM_OBJECT_ASSERT_WLOCKED(object);
	pindex = m->pindex;

	vm_page_assert_unbusied(m);
	KASSERT(!vm_page_held(m), ("page %p is held", m));

	pmap_remove_write(m);
	vm_page_unlock(m);

	mc[vm_pageout_page_count] = pb = ps = m;
	pageout_count = 1;
	page_base = vm_pageout_page_count;
	ib = 1;
	is = 1;

	/*
	 * We can cluster only if the page is not clean, busy, or held, and
	 * the page is in the laundry queue.
	 *
	 * During heavy mmap/modification loads the pageout
	 * daemon can really fragment the underlying file
	 * due to flushing pages out of order and not trying to
	 * align the clusters (which leaves sporadic out-of-order
	 * holes).  To solve this problem we do the reverse scan
	 * first and attempt to align our cluster, then do a 
	 * forward scan if room remains.
	 */
more:
	while (ib != 0 && pageout_count < vm_pageout_page_count) {
		if (ib > pindex) {
			ib = 0;
			break;
		}
		if ((p = vm_page_prev(pb)) == NULL || vm_page_busied(p)) {
			ib = 0;
			break;
		}
		vm_page_test_dirty(p);
		if (p->dirty == 0 || !vm_page_in_laundry(p)) {
			ib = 0;
			break;
		}
		vm_page_lock(p);
<<<<<<< HEAD
		if (vm_page_held(p)) {
=======
		if (vm_page_held(p) || !vm_page_in_laundry(p)) {
>>>>>>> 27e1a755
			vm_page_unlock(p);
			ib = 0;
			break;
		}
		pmap_remove_write(p);
		vm_page_unlock(p);
		mc[--page_base] = pb = p;
		++pageout_count;
		++ib;

		/*
		 * We are at an alignment boundary.  Stop here, and switch
		 * directions.  Do not clear ib.
		 */
		if ((pindex - (ib - 1)) % vm_pageout_page_count == 0)
			break;
	}
	while (pageout_count < vm_pageout_page_count && 
	    pindex + is < object->size) {
		if ((p = vm_page_next(ps)) == NULL || vm_page_busied(p))
			break;
		vm_page_test_dirty(p);
		if (p->dirty == 0 || !vm_page_in_laundry(p))
			break;
		vm_page_lock(p);
<<<<<<< HEAD
		if (vm_page_held(p)) {
=======
		if (vm_page_held(p) || !vm_page_in_laundry(p)) {
>>>>>>> 27e1a755
			vm_page_unlock(p);
			break;
		}
		pmap_remove_write(p);
		vm_page_unlock(p);
		mc[page_base + pageout_count] = ps = p;
		++pageout_count;
		++is;
	}

	/*
	 * If we exhausted our forward scan, continue with the reverse scan
	 * when possible, even past an alignment boundary.  This catches
	 * boundary conditions.
	 */
	if (ib != 0 && pageout_count < vm_pageout_page_count)
		goto more;

	return (vm_pageout_flush(&mc[page_base], pageout_count,
	    VM_PAGER_PUT_NOREUSE, 0, NULL, NULL));
}

/*
 * vm_pageout_flush() - launder the given pages
 *
 *	The given pages are laundered.  Note that we setup for the start of
 *	I/O ( i.e. busy the page ), mark it read-only, and bump the object
 *	reference count all in here rather then in the parent.  If we want
 *	the parent to do more sophisticated things we may have to change
 *	the ordering.
 *
 *	Returned runlen is the count of pages between mreq and first
 *	page after mreq with status VM_PAGER_AGAIN.
 *	*eio is set to TRUE if pager returned VM_PAGER_ERROR or VM_PAGER_FAIL
 *	for any page in runlen set.
 */
int
vm_pageout_flush(vm_page_t *mc, int count, int flags, int mreq, int *prunlen,
    boolean_t *eio)
{
	vm_object_t object = mc[0]->object;
	int pageout_status[count];
	int numpagedout = 0;
	int i, runlen;

	VM_OBJECT_ASSERT_WLOCKED(object);

	/*
	 * Initiate I/O.  Mark the pages busy and verify that they're valid
	 * and read-only.
	 *
	 * We do not have to fixup the clean/dirty bits here... we can
	 * allow the pager to do it after the I/O completes.
	 *
	 * NOTE! mc[i]->dirty may be partial or fragmented due to an
	 * edge case with file fragments.
	 */
	for (i = 0; i < count; i++) {
		KASSERT(mc[i]->valid == VM_PAGE_BITS_ALL,
		    ("vm_pageout_flush: partially invalid page %p index %d/%d",
			mc[i], i, count));
		KASSERT((mc[i]->aflags & PGA_WRITEABLE) == 0,
		    ("vm_pageout_flush: writeable page %p", mc[i]));
		vm_page_sbusy(mc[i]);
	}
	vm_object_pip_add(object, count);

	vm_pager_put_pages(object, mc, count, flags, pageout_status);

	runlen = count - mreq;
	if (eio != NULL)
		*eio = FALSE;
	for (i = 0; i < count; i++) {
		vm_page_t mt = mc[i];

		KASSERT(pageout_status[i] == VM_PAGER_PEND ||
		    !pmap_page_is_write_mapped(mt),
		    ("vm_pageout_flush: page %p is not write protected", mt));
		switch (pageout_status[i]) {
		case VM_PAGER_OK:
			vm_page_lock(mt);
			if (vm_page_in_laundry(mt))
				vm_page_deactivate_noreuse(mt);
			vm_page_unlock(mt);
			/* FALLTHROUGH */
		case VM_PAGER_PEND:
			numpagedout++;
			break;
		case VM_PAGER_BAD:
			/*
			 * The page is outside the object's range.  We pretend
			 * that the page out worked and clean the page, so the
			 * changes will be lost if the page is reclaimed by
			 * the page daemon.
			 */
			vm_page_undirty(mt);
			vm_page_lock(mt);
			if (vm_page_in_laundry(mt))
				vm_page_deactivate_noreuse(mt);
			vm_page_unlock(mt);
			break;
		case VM_PAGER_ERROR:
		case VM_PAGER_FAIL:
			/*
			 * If the page couldn't be paged out to swap because the
			 * pager wasn't able to find space, place the page in
			 * the PQ_UNSWAPPABLE holding queue.  This is an
			 * optimization that prevents the page daemon from
			 * wasting CPU cycles on pages that cannot be reclaimed
			 * becase no swap device is configured.
			 *
			 * Otherwise, reactivate the page so that it doesn't
			 * clog the laundry and inactive queues.  (We will try
			 * paging it out again later.)
			 */
			vm_page_lock(mt);
			if (object->type == OBJT_SWAP &&
			    pageout_status[i] == VM_PAGER_FAIL) {
				vm_page_unswappable(mt);
				numpagedout++;
			} else
				vm_page_activate(mt);
			vm_page_unlock(mt);
			if (eio != NULL && i >= mreq && i - mreq < runlen)
				*eio = TRUE;
			break;
		case VM_PAGER_AGAIN:
			if (i >= mreq && i - mreq < runlen)
				runlen = i - mreq;
			break;
		}

		/*
		 * If the operation is still going, leave the page busy to
		 * block all other accesses. Also, leave the paging in
		 * progress indicator set so that we don't attempt an object
		 * collapse.
		 */
		if (pageout_status[i] != VM_PAGER_PEND) {
			vm_object_pip_wakeup(object);
			vm_page_sunbusy(mt);
		}
	}
	if (prunlen != NULL)
		*prunlen = runlen;
	return (numpagedout);
}

static void
vm_pageout_swapon(void *arg __unused, struct swdevt *sp __unused)
{

	atomic_store_rel_int(&swapdev_enabled, 1);
}

static void
vm_pageout_swapoff(void *arg __unused, struct swdevt *sp __unused)
{

	if (swap_pager_nswapdev() == 1)
		atomic_store_rel_int(&swapdev_enabled, 0);
}

/*
 * Attempt to acquire all of the necessary locks to launder a page and
 * then call through the clustering layer to PUTPAGES.  Wait a short
 * time for a vnode lock.
 *
 * Requires the page and object lock on entry, releases both before return.
 * Returns 0 on success and an errno otherwise.
 */
static int
vm_pageout_clean(vm_page_t m, int *numpagedout)
{
	struct vnode *vp;
	struct mount *mp;
	vm_object_t object;
	vm_pindex_t pindex;
	int error, lockmode;

	vm_page_assert_locked(m);
	object = m->object;
	VM_OBJECT_ASSERT_WLOCKED(object);
	error = 0;
	vp = NULL;
	mp = NULL;

	/*
	 * The object is already known NOT to be dead.   It
	 * is possible for the vget() to block the whole
	 * pageout daemon, but the new low-memory handling
	 * code should prevent it.
	 *
	 * We can't wait forever for the vnode lock, we might
	 * deadlock due to a vn_read() getting stuck in
	 * vm_wait while holding this vnode.  We skip the 
	 * vnode if we can't get it in a reasonable amount
	 * of time.
	 */
	if (object->type == OBJT_VNODE) {
		vm_page_unlock(m);
		vp = object->handle;
		if (vp->v_type == VREG &&
		    vn_start_write(vp, &mp, V_NOWAIT) != 0) {
			mp = NULL;
			error = EDEADLK;
			goto unlock_all;
		}
		KASSERT(mp != NULL,
		    ("vp %p with NULL v_mount", vp));
		vm_object_reference_locked(object);
		pindex = m->pindex;
		VM_OBJECT_WUNLOCK(object);
		lockmode = MNT_SHARED_WRITES(vp->v_mount) ?
		    LK_SHARED : LK_EXCLUSIVE;
		if (vget(vp, lockmode | LK_TIMELOCK, curthread)) {
			vp = NULL;
			error = EDEADLK;
			goto unlock_mp;
		}
		VM_OBJECT_WLOCK(object);

		/*
		 * Ensure that the object and vnode were not disassociated
		 * while locks were dropped.
		 */
		if (vp->v_object != object) {
			error = ENOENT;
			goto unlock_all;
		}
		vm_page_lock(m);

		/*
		 * While the object and page were unlocked, the page
		 * may have been:
		 * (1) moved to a different queue,
		 * (2) reallocated to a different object,
		 * (3) reallocated to a different offset, or
		 * (4) cleaned.
		 */
		if (!vm_page_in_laundry(m) || m->object != object ||
		    m->pindex != pindex || m->dirty == 0) {
			vm_page_unlock(m);
			error = ENXIO;
			goto unlock_all;
		}

		/*
		 * The page may have been busied or referenced while the object
		 * and page locks were released.
		 */
		if (vm_page_busied(m) || vm_page_held(m)) {
			vm_page_unlock(m);
			error = EBUSY;
			goto unlock_all;
		}
	}

	/*
	 * If a page is dirty, then it is either being washed
	 * (but not yet cleaned) or it is still in the
	 * laundry.  If it is still in the laundry, then we
	 * start the cleaning operation. 
	 */
	if ((*numpagedout = vm_pageout_cluster(m)) == 0)
		error = EIO;

unlock_all:
	VM_OBJECT_WUNLOCK(object);

unlock_mp:
	vm_page_lock_assert(m, MA_NOTOWNED);
	if (mp != NULL) {
		if (vp != NULL)
			vput(vp);
		vm_object_deallocate(object);
		vn_finished_write(mp);
	}

	return (error);
}

/*
 * Attempt to launder the specified number of pages.
 *
 * Returns the number of pages successfully laundered.
 */
static int
vm_pageout_launder(struct vm_domain *vmd, int launder, bool in_shortfall)
{
	struct scan_state ss;
	struct vm_pagequeue *pq;
	struct mtx *mtx;
	vm_object_t object;
	vm_page_t m, marker;
	int act_delta, error, numpagedout, queue, starting_target;
	int vnodes_skipped;
	bool obj_locked, pageout_ok;

	mtx = NULL;
	obj_locked = false;
	object = NULL;
	starting_target = launder;
	vnodes_skipped = 0;

	/*
	 * Scan the laundry queues for pages eligible to be laundered.  We stop
	 * once the target number of dirty pages have been laundered, or once
	 * we've reached the end of the queue.  A single iteration of this loop
	 * may cause more than one page to be laundered because of clustering.
	 *
	 * As an optimization, we avoid laundering from PQ_UNSWAPPABLE when no
	 * swap devices are configured.
	 */
	if (atomic_load_acq_int(&swapdev_enabled))
		queue = PQ_UNSWAPPABLE;
	else
		queue = PQ_LAUNDRY;
<<<<<<< HEAD
	marker = &vmd->vmd_markers[queue];
	pq = &vmd->vmd_pagequeues[queue];
=======
>>>>>>> 27e1a755

scan:
	marker = &vmd->vmd_markers[queue];
	pq = &vmd->vmd_pagequeues[queue];
	vm_pagequeue_lock(pq);
	vm_pageout_init_scan(&ss, pq, marker, NULL, pq->pq_cnt);
<<<<<<< HEAD
	while ((m = vm_pageout_next(&ss, false)) != NULL) {
=======
	while (launder > 0 && (m = vm_pageout_next(&ss, false)) != NULL) {
>>>>>>> 27e1a755
		if (__predict_false((m->flags & PG_MARKER) != 0))
			continue;

		vm_page_change_lock(m, &mtx);

recheck:
		/*
		 * The page may have been disassociated from the queue
		 * while locks were dropped.
		 */
<<<<<<< HEAD
		if (!vm_pageout_page_queued(m, queue))
=======
		if (vm_page_queue(m) != queue)
>>>>>>> 27e1a755
			continue;

		/*
		 * A requeue was requested, so this page gets a second
		 * chance.
		 */
		if ((m->aflags & PGA_REQUEUE) != 0) {
			vm_page_requeue(m);
			continue;
		}

		/*
		 * Held pages are essentially stuck in the queue.
		 *
		 * Wired pages may not be freed.  Complete their removal
		 * from the queue now to avoid needless revisits during
		 * future scans.
		 */
		if (m->hold_count != 0)
			continue;
		if (m->wire_count != 0) {
			vm_page_dequeue_deferred(m);
			continue;
		}

		if (object != m->object) {
			if (obj_locked) {
				VM_OBJECT_WUNLOCK(object);
				obj_locked = false;
			}
			object = m->object;
		}
		if (!obj_locked) {
			if (!VM_OBJECT_TRYWLOCK(object)) {
				mtx_unlock(mtx);
				/* Depends on type-stability. */
				VM_OBJECT_WLOCK(object);
				obj_locked = true;
				mtx_lock(mtx);
				goto recheck;
			} else
				obj_locked = true;
		}

		if (vm_page_busied(m))
			continue;

		/*
		 * Invalid pages can be easily freed.  They cannot be
		 * mapped; vm_page_free() asserts this.
		 */
		if (m->valid == 0)
			goto free_page;

		/*
		 * If the page has been referenced and the object is not dead,
		 * reactivate or requeue the page depending on whether the
		 * object is mapped.
		 */
		if ((m->aflags & PGA_REFERENCED) != 0) {
			vm_page_aflag_clear(m, PGA_REFERENCED);
			act_delta = 1;
		} else
			act_delta = 0;
		if (object->ref_count != 0)
			act_delta += pmap_ts_referenced(m);
		else {
			KASSERT(!pmap_page_is_mapped(m),
			    ("page %p is mapped", m));
		}
		if (act_delta != 0) {
			if (object->ref_count != 0) {
				VM_CNT_INC(v_reactivated);
				vm_page_activate(m);

				/*
				 * Increase the activation count if the page
				 * was referenced while in the laundry queue.
				 * This makes it less likely that the page will
				 * be returned prematurely to the inactive
				 * queue.
 				 */
				m->act_count += act_delta + ACT_ADVANCE;

				/*
				 * If this was a background laundering, count
				 * activated pages towards our target.  The
				 * purpose of background laundering is to ensure
				 * that pages are eventually cycled through the
				 * laundry queue, and an activation is a valid
				 * way out.
				 */
				if (!in_shortfall)
					launder--;
				continue;
			} else if ((object->flags & OBJ_DEAD) == 0) {
				vm_page_requeue(m);
				continue;
			}
		}

		/*
		 * If the page appears to be clean at the machine-independent
		 * layer, then remove all of its mappings from the pmap in
		 * anticipation of freeing it.  If, however, any of the page's
		 * mappings allow write access, then the page may still be
		 * modified until the last of those mappings are removed.
		 */
		if (object->ref_count != 0) {
			vm_page_test_dirty(m);
			if (m->dirty == 0)
				pmap_remove_all(m);
		}

		/*
		 * Clean pages are freed, and dirty pages are paged out unless
		 * they belong to a dead object.  Requeueing dirty pages from
		 * dead objects is pointless, as they are being paged out and
		 * freed by the thread that destroyed the object.
		 */
		if (m->dirty == 0) {
free_page:
			vm_page_free(m);
			VM_CNT_INC(v_dfree);
		} else if ((object->flags & OBJ_DEAD) == 0) {
			if (object->type != OBJT_SWAP &&
			    object->type != OBJT_DEFAULT)
				pageout_ok = true;
			else if (disable_swap_pageouts)
				pageout_ok = false;
			else
				pageout_ok = true;
			if (!pageout_ok) {
				vm_page_requeue(m);
				continue;
			}

			/*
			 * Form a cluster with adjacent, dirty pages from the
			 * same object, and page out that entire cluster.
			 *
			 * The adjacent, dirty pages must also be in the
			 * laundry.  However, their mappings are not checked
			 * for new references.  Consequently, a recently
			 * referenced page may be paged out.  However, that
			 * page will not be prematurely reclaimed.  After page
			 * out, the page will be placed in the inactive queue,
			 * where any new references will be detected and the
			 * page reactivated.
			 */
			error = vm_pageout_clean(m, &numpagedout);
			if (error == 0) {
				launder -= numpagedout;
				ss.scanned += numpagedout;
			} else if (error == EDEADLK) {
				pageout_lock_miss++;
				vnodes_skipped++;
			}
			mtx = NULL;
			obj_locked = false;
		}
	}
	if (mtx != NULL) {
		mtx_unlock(mtx);
		mtx = NULL;
	}
	if (obj_locked) {
		VM_OBJECT_WUNLOCK(object);
		obj_locked = false;
	}
	vm_pagequeue_lock(pq);
	vm_pageout_end_scan(&ss);
	vm_pagequeue_unlock(pq);

	if (launder > 0 && queue == PQ_UNSWAPPABLE) {
		queue = PQ_LAUNDRY;
<<<<<<< HEAD
		marker = &vmd->vmd_markers[queue];
		pq = &vmd->vmd_pagequeues[queue];
=======
>>>>>>> 27e1a755
		goto scan;
	}

	/*
	 * Wakeup the sync daemon if we skipped a vnode in a writeable object
	 * and we didn't launder enough pages.
	 */
	if (vnodes_skipped > 0 && launder > 0)
		(void)speedup_syncer();

	return (starting_target - launder);
}

/*
 * Compute the integer square root.
 */
static u_int
isqrt(u_int num)
{
	u_int bit, root, tmp;

	bit = 1u << ((NBBY * sizeof(u_int)) - 2);
	while (bit > num)
		bit >>= 2;
	root = 0;
	while (bit != 0) {
		tmp = root + bit;
		root >>= 1;
		if (num >= tmp) {
			num -= tmp;
			root += bit;
		}
		bit >>= 2;
	}
	return (root);
}

/*
 * Perform the work of the laundry thread: periodically wake up and determine
 * whether any pages need to be laundered.  If so, determine the number of pages
 * that need to be laundered, and launder them.
 */
static void
vm_pageout_laundry_worker(void *arg)
{
	struct vm_domain *vmd;
	struct vm_pagequeue *pq;
	uint64_t nclean, ndirty, nfreed;
	int domain, last_target, launder, shortfall, shortfall_cycle, target;
	bool in_shortfall;

	domain = (uintptr_t)arg;
	vmd = VM_DOMAIN(domain);
	pq = &vmd->vmd_pagequeues[PQ_LAUNDRY];
	KASSERT(vmd->vmd_segs != 0, ("domain without segments"));

	shortfall = 0;
	in_shortfall = false;
	shortfall_cycle = 0;
	target = 0;
	nfreed = 0;

	/*
	 * Calls to these handlers are serialized by the swap syscall lock.
	 */
	(void)EVENTHANDLER_REGISTER(swapon, vm_pageout_swapon, vmd,
	    EVENTHANDLER_PRI_ANY);
	(void)EVENTHANDLER_REGISTER(swapoff, vm_pageout_swapoff, vmd,
	    EVENTHANDLER_PRI_ANY);

	/*
	 * The pageout laundry worker is never done, so loop forever.
	 */
	for (;;) {
		KASSERT(target >= 0, ("negative target %d", target));
		KASSERT(shortfall_cycle >= 0,
		    ("negative cycle %d", shortfall_cycle));
		launder = 0;

		/*
		 * First determine whether we need to launder pages to meet a
		 * shortage of free pages.
		 */
		if (shortfall > 0) {
			in_shortfall = true;
			shortfall_cycle = VM_LAUNDER_RATE / VM_INACT_SCAN_RATE;
			target = shortfall;
		} else if (!in_shortfall)
			goto trybackground;
		else if (shortfall_cycle == 0 || vm_laundry_target(vmd) <= 0) {
			/*
			 * We recently entered shortfall and began laundering
			 * pages.  If we have completed that laundering run
			 * (and we are no longer in shortfall) or we have met
			 * our laundry target through other activity, then we
			 * can stop laundering pages.
			 */
			in_shortfall = false;
			target = 0;
			goto trybackground;
		}
		launder = target / shortfall_cycle--;
		goto dolaundry;

		/*
		 * There's no immediate need to launder any pages; see if we
		 * meet the conditions to perform background laundering:
		 *
		 * 1. The ratio of dirty to clean inactive pages exceeds the
		 *    background laundering threshold, or
		 * 2. we haven't yet reached the target of the current
		 *    background laundering run.
		 *
		 * The background laundering threshold is not a constant.
		 * Instead, it is a slowly growing function of the number of
		 * clean pages freed by the page daemon since the last
		 * background laundering.  Thus, as the ratio of dirty to
		 * clean inactive pages grows, the amount of memory pressure
		 * required to trigger laundering decreases.  We ensure
		 * that the threshold is non-zero after an inactive queue
		 * scan, even if that scan failed to free a single clean page.
		 */
trybackground:
		nclean = vmd->vmd_free_count +
		    vmd->vmd_pagequeues[PQ_INACTIVE].pq_cnt;
		ndirty = vmd->vmd_pagequeues[PQ_LAUNDRY].pq_cnt;
		if (target == 0 && ndirty * isqrt(howmany(nfreed + 1,
		    vmd->vmd_free_target - vmd->vmd_free_min)) >= nclean) {
			target = vmd->vmd_background_launder_target;
		}

		/*
		 * We have a non-zero background laundering target.  If we've
		 * laundered up to our maximum without observing a page daemon
		 * request, just stop.  This is a safety belt that ensures we
		 * don't launder an excessive amount if memory pressure is low
		 * and the ratio of dirty to clean pages is large.  Otherwise,
		 * proceed at the background laundering rate.
		 */
		if (target > 0) {
			if (nfreed > 0) {
				nfreed = 0;
				last_target = target;
			} else if (last_target - target >=
			    vm_background_launder_max * PAGE_SIZE / 1024) {
				target = 0;
			}
			launder = vm_background_launder_rate * PAGE_SIZE / 1024;
			launder /= VM_LAUNDER_RATE;
			if (launder > target)
				launder = target;
		}

dolaundry:
		if (launder > 0) {
			/*
			 * Because of I/O clustering, the number of laundered
			 * pages could exceed "target" by the maximum size of
			 * a cluster minus one. 
			 */
			target -= min(vm_pageout_launder(vmd, launder,
			    in_shortfall), target);
			pause("laundp", hz / VM_LAUNDER_RATE);
		}

		/*
		 * If we're not currently laundering pages and the page daemon
		 * hasn't posted a new request, sleep until the page daemon
		 * kicks us.
		 */
		vm_pagequeue_lock(pq);
		if (target == 0 && vmd->vmd_laundry_request == VM_LAUNDRY_IDLE)
			(void)mtx_sleep(&vmd->vmd_laundry_request,
			    vm_pagequeue_lockptr(pq), PVM, "launds", 0);

		/*
		 * If the pagedaemon has indicated that it's in shortfall, start
		 * a shortfall laundering unless we're already in the middle of
		 * one.  This may preempt a background laundering.
		 */
		if (vmd->vmd_laundry_request == VM_LAUNDRY_SHORTFALL &&
		    (!in_shortfall || shortfall_cycle == 0)) {
			shortfall = vm_laundry_target(vmd) +
			    vmd->vmd_pageout_deficit;
			target = 0;
		} else
			shortfall = 0;

		if (target == 0)
			vmd->vmd_laundry_request = VM_LAUNDRY_IDLE;
		nfreed += vmd->vmd_clean_pages_freed;
		vmd->vmd_clean_pages_freed = 0;
		vm_pagequeue_unlock(pq);
	}
}

static int
<<<<<<< HEAD
_vm_pageout_reinsert_inactive(struct scan_state *ss, vm_page_t m)
{
	struct vm_domain *vmd;

	if (!vm_page_inactive(m) || (m->aflags & PGA_ENQUEUED) != 0)
=======
vm_pageout_reinsert_inactive_page(struct scan_state *ss, vm_page_t m)
{
	struct vm_domain *vmd;

	if (m->queue != PQ_INACTIVE || (m->aflags & PGA_ENQUEUED) != 0)
>>>>>>> 27e1a755
		return (0);
	vm_page_aflag_set(m, PGA_ENQUEUED);
	if ((m->aflags & PGA_REQUEUE_HEAD) != 0) {
		vmd = vm_pagequeue_domain(m);
		TAILQ_INSERT_BEFORE(&vmd->vmd_inacthead, m, plinks.q);
		vm_page_aflag_clear(m, PGA_REQUEUE | PGA_REQUEUE_HEAD);
	} else if ((m->aflags & PGA_REQUEUE) != 0) {
		TAILQ_INSERT_TAIL(&ss->pq->pq_pl, m, plinks.q);
		vm_page_aflag_clear(m, PGA_REQUEUE | PGA_REQUEUE_HEAD);
	} else
		TAILQ_INSERT_BEFORE(ss->marker, m, plinks.q);
	return (1);
}

<<<<<<< HEAD
static int
vm_pageout_free_pages(vm_object_t object, vm_page_t m, struct mtx **mtxp)
{
	vm_page_t p, pp;
	vm_pindex_t start;
	int pcount, count;

	pcount = MAX(object->iosize / PAGE_SIZE, 1);
	count = 1;
	if (pcount == 1) {
		vm_page_free(m);
		goto out;
	}

	/* Find the first page in the block. */
	start = m->pindex - (m->pindex % pcount);
	for (p = m; p->pindex > start && (pp = vm_page_prev(p)) != NULL; 
	    p = pp);

	/* Free the original page so we don't validate it twice. */
	if (p == m)
		p = vm_page_next(m);
	vm_page_free(m);
	/* Iterate through the block range and free compatible pages. */
	for (m = p; m != NULL; m = p) {
		/* Don't cache miss for the next page after the tail. */
		if (m->pindex < start + pcount)
			p = TAILQ_NEXT(m, listq);
		else
			p = NULL;
		vm_page_change_lock(m, mtxp);
		if (vm_page_held(m) || vm_page_busied(m) ||
		    m->queue != PQ_INACTIVE)
			continue;
		if (m->valid == 0)
			goto free_page;
		if ((m->aflags & PGA_REFERENCED) != 0)
			continue;
		if (object->ref_count != 0) {
			if (pmap_ts_referenced(m)) {
				vm_page_aflag_set(m, PGA_REFERENCED);
				continue;
			}
			vm_page_test_dirty(m);
			if (m->dirty == 0)
				pmap_remove_all(m);
		}
		if (m->dirty) {
			if ((object->flags & OBJ_DEAD) == 0)
				vm_page_launder(m);
			continue;
		}
free_page:
		vm_page_free(m);
		count++;
	}
out:
	VM_CNT_ADD(v_dfree, count);

	return (count);
}

=======
>>>>>>> 27e1a755
/*
 * Re-add stuck pages to the inactive queue.  We will examine them again
 * during the next scan.  If the queue state of a page has changed since
 * it was physically removed from the page queue in
 * vm_pageout_collect_batch(), don't do anything with that page.
 */
static void
vm_pageout_reinsert_inactive(struct scan_state *ss, struct vm_batchqueue *bq,
    vm_page_t m)
{
	struct vm_pagequeue *pq;
	int delta;

	delta = 0;
	pq = ss->pq;

	if (m != NULL) {
		if (vm_batchqueue_insert(bq, m))
			return;
		vm_pagequeue_lock(pq);
<<<<<<< HEAD
		delta += _vm_pageout_reinsert_inactive(ss, m);
	} else
		vm_pagequeue_lock(pq);
	while ((m = vm_batchqueue_pop(bq)) != NULL)
		delta += _vm_pageout_reinsert_inactive(ss, m);
=======
		delta += vm_pageout_reinsert_inactive_page(ss, m);
	} else
		vm_pagequeue_lock(pq);
	while ((m = vm_batchqueue_pop(bq)) != NULL)
		delta += vm_pageout_reinsert_inactive_page(ss, m);
>>>>>>> 27e1a755
	vm_pagequeue_cnt_add(pq, delta);
	vm_pagequeue_unlock(pq);
	vm_batchqueue_init(bq);
}

/*
 *	vm_pageout_scan does the dirty work for the pageout daemon.
 *
 *	pass == 0: Update active LRU/deactivate pages
 *	pass >= 1: Free inactive pages
 *
 * Returns true if pass was zero or enough pages were freed by the inactive
 * queue scan to meet the target.
 */
static bool
vm_pageout_scan(struct vm_domain *vmd, int pass, int shortage)
{
	struct scan_state ss;
	struct vm_batchqueue rq;
	struct mtx *mtx;
	vm_page_t m, marker;
	struct vm_pagequeue *pq;
	vm_object_t object;
	long min_scan;
<<<<<<< HEAD
	int act_delta, addl_page_shortage, deficit, inactq_shortage;
=======
	int act_delta, addl_page_shortage, deficit, inactq_shortage, max_scan;
>>>>>>> 27e1a755
	int page_shortage, scan_tick, starting_page_shortage;
	bool obj_locked;

	/*
	 * If we need to reclaim memory ask kernel caches to return
	 * some.  We rate limit to avoid thrashing.
	 */
	if (vmd == VM_DOMAIN(0) && pass > 0 &&
	    (time_uptime - lowmem_uptime) >= lowmem_period) {
		/*
		 * Decrease registered cache sizes.
		 */
		SDT_PROBE0(vm, , , vm__lowmem_scan);
		EVENTHANDLER_INVOKE(vm_lowmem, VM_LOW_PAGES);
		/*
		 * We do this explicitly after the caches have been
		 * drained above.
		 */
		uma_reclaim();
		lowmem_uptime = time_uptime;
	}

	/*
	 * The addl_page_shortage is an estimate of the number of temporarily
	 * stuck pages in the inactive queue.  In other words, the
	 * number of pages from the inactive count that should be
	 * discounted in setting the target for the active queue scan.
	 */
	addl_page_shortage = 0;

	/*
	 * Calculate the number of pages that we want to free.  This number
	 * can be negative if many pages are freed between the wakeup call to
	 * the page daemon and this calculation.
	 */
	if (pass > 0) {
		deficit = atomic_readandclear_int(&vmd->vmd_pageout_deficit);
		page_shortage = shortage + deficit;
	} else
		page_shortage = deficit = 0;
	starting_page_shortage = page_shortage;

	mtx = NULL;
	obj_locked = false;
	object = NULL;
	vm_batchqueue_init(&rq);

	/*
	 * Start scanning the inactive queue for pages that we can free.  The
	 * scan will stop when we reach the target or we have scanned the
	 * entire queue.  (Note that m->act_count is not used to make
	 * decisions for the inactive queue, only for the active queue.)
	 */
	marker = &vmd->vmd_markers[PQ_INACTIVE];
	pq = &vmd->vmd_pagequeues[PQ_INACTIVE];
	vm_pagequeue_lock(pq);
	vm_pageout_init_scan(&ss, pq, marker, NULL, pq->pq_cnt);
	while (page_shortage > 0 && (m = vm_pageout_next(&ss, true)) != NULL) {
		KASSERT((m->flags & PG_MARKER) == 0,
		    ("marker page %p was dequeued", m));

		vm_page_change_lock(m, &mtx);

recheck:
		/*
		 * The page may have been disassociated from the queue
		 * while locks were dropped.
		 */
<<<<<<< HEAD
		if (!vm_pageout_page_queued(m, PQ_INACTIVE)) {
=======
		if (vm_page_queue(m) != PQ_INACTIVE) {
>>>>>>> 27e1a755
			addl_page_shortage++;
			continue;
		}

		/*
		 * The page was re-enqueued after the page queue lock was
		 * dropped, or a requeue was requested.  This page gets a second
		 * chance.
		 */
		if ((m->aflags & (PGA_ENQUEUED | PGA_REQUEUE |
		    PGA_REQUEUE_HEAD)) != 0)
			goto reinsert;

		/*
		 * Held pages are essentially stuck in the queue.  So,
		 * they ought to be discounted from the inactive count.
		 * See the calculation of inactq_shortage before the
		 * loop over the active queue below.
		 *
		 * Wired pages may not be freed.  Complete their removal
		 * from the queue now to avoid needless revisits during
		 * future scans.
		 */
		if (m->hold_count != 0) {
<<<<<<< HEAD
			addl_page_shortage++;
			goto reinsert;
		}
		if (m->wire_count != 0) {
			addl_page_shortage++;
			vm_page_dequeue_deferred(m);
			continue;
		}
=======
			addl_page_shortage++;
			goto reinsert;
		}
		if (m->wire_count != 0) {
			vm_page_dequeue_deferred(m);
			continue;
		}
>>>>>>> 27e1a755

		if (object != m->object) {
			if (obj_locked) {
				VM_OBJECT_WUNLOCK(object);
				obj_locked = false;
			}
			object = m->object;
<<<<<<< HEAD
		}
		if (!obj_locked) {
			if (!VM_OBJECT_TRYWLOCK(object)) {
				mtx_unlock(mtx);
				/* Depends on type-stability. */
				VM_OBJECT_WLOCK(object);
				obj_locked = true;
				mtx_lock(mtx);
				goto recheck;
			} else
				obj_locked = true;
		}
=======
		}
		if (!obj_locked) {
			if (!VM_OBJECT_TRYWLOCK(object)) {
				mtx_unlock(mtx);
				/* Depends on type-stability. */
				VM_OBJECT_WLOCK(object);
				obj_locked = true;
				mtx_lock(mtx);
				goto recheck;
			} else
				obj_locked = true;
		}
>>>>>>> 27e1a755

		if (vm_page_busied(m)) {
			/*
			 * Don't mess with busy pages.  Leave them at
			 * the front of the queue.  Most likely, they
			 * are being paged out and will leave the
			 * queue shortly after the scan finishes.  So,
			 * they ought to be discounted from the
			 * inactive count.
			 */
			addl_page_shortage++;
			goto reinsert;
		}

		/*
		 * Invalid pages can be easily freed. They cannot be
		 * mapped, vm_page_free() asserts this.
		 */
		if (m->valid == 0)
			goto free_page;

		/*
		 * If the page has been referenced and the object is not dead,
		 * reactivate or requeue the page depending on whether the
		 * object is mapped.
		 */
		if ((m->aflags & PGA_REFERENCED) != 0) {
			vm_page_aflag_clear(m, PGA_REFERENCED);
			act_delta = 1;
		} else
			act_delta = 0;
		if (object->ref_count != 0) {
			act_delta += pmap_ts_referenced(m);
		} else {
			KASSERT(!pmap_page_is_mapped(m),
			    ("vm_pageout_scan: page %p is mapped", m));
		}
		if (act_delta != 0) {
			if (object->ref_count != 0) {
				VM_CNT_INC(v_reactivated);
				vm_page_activate(m);

				/*
				 * Increase the activation count if the page
				 * was referenced while in the inactive queue.
				 * This makes it less likely that the page will
				 * be returned prematurely to the inactive
				 * queue.
 				 */
				m->act_count += act_delta + ACT_ADVANCE;
				continue;
			} else if ((object->flags & OBJ_DEAD) == 0) {
				vm_page_aflag_set(m, PGA_REQUEUE);
				goto reinsert;
			}
		}

		/*
		 * If the page appears to be clean at the machine-independent
		 * layer, then remove all of its mappings from the pmap in
		 * anticipation of freeing it.  If, however, any of the page's
		 * mappings allow write access, then the page may still be
		 * modified until the last of those mappings are removed.
		 */
		if (object->ref_count != 0) {
			vm_page_test_dirty(m);
			if (m->dirty == 0)
				pmap_remove_all(m);
		}

		/*
		 * Clean pages can be freed, but dirty pages must be sent back
		 * to the laundry, unless they belong to a dead object.
		 * Requeueing dirty pages from dead objects is pointless, as
		 * they are being paged out and freed by the thread that
		 * destroyed the object.
		 */
		if (m->dirty == 0) {
free_page:
			/*
			 * Because we dequeued the page and have already
			 * checked for concurrent dequeue and enqueue
			 * requests, we can safely disassociate the page
			 * from the inactive queue.
			 */
			KASSERT((m->aflags & PGA_QUEUE_STATE_MASK) == 0,
			    ("page %p has queue state", m));
			m->queue = PQ_NONE;
<<<<<<< HEAD
			page_shortage -= vm_pageout_free_pages(object, m, &mtx);
=======
			vm_page_free(m);
			page_shortage--;
>>>>>>> 27e1a755
		} else if ((object->flags & OBJ_DEAD) == 0)
			vm_page_launder(m);
		continue;
reinsert:
		vm_pageout_reinsert_inactive(&ss, &rq, m);
	}
	if (mtx != NULL) {
		mtx_unlock(mtx);
		mtx = NULL;
	}
	if (obj_locked) {
		VM_OBJECT_WUNLOCK(object);
		obj_locked = false;
	}
	vm_pageout_reinsert_inactive(&ss, &rq, NULL);
	vm_pageout_reinsert_inactive(&ss, &ss.bq, NULL);
	vm_pagequeue_lock(pq);
	vm_pageout_end_scan(&ss);
	vm_pagequeue_unlock(pq);

	VM_CNT_ADD(v_dfree, starting_page_shortage - page_shortage);

	/*
	 * Wake up the laundry thread so that it can perform any needed
	 * laundering.  If we didn't meet our target, we're in shortfall and
	 * need to launder more aggressively.  If PQ_LAUNDRY is empty and no
	 * swap devices are configured, the laundry thread has no work to do, so
	 * don't bother waking it up.
	 *
	 * The laundry thread uses the number of inactive queue scans elapsed
	 * since the last laundering to determine whether to launder again, so
	 * keep count.
	 */
	if (starting_page_shortage > 0) {
		pq = &vmd->vmd_pagequeues[PQ_LAUNDRY];
		vm_pagequeue_lock(pq);
		if (vmd->vmd_laundry_request == VM_LAUNDRY_IDLE &&
		    (pq->pq_cnt > 0 || atomic_load_acq_int(&swapdev_enabled))) {
			if (page_shortage > 0) {
				vmd->vmd_laundry_request = VM_LAUNDRY_SHORTFALL;
				VM_CNT_INC(v_pdshortfalls);
			} else if (vmd->vmd_laundry_request !=
			    VM_LAUNDRY_SHORTFALL)
				vmd->vmd_laundry_request =
				    VM_LAUNDRY_BACKGROUND;
			wakeup(&vmd->vmd_laundry_request);
		}
		vmd->vmd_clean_pages_freed +=
		    starting_page_shortage - page_shortage;
		vm_pagequeue_unlock(pq);
	}

	/*
	 * Wakeup the swapout daemon if we didn't free the targeted number of
	 * pages.
	 */
	if (page_shortage > 0)
		vm_swapout_run();

	/*
	 * If the inactive queue scan fails repeatedly to meet its
	 * target, kill the largest process.
	 */
	vm_pageout_mightbe_oom(vmd, page_shortage, starting_page_shortage);

	/*
	 * Compute the number of pages we want to try to move from the
	 * active queue to either the inactive or laundry queue.
	 *
	 * When scanning active pages, we make clean pages count more heavily
	 * towards the page shortage than dirty pages.  This is because dirty
	 * pages must be laundered before they can be reused and thus have less
	 * utility when attempting to quickly alleviate a shortage.  However,
	 * this weighting also causes the scan to deactivate dirty pages more
	 * more aggressively, improving the effectiveness of clustering and
	 * ensuring that they can eventually be reused.
	 */
	inactq_shortage = vmd->vmd_inactive_target - (pq->pq_cnt +
	    vmd->vmd_pagequeues[PQ_LAUNDRY].pq_cnt / act_scan_laundry_weight) +
	    vm_paging_target(vmd) + deficit + addl_page_shortage;
	inactq_shortage *= act_scan_laundry_weight;

	marker = &vmd->vmd_markers[PQ_ACTIVE];
	pq = &vmd->vmd_pagequeues[PQ_ACTIVE];
	vm_pagequeue_lock(pq);

	/*
	 * If we're just idle polling attempt to visit every
	 * active page within 'update_period' seconds.
	 */
	scan_tick = ticks;
	if (vm_pageout_update_period != 0) {
		min_scan = pq->pq_cnt;
		min_scan *= scan_tick - vmd->vmd_last_active_scan;
		min_scan /= hz * vm_pageout_update_period;
	} else
		min_scan = 0;
	if (min_scan > 0 || (inactq_shortage > 0 && pq->pq_cnt > 0))
		vmd->vmd_last_active_scan = scan_tick;

	/*
	 * Scan the active queue for pages that can be deactivated.  Update
	 * the per-page activity counter and use it to identify deactivation
	 * candidates.  Held pages may be deactivated.
	 *
	 * To avoid requeuing each page that remains in the active queue, we
	 * implement the CLOCK algorithm.  To maintain consistency in the
	 * generic page queue code, pages are inserted at the tail of the
	 * active queue.  We thus use two hands, represented by marker pages:
	 * scans begin at the first hand, which precedes the second hand in
	 * the queue.  When the two hands meet, they are moved back to the
	 * head and tail of the queue, respectively, and scanning resumes.
	 */
<<<<<<< HEAD
act_scan:
	vm_pageout_init_scan(&ss, pq, marker, &vmd->vmd_clock[0],
	    inactq_shortage > 0 ? pq->pq_cnt : min_scan);
=======
	max_scan = inactq_shortage > 0 ? pq->pq_cnt : min_scan;
act_scan:
	vm_pageout_init_scan(&ss, pq, marker, &vmd->vmd_clock[0], max_scan);
>>>>>>> 27e1a755
	while ((m = vm_pageout_next(&ss, false)) != NULL) {
		if (__predict_false(m == &vmd->vmd_clock[1])) {
			vm_pagequeue_lock(pq);
			TAILQ_REMOVE(&pq->pq_pl, &vmd->vmd_clock[0], plinks.q);
			TAILQ_REMOVE(&pq->pq_pl, &vmd->vmd_clock[1], plinks.q);
			TAILQ_INSERT_HEAD(&pq->pq_pl, &vmd->vmd_clock[0],
			    plinks.q);
			TAILQ_INSERT_TAIL(&pq->pq_pl, &vmd->vmd_clock[1],
			    plinks.q);
<<<<<<< HEAD
=======
			max_scan -= ss.scanned;
>>>>>>> 27e1a755
			vm_pageout_end_scan(&ss);
			goto act_scan;
		}
		if (__predict_false((m->flags & PG_MARKER) != 0))
			continue;

		vm_page_change_lock(m, &mtx);

		/*
		 * The page may have been disassociated from the queue
		 * while locks were dropped.
		 */
<<<<<<< HEAD
		if (!vm_pageout_page_queued(m, PQ_ACTIVE))
=======
		if (vm_page_queue(m) != PQ_ACTIVE)
>>>>>>> 27e1a755
			continue;

		/*
		 * Wired pages are dequeued lazily.
		 */
		if (m->wire_count != 0) {
			vm_page_dequeue_deferred(m);
			continue;
		}

		/*
		 * Check to see "how much" the page has been used.
		 */
		if ((m->aflags & PGA_REFERENCED) != 0) {
			vm_page_aflag_clear(m, PGA_REFERENCED);
			act_delta = 1;
		} else
			act_delta = 0;

		/*
		 * Perform an unsynchronized object ref count check.  While
		 * the page lock ensures that the page is not reallocated to
		 * another object, in particular, one with unmanaged mappings
		 * that cannot support pmap_ts_referenced(), two races are,
		 * nonetheless, possible:
		 * 1) The count was transitioning to zero, but we saw a non-
		 *    zero value.  pmap_ts_referenced() will return zero
		 *    because the page is not mapped.
		 * 2) The count was transitioning to one, but we saw zero. 
		 *    This race delays the detection of a new reference.  At
		 *    worst, we will deactivate and reactivate the page.
		 */
		if (m->object->ref_count != 0)
			act_delta += pmap_ts_referenced(m);

		/*
		 * Advance or decay the act_count based on recent usage.
		 */
		if (act_delta != 0) {
			m->act_count += ACT_ADVANCE + act_delta;
			if (m->act_count > ACT_MAX)
				m->act_count = ACT_MAX;
		} else
			m->act_count -= min(m->act_count, ACT_DECLINE);

		if (m->act_count == 0) {
			/*
			 * When not short for inactive pages, let dirty pages go
			 * through the inactive queue before moving to the
			 * laundry queues.  This gives them some extra time to
			 * be reactivated, potentially avoiding an expensive
			 * pageout.  During a page shortage, the inactive queue
			 * is necessarily small, so we may move dirty pages
			 * directly to the laundry queue.
			 */
			if (inactq_shortage <= 0)
				vm_page_deactivate(m);
			else {
				/*
				 * Calling vm_page_test_dirty() here would
				 * require acquisition of the object's write
				 * lock.  However, during a page shortage,
				 * directing dirty pages into the laundry
				 * queue is only an optimization and not a
				 * requirement.  Therefore, we simply rely on
				 * the opportunistic updates to the page's
				 * dirty field by the pmap.
				 */
				if (m->dirty == 0) {
					vm_page_deactivate(m);
					inactq_shortage -=
					    act_scan_laundry_weight;
				} else {
					vm_page_launder(m);
					inactq_shortage--;
				}
			}
		}
<<<<<<< HEAD
	}
	if (mtx != NULL) {
		mtx_unlock(mtx);
		mtx = NULL;
	}
=======
	}
	if (mtx != NULL) {
		mtx_unlock(mtx);
		mtx = NULL;
	}
>>>>>>> 27e1a755
	vm_pagequeue_lock(pq);
	TAILQ_REMOVE(&pq->pq_pl, &vmd->vmd_clock[0], plinks.q);
	TAILQ_INSERT_AFTER(&pq->pq_pl, marker, &vmd->vmd_clock[0], plinks.q);
	vm_pageout_end_scan(&ss);
	vm_pagequeue_unlock(pq);

	if (pass > 0)
		vm_swapout_run_idle();
	return (page_shortage <= 0);
}

static int vm_pageout_oom_vote;

/*
 * The pagedaemon threads randlomly select one to perform the
 * OOM.  Trying to kill processes before all pagedaemons
 * failed to reach free target is premature.
 */
static void
vm_pageout_mightbe_oom(struct vm_domain *vmd, int page_shortage,
    int starting_page_shortage)
{
	int old_vote;

	if (starting_page_shortage <= 0 || starting_page_shortage !=
	    page_shortage)
		vmd->vmd_oom_seq = 0;
	else
		vmd->vmd_oom_seq++;
	if (vmd->vmd_oom_seq < vm_pageout_oom_seq) {
		if (vmd->vmd_oom) {
			vmd->vmd_oom = FALSE;
			atomic_subtract_int(&vm_pageout_oom_vote, 1);
		}
		return;
	}

	/*
	 * Do not follow the call sequence until OOM condition is
	 * cleared.
	 */
	vmd->vmd_oom_seq = 0;

	if (vmd->vmd_oom)
		return;

	vmd->vmd_oom = TRUE;
	old_vote = atomic_fetchadd_int(&vm_pageout_oom_vote, 1);
	if (old_vote != vm_ndomains - 1)
		return;

	/*
	 * The current pagedaemon thread is the last in the quorum to
	 * start OOM.  Initiate the selection and signaling of the
	 * victim.
	 */
	vm_pageout_oom(VM_OOM_MEM);

	/*
	 * After one round of OOM terror, recall our vote.  On the
	 * next pass, current pagedaemon would vote again if the low
	 * memory condition is still there, due to vmd_oom being
	 * false.
	 */
	vmd->vmd_oom = FALSE;
	atomic_subtract_int(&vm_pageout_oom_vote, 1);
}

/*
 * The OOM killer is the page daemon's action of last resort when
 * memory allocation requests have been stalled for a prolonged period
 * of time because it cannot reclaim memory.  This function computes
 * the approximate number of physical pages that could be reclaimed if
 * the specified address space is destroyed.
 *
 * Private, anonymous memory owned by the address space is the
 * principal resource that we expect to recover after an OOM kill.
 * Since the physical pages mapped by the address space's COW entries
 * are typically shared pages, they are unlikely to be released and so
 * they are not counted.
 *
 * To get to the point where the page daemon runs the OOM killer, its
 * efforts to write-back vnode-backed pages may have stalled.  This
 * could be caused by a memory allocation deadlock in the write path
 * that might be resolved by an OOM kill.  Therefore, physical pages
 * belonging to vnode-backed objects are counted, because they might
 * be freed without being written out first if the address space holds
 * the last reference to an unlinked vnode.
 *
 * Similarly, physical pages belonging to OBJT_PHYS objects are
 * counted because the address space might hold the last reference to
 * the object.
 */
static long
vm_pageout_oom_pagecount(struct vmspace *vmspace)
{
	vm_map_t map;
	vm_map_entry_t entry;
	vm_object_t obj;
	long res;

	map = &vmspace->vm_map;
	KASSERT(!map->system_map, ("system map"));
	sx_assert(&map->lock, SA_LOCKED);
	res = 0;
	for (entry = map->header.next; entry != &map->header;
	    entry = entry->next) {
		if ((entry->eflags & MAP_ENTRY_IS_SUB_MAP) != 0)
			continue;
		obj = entry->object.vm_object;
		if (obj == NULL)
			continue;
		if ((entry->eflags & MAP_ENTRY_NEEDS_COPY) != 0 &&
		    obj->ref_count != 1)
			continue;
		switch (obj->type) {
		case OBJT_DEFAULT:
		case OBJT_SWAP:
		case OBJT_PHYS:
		case OBJT_VNODE:
			res += obj->resident_page_count;
			break;
		}
	}
	return (res);
}

void
vm_pageout_oom(int shortage)
{
	struct proc *p, *bigproc;
	vm_offset_t size, bigsize;
	struct thread *td;
	struct vmspace *vm;
	bool breakout;

	/*
	 * We keep the process bigproc locked once we find it to keep anyone
	 * from messing with it; however, there is a possibility of
	 * deadlock if process B is bigproc and one of its child processes
	 * attempts to propagate a signal to B while we are waiting for A's
	 * lock while walking this list.  To avoid this, we don't block on
	 * the process lock but just skip a process if it is already locked.
	 */
	bigproc = NULL;
	bigsize = 0;
	sx_slock(&allproc_lock);
	FOREACH_PROC_IN_SYSTEM(p) {
		PROC_LOCK(p);

		/*
		 * If this is a system, protected or killed process, skip it.
		 */
		if (p->p_state != PRS_NORMAL || (p->p_flag & (P_INEXEC |
		    P_PROTECTED | P_SYSTEM | P_WEXIT)) != 0 ||
		    p->p_pid == 1 || P_KILLED(p) ||
		    (p->p_pid < 48 && swap_pager_avail != 0)) {
			PROC_UNLOCK(p);
			continue;
		}
		/*
		 * If the process is in a non-running type state,
		 * don't touch it.  Check all the threads individually.
		 */
		breakout = false;
		FOREACH_THREAD_IN_PROC(p, td) {
			thread_lock(td);
			if (!TD_ON_RUNQ(td) &&
			    !TD_IS_RUNNING(td) &&
			    !TD_IS_SLEEPING(td) &&
			    !TD_IS_SUSPENDED(td) &&
			    !TD_IS_SWAPPED(td)) {
				thread_unlock(td);
				breakout = true;
				break;
			}
			thread_unlock(td);
		}
		if (breakout) {
			PROC_UNLOCK(p);
			continue;
		}
		/*
		 * get the process size
		 */
		vm = vmspace_acquire_ref(p);
		if (vm == NULL) {
			PROC_UNLOCK(p);
			continue;
		}
		_PHOLD_LITE(p);
		PROC_UNLOCK(p);
		sx_sunlock(&allproc_lock);
		if (!vm_map_trylock_read(&vm->vm_map)) {
			vmspace_free(vm);
			sx_slock(&allproc_lock);
			PRELE(p);
			continue;
		}
		size = vmspace_swap_count(vm);
		if (shortage == VM_OOM_MEM)
			size += vm_pageout_oom_pagecount(vm);
		vm_map_unlock_read(&vm->vm_map);
		vmspace_free(vm);
		sx_slock(&allproc_lock);

		/*
		 * If this process is bigger than the biggest one,
		 * remember it.
		 */
		if (size > bigsize) {
			if (bigproc != NULL)
				PRELE(bigproc);
			bigproc = p;
			bigsize = size;
		} else {
			PRELE(p);
		}
	}
	sx_sunlock(&allproc_lock);
	if (bigproc != NULL) {
		if (vm_panic_on_oom != 0)
			panic("out of swap space");
		PROC_LOCK(bigproc);
		killproc(bigproc, "out of swap space");
		sched_nice(bigproc, PRIO_MIN);
		_PRELE(bigproc);
		PROC_UNLOCK(bigproc);
	}
}

static void
vm_pageout_worker(void *arg)
{
	struct vm_domain *vmd;
	int domain, pass, shortage;
	bool target_met;

	domain = (uintptr_t)arg;
	vmd = VM_DOMAIN(domain);
	pass = 0;
	shortage = 0;
	target_met = true;

	/*
	 * XXXKIB It could be useful to bind pageout daemon threads to
	 * the cores belonging to the domain, from which vm_page_array
	 * is allocated.
	 */

	KASSERT(vmd->vmd_segs != 0, ("domain without segments"));
	vmd->vmd_last_active_scan = ticks;
<<<<<<< HEAD

	vm_pageout_insert_markers(vmd);
=======
>>>>>>> 27e1a755

	/*
	 * The pageout daemon worker is never done, so loop forever.
	 */
	while (TRUE) {
		vm_domain_pageout_lock(vmd);
		/*
		 * We need to clear wanted before we check the limits.  This
		 * prevents races with wakers who will check wanted after they
		 * reach the limit.
		 */
		atomic_store_int(&vmd->vmd_pageout_wanted, 0);

		/*
		 * Might the page daemon need to run again?
		 */
		if (vm_paging_needed(vmd, vmd->vmd_free_count)) {
			/*
			 * Yes, the scan failed to free enough pages.  If
			 * we have performed a level >= 1 (page reclamation)
			 * scan, then sleep a bit and try again.
			 */
			vm_domain_pageout_unlock(vmd);
			if (pass > 1 && !target_met)
				pause("pwait", hz / VM_INACT_SCAN_RATE);
		} else {
			/*
			 * No, sleep until the next wakeup or until pages
			 * need to have their reference stats updated.
			 */
			if (mtx_sleep(&vmd->vmd_pageout_wanted,
			    vm_domain_pageout_lockptr(vmd), PDROP | PVM,
			    "psleep", hz / VM_INACT_SCAN_RATE) == 0)
				VM_CNT_INC(v_pdwakeups);
		}
		/* Prevent spurious wakeups by ensuring that wanted is set. */
		atomic_store_int(&vmd->vmd_pageout_wanted, 1);

		/*
		 * Use the controller to calculate how many pages to free in
		 * this interval.
		 */
		shortage = pidctrl_daemon(&vmd->vmd_pid, vmd->vmd_free_count);
		if (shortage && pass == 0)
			pass = 1;

		target_met = vm_pageout_scan(vmd, pass, shortage);
		/*
		 * If the target was not met we must increase the pass to
		 * more aggressively reclaim.
		 */
		if (!target_met)
			pass++;
		else if (shortage)
			pass = 1;
	}
}

/*
 *	vm_pageout_init initialises basic pageout daemon settings.
 */
static void
vm_pageout_init_domain(int domain)
{
	struct vm_domain *vmd;
	struct sysctl_oid *oid;

	vmd = VM_DOMAIN(domain);
	vmd->vmd_interrupt_free_min = 2;

	/*
	 * v_free_reserved needs to include enough for the largest
	 * swap pager structures plus enough for any pv_entry structs
	 * when paging. 
	 */
	if (vmd->vmd_page_count > 1024)
		vmd->vmd_free_min = 4 + (vmd->vmd_page_count - 1024) / 200;
	else
		vmd->vmd_free_min = 4;
	vmd->vmd_pageout_free_min = (2*MAXBSIZE)/PAGE_SIZE +
	    vmd->vmd_interrupt_free_min;
	vmd->vmd_free_reserved = vm_pageout_page_count +
	    vmd->vmd_pageout_free_min + (vmd->vmd_page_count / 768);
	vmd->vmd_free_severe = vmd->vmd_free_min / 2;
	vmd->vmd_free_target = 4 * vmd->vmd_free_min + vmd->vmd_free_reserved;
	vmd->vmd_free_min += vmd->vmd_free_reserved;
	vmd->vmd_free_severe += vmd->vmd_free_reserved;
	vmd->vmd_inactive_target = (3 * vmd->vmd_free_target) / 2;
	if (vmd->vmd_inactive_target > vmd->vmd_free_count / 3)
		vmd->vmd_inactive_target = vmd->vmd_free_count / 3;

	/*
	 * Set the default wakeup threshold to be 10% below the paging
	 * target.  This keeps the steady state out of shortfall.
	 */
	vmd->vmd_pageout_wakeup_thresh = (vmd->vmd_free_target / 10) * 9;

	/*
	 * Target amount of memory to move out of the laundry queue during a
	 * background laundering.  This is proportional to the amount of system
	 * memory.
	 */
	vmd->vmd_background_launder_target = (vmd->vmd_free_target -
	    vmd->vmd_free_min) / 10;

	/* Initialize the pageout daemon pid controller. */
	pidctrl_init(&vmd->vmd_pid, hz / VM_INACT_SCAN_RATE,
	    vmd->vmd_free_target, PIDCTRL_BOUND,
	    PIDCTRL_KPD, PIDCTRL_KID, PIDCTRL_KDD);
	oid = SYSCTL_ADD_NODE(NULL, SYSCTL_CHILDREN(vmd->vmd_oid), OID_AUTO,
	    "pidctrl", CTLFLAG_RD, NULL, "");
	pidctrl_init_sysctl(&vmd->vmd_pid, SYSCTL_CHILDREN(oid));
}

static void
vm_pageout_init(void)
{
	u_int freecount;
	int i;

	/*
	 * Initialize some paging parameters.
	 */
	if (vm_cnt.v_page_count < 2000)
		vm_pageout_page_count = 8;

	freecount = 0;
	for (i = 0; i < vm_ndomains; i++) {
		struct vm_domain *vmd;

		vm_pageout_init_domain(i);
		vmd = VM_DOMAIN(i);
		vm_cnt.v_free_reserved += vmd->vmd_free_reserved;
		vm_cnt.v_free_target += vmd->vmd_free_target;
		vm_cnt.v_free_min += vmd->vmd_free_min;
		vm_cnt.v_inactive_target += vmd->vmd_inactive_target;
		vm_cnt.v_pageout_free_min += vmd->vmd_pageout_free_min;
		vm_cnt.v_interrupt_free_min += vmd->vmd_interrupt_free_min;
		vm_cnt.v_free_severe += vmd->vmd_free_severe;
		freecount += vmd->vmd_free_count;
	}

	/*
	 * Set interval in seconds for active scan.  We want to visit each
	 * page at least once every ten minutes.  This is to prevent worst
	 * case paging behaviors with stale active LRU.
	 */
	if (vm_pageout_update_period == 0)
		vm_pageout_update_period = 600;

	if (vm_page_max_wired == 0)
		vm_page_max_wired = freecount / 3;
}

/*
 *     vm_pageout is the high level pageout daemon.
 */
static void
vm_pageout(void)
{
	int error;
	int i;

	swap_pager_swap_init();
	snprintf(curthread->td_name, sizeof(curthread->td_name), "dom0");
	error = kthread_add(vm_pageout_laundry_worker, NULL, curproc, NULL,
	    0, 0, "laundry: dom0");
	if (error != 0)
		panic("starting laundry for domain 0, error %d", error);
	for (i = 1; i < vm_ndomains; i++) {
		error = kthread_add(vm_pageout_worker, (void *)(uintptr_t)i,
		    curproc, NULL, 0, 0, "dom%d", i);
		if (error != 0) {
			panic("starting pageout for domain %d, error %d\n",
			    i, error);
		}
		error = kthread_add(vm_pageout_laundry_worker,
		    (void *)(uintptr_t)i, curproc, NULL, 0, 0,
		    "laundry: dom%d", i);
		if (error != 0)
			panic("starting laundry for domain %d, error %d",
			    i, error);
	}
	error = kthread_add(uma_reclaim_worker, NULL, curproc, NULL,
	    0, 0, "uma");
	if (error != 0)
		panic("starting uma_reclaim helper, error %d\n", error);
	vm_pageout_worker((void *)(uintptr_t)0);
}

/*
 * Perform an advisory wakeup of the page daemon.
 */
void
pagedaemon_wakeup(int domain)
{
	struct vm_domain *vmd;

	vmd = VM_DOMAIN(domain);
	vm_domain_pageout_assert_unlocked(vmd);
	if (curproc == pageproc)
		return;

	if (atomic_fetchadd_int(&vmd->vmd_pageout_wanted, 1) == 0) {
		vm_domain_pageout_lock(vmd);
		atomic_store_int(&vmd->vmd_pageout_wanted, 1);
		wakeup(&vmd->vmd_pageout_wanted);
		vm_domain_pageout_unlock(vmd);
	}
}<|MERGE_RESOLUTION|>--- conflicted
+++ resolved
@@ -204,7 +204,6 @@
 static int vm_pageout_launder(struct vm_domain *vmd, int launder,
     bool in_shortfall);
 static void vm_pageout_laundry_worker(void *arg);
-<<<<<<< HEAD
 
 struct scan_state {
 	struct vm_batchqueue bq;
@@ -213,66 +212,6 @@
 	int		maxscan;
 	int		scanned;
 };
-=======
->>>>>>> 27e1a755
-
-struct scan_state {
-	struct vm_batchqueue bq;
-	struct vm_pagequeue *pq;
-	vm_page_t	marker;
-	int		maxscan;
-	int		scanned;
-};
-
-static void
-<<<<<<< HEAD
-vm_pageout_init_marker(vm_page_t marker, u_short queue, uint8_t aflags)
-{
-
-	bzero(marker, sizeof(*marker));
-	marker->flags = PG_MARKER;
-	marker->aflags = aflags;
-	marker->busy_lock = VPB_SINGLE_EXCLUSIVER;
-	marker->queue = queue;
-	marker->hold_count = 1;
-}
-
-/*
- * Initialize and enqueue static queue markers.
- */
-static void
-vm_pageout_insert_markers(struct vm_domain *vmd)
-{
-	struct vm_pagequeue *pq;
-	vm_page_t marker;
-	int i;
-
-	/*
-	 * inacthead is used to provide FIFO ordering for LRU-bypassing
-	 * insertions.
-	 */
-	marker = &vmd->vmd_inacthead;
-	pq = &vmd->vmd_pagequeues[PQ_INACTIVE];
-	vm_pageout_init_marker(marker, PQ_INACTIVE, PGA_ENQUEUED);
-	TAILQ_INSERT_HEAD(&pq->pq_pl, marker, plinks.q);
-
-	/*
-	 * The clock pages are used to implement active queue scanning without
-	 * requeues.  Scans start at clock[0], which is advanced after the scan
-	 * ends.  When the two clock hands meet, they are reset and scanning
-	 * resumes from the head of the queue.
-	 */
-	marker = &vmd->vmd_clock[0];
-	pq = &vmd->vmd_pagequeues[PQ_ACTIVE];
-	vm_pageout_init_marker(marker, PQ_ACTIVE, PGA_ENQUEUED);
-	TAILQ_INSERT_HEAD(&pq->pq_pl, marker, plinks.q);
-	marker = &vmd->vmd_clock[1];
-	vm_pageout_init_marker(marker, PQ_ACTIVE, PGA_ENQUEUED);
-	TAILQ_INSERT_TAIL(&pq->pq_pl, marker, plinks.q);
-
-	for (i = 0; i < PQ_COUNT; i++)
-		vm_pageout_init_marker(&vmd->vmd_markers[i], i, 0);
-}
 
 static void
 vm_pageout_init_scan(struct scan_state *ss, struct vm_pagequeue *pq,
@@ -307,82 +246,22 @@
 	KASSERT((ss->marker->aflags & PGA_ENQUEUED) != 0,
 	    ("marker %p not enqueued", ss->marker));
 
-=======
-vm_pageout_init_scan(struct scan_state *ss, struct vm_pagequeue *pq,
-    vm_page_t marker, vm_page_t after, int maxscan)
-{
-
-	vm_pagequeue_assert_locked(pq);
-	KASSERT((marker->aflags & PGA_ENQUEUED) == 0,
-	    ("marker %p already enqueued", marker));
-
-	if (after == NULL)
-		TAILQ_INSERT_HEAD(&pq->pq_pl, marker, plinks.q);
-	else
-		TAILQ_INSERT_AFTER(&pq->pq_pl, after, marker, plinks.q);
-	vm_page_aflag_set(marker, PGA_ENQUEUED);
-
-	vm_batchqueue_init(&ss->bq);
-	ss->pq = pq;
-	ss->marker = marker;
-	ss->maxscan = maxscan;
-	ss->scanned = 0;
-	vm_pagequeue_unlock(pq);
-}
-
-static void
-vm_pageout_end_scan(struct scan_state *ss)
-{
-	struct vm_pagequeue *pq;
-
-	pq = ss->pq;
-	vm_pagequeue_assert_locked(pq);
-	KASSERT((ss->marker->aflags & PGA_ENQUEUED) != 0,
-	    ("marker %p not enqueued", ss->marker));
-
->>>>>>> 27e1a755
 	TAILQ_REMOVE(&pq->pq_pl, ss->marker, plinks.q);
 	vm_page_aflag_clear(ss->marker, PGA_ENQUEUED);
 	VM_CNT_ADD(v_pdpages, ss->scanned);
 }
 
 /*
-<<<<<<< HEAD
- * Ensure that the page has not been dequeued after a pageout batch was
- * collected.  See vm_page_dequeue_complete().
- */
-static inline bool
-vm_pageout_page_queued(vm_page_t m, int queue)
-{
-
-	vm_page_assert_locked(m);
-
-	if ((m->aflags & PGA_DEQUEUE) != 0)
-		return (false);
-	atomic_thread_fence_acq();
-	return (m->queue == queue);
-}
-
-/*
-=======
->>>>>>> 27e1a755
  * Add a small number of queued pages to a batch queue for later processing
  * without the corresponding queue lock held.  The caller must have enqueued a
  * marker page at the desired start point for the scan.  Pages will be
  * physically dequeued if the caller so requests.  Otherwise, the returned
  * batch may contain marker pages, and it is up to the caller to handle them.
  *
-<<<<<<< HEAD
- * When processing the batch queue, vm_pageout_page_queued() must be used to
- * determine whether the page was logically dequeued by another thread.  Once
- * this check is performed, the page lock guarantees that the page will not be
- * disassociated from the queue.
-=======
  * When processing the batch queue, vm_page_queue() must be used to
  * determine whether the page has been logically dequeued by another thread.
  * Once this check is performed, the page lock guarantees that the page will
  * not be disassociated from the queue.
->>>>>>> 27e1a755
  */
 static __always_inline void
 vm_pageout_collect_batch(struct scan_state *ss, const bool dequeue)
@@ -489,16 +368,12 @@
 			break;
 		}
 		vm_page_test_dirty(p);
-		if (p->dirty == 0 || !vm_page_in_laundry(p)) {
+		if (p->dirty == 0) {
 			ib = 0;
 			break;
 		}
 		vm_page_lock(p);
-<<<<<<< HEAD
-		if (vm_page_held(p)) {
-=======
 		if (vm_page_held(p) || !vm_page_in_laundry(p)) {
->>>>>>> 27e1a755
 			vm_page_unlock(p);
 			ib = 0;
 			break;
@@ -521,14 +396,10 @@
 		if ((p = vm_page_next(ps)) == NULL || vm_page_busied(p))
 			break;
 		vm_page_test_dirty(p);
-		if (p->dirty == 0 || !vm_page_in_laundry(p))
+		if (p->dirty == 0)
 			break;
 		vm_page_lock(p);
-<<<<<<< HEAD
-		if (vm_page_held(p)) {
-=======
 		if (vm_page_held(p) || !vm_page_in_laundry(p)) {
->>>>>>> 27e1a755
 			vm_page_unlock(p);
 			break;
 		}
@@ -847,22 +718,13 @@
 		queue = PQ_UNSWAPPABLE;
 	else
 		queue = PQ_LAUNDRY;
-<<<<<<< HEAD
-	marker = &vmd->vmd_markers[queue];
-	pq = &vmd->vmd_pagequeues[queue];
-=======
->>>>>>> 27e1a755
 
 scan:
 	marker = &vmd->vmd_markers[queue];
 	pq = &vmd->vmd_pagequeues[queue];
 	vm_pagequeue_lock(pq);
 	vm_pageout_init_scan(&ss, pq, marker, NULL, pq->pq_cnt);
-<<<<<<< HEAD
-	while ((m = vm_pageout_next(&ss, false)) != NULL) {
-=======
 	while (launder > 0 && (m = vm_pageout_next(&ss, false)) != NULL) {
->>>>>>> 27e1a755
 		if (__predict_false((m->flags & PG_MARKER) != 0))
 			continue;
 
@@ -873,11 +735,7 @@
 		 * The page may have been disassociated from the queue
 		 * while locks were dropped.
 		 */
-<<<<<<< HEAD
-		if (!vm_pageout_page_queued(m, queue))
-=======
 		if (vm_page_queue(m) != queue)
->>>>>>> 27e1a755
 			continue;
 
 		/*
@@ -1054,11 +912,6 @@
 
 	if (launder > 0 && queue == PQ_UNSWAPPABLE) {
 		queue = PQ_LAUNDRY;
-<<<<<<< HEAD
-		marker = &vmd->vmd_markers[queue];
-		pq = &vmd->vmd_pagequeues[queue];
-=======
->>>>>>> 27e1a755
 		goto scan;
 	}
 
@@ -1256,19 +1109,11 @@
 }
 
 static int
-<<<<<<< HEAD
-_vm_pageout_reinsert_inactive(struct scan_state *ss, vm_page_t m)
+vm_pageout_reinsert_inactive_page(struct scan_state *ss, vm_page_t m)
 {
 	struct vm_domain *vmd;
 
-	if (!vm_page_inactive(m) || (m->aflags & PGA_ENQUEUED) != 0)
-=======
-vm_pageout_reinsert_inactive_page(struct scan_state *ss, vm_page_t m)
-{
-	struct vm_domain *vmd;
-
 	if (m->queue != PQ_INACTIVE || (m->aflags & PGA_ENQUEUED) != 0)
->>>>>>> 27e1a755
 		return (0);
 	vm_page_aflag_set(m, PGA_ENQUEUED);
 	if ((m->aflags & PGA_REQUEUE_HEAD) != 0) {
@@ -1283,71 +1128,6 @@
 	return (1);
 }
 
-<<<<<<< HEAD
-static int
-vm_pageout_free_pages(vm_object_t object, vm_page_t m, struct mtx **mtxp)
-{
-	vm_page_t p, pp;
-	vm_pindex_t start;
-	int pcount, count;
-
-	pcount = MAX(object->iosize / PAGE_SIZE, 1);
-	count = 1;
-	if (pcount == 1) {
-		vm_page_free(m);
-		goto out;
-	}
-
-	/* Find the first page in the block. */
-	start = m->pindex - (m->pindex % pcount);
-	for (p = m; p->pindex > start && (pp = vm_page_prev(p)) != NULL; 
-	    p = pp);
-
-	/* Free the original page so we don't validate it twice. */
-	if (p == m)
-		p = vm_page_next(m);
-	vm_page_free(m);
-	/* Iterate through the block range and free compatible pages. */
-	for (m = p; m != NULL; m = p) {
-		/* Don't cache miss for the next page after the tail. */
-		if (m->pindex < start + pcount)
-			p = TAILQ_NEXT(m, listq);
-		else
-			p = NULL;
-		vm_page_change_lock(m, mtxp);
-		if (vm_page_held(m) || vm_page_busied(m) ||
-		    m->queue != PQ_INACTIVE)
-			continue;
-		if (m->valid == 0)
-			goto free_page;
-		if ((m->aflags & PGA_REFERENCED) != 0)
-			continue;
-		if (object->ref_count != 0) {
-			if (pmap_ts_referenced(m)) {
-				vm_page_aflag_set(m, PGA_REFERENCED);
-				continue;
-			}
-			vm_page_test_dirty(m);
-			if (m->dirty == 0)
-				pmap_remove_all(m);
-		}
-		if (m->dirty) {
-			if ((object->flags & OBJ_DEAD) == 0)
-				vm_page_launder(m);
-			continue;
-		}
-free_page:
-		vm_page_free(m);
-		count++;
-	}
-out:
-	VM_CNT_ADD(v_dfree, count);
-
-	return (count);
-}
-
-=======
->>>>>>> 27e1a755
 /*
  * Re-add stuck pages to the inactive queue.  We will examine them again
  * during the next scan.  If the queue state of a page has changed since
@@ -1368,19 +1148,11 @@
 		if (vm_batchqueue_insert(bq, m))
 			return;
 		vm_pagequeue_lock(pq);
-<<<<<<< HEAD
-		delta += _vm_pageout_reinsert_inactive(ss, m);
-	} else
-		vm_pagequeue_lock(pq);
-	while ((m = vm_batchqueue_pop(bq)) != NULL)
-		delta += _vm_pageout_reinsert_inactive(ss, m);
-=======
 		delta += vm_pageout_reinsert_inactive_page(ss, m);
 	} else
 		vm_pagequeue_lock(pq);
 	while ((m = vm_batchqueue_pop(bq)) != NULL)
 		delta += vm_pageout_reinsert_inactive_page(ss, m);
->>>>>>> 27e1a755
 	vm_pagequeue_cnt_add(pq, delta);
 	vm_pagequeue_unlock(pq);
 	vm_batchqueue_init(bq);
@@ -1405,11 +1177,7 @@
 	struct vm_pagequeue *pq;
 	vm_object_t object;
 	long min_scan;
-<<<<<<< HEAD
-	int act_delta, addl_page_shortage, deficit, inactq_shortage;
-=======
 	int act_delta, addl_page_shortage, deficit, inactq_shortage, max_scan;
->>>>>>> 27e1a755
 	int page_shortage, scan_tick, starting_page_shortage;
 	bool obj_locked;
 
@@ -1478,11 +1246,7 @@
 		 * The page may have been disassociated from the queue
 		 * while locks were dropped.
 		 */
-<<<<<<< HEAD
-		if (!vm_pageout_page_queued(m, PQ_INACTIVE)) {
-=======
 		if (vm_page_queue(m) != PQ_INACTIVE) {
->>>>>>> 27e1a755
 			addl_page_shortage++;
 			continue;
 		}
@@ -1507,16 +1271,6 @@
 		 * future scans.
 		 */
 		if (m->hold_count != 0) {
-<<<<<<< HEAD
-			addl_page_shortage++;
-			goto reinsert;
-		}
-		if (m->wire_count != 0) {
-			addl_page_shortage++;
-			vm_page_dequeue_deferred(m);
-			continue;
-		}
-=======
 			addl_page_shortage++;
 			goto reinsert;
 		}
@@ -1524,7 +1278,6 @@
 			vm_page_dequeue_deferred(m);
 			continue;
 		}
->>>>>>> 27e1a755
 
 		if (object != m->object) {
 			if (obj_locked) {
@@ -1532,7 +1285,6 @@
 				obj_locked = false;
 			}
 			object = m->object;
-<<<<<<< HEAD
 		}
 		if (!obj_locked) {
 			if (!VM_OBJECT_TRYWLOCK(object)) {
@@ -1545,20 +1297,6 @@
 			} else
 				obj_locked = true;
 		}
-=======
-		}
-		if (!obj_locked) {
-			if (!VM_OBJECT_TRYWLOCK(object)) {
-				mtx_unlock(mtx);
-				/* Depends on type-stability. */
-				VM_OBJECT_WLOCK(object);
-				obj_locked = true;
-				mtx_lock(mtx);
-				goto recheck;
-			} else
-				obj_locked = true;
-		}
->>>>>>> 27e1a755
 
 		if (vm_page_busied(m)) {
 			/*
@@ -1647,12 +1385,8 @@
 			KASSERT((m->aflags & PGA_QUEUE_STATE_MASK) == 0,
 			    ("page %p has queue state", m));
 			m->queue = PQ_NONE;
-<<<<<<< HEAD
-			page_shortage -= vm_pageout_free_pages(object, m, &mtx);
-=======
 			vm_page_free(m);
 			page_shortage--;
->>>>>>> 27e1a755
 		} else if ((object->flags & OBJ_DEAD) == 0)
 			vm_page_launder(m);
 		continue;
@@ -1766,15 +1500,9 @@
 	 * the queue.  When the two hands meet, they are moved back to the
 	 * head and tail of the queue, respectively, and scanning resumes.
 	 */
-<<<<<<< HEAD
-act_scan:
-	vm_pageout_init_scan(&ss, pq, marker, &vmd->vmd_clock[0],
-	    inactq_shortage > 0 ? pq->pq_cnt : min_scan);
-=======
 	max_scan = inactq_shortage > 0 ? pq->pq_cnt : min_scan;
 act_scan:
 	vm_pageout_init_scan(&ss, pq, marker, &vmd->vmd_clock[0], max_scan);
->>>>>>> 27e1a755
 	while ((m = vm_pageout_next(&ss, false)) != NULL) {
 		if (__predict_false(m == &vmd->vmd_clock[1])) {
 			vm_pagequeue_lock(pq);
@@ -1784,10 +1512,7 @@
 			    plinks.q);
 			TAILQ_INSERT_TAIL(&pq->pq_pl, &vmd->vmd_clock[1],
 			    plinks.q);
-<<<<<<< HEAD
-=======
 			max_scan -= ss.scanned;
->>>>>>> 27e1a755
 			vm_pageout_end_scan(&ss);
 			goto act_scan;
 		}
@@ -1800,11 +1525,7 @@
 		 * The page may have been disassociated from the queue
 		 * while locks were dropped.
 		 */
-<<<<<<< HEAD
-		if (!vm_pageout_page_queued(m, PQ_ACTIVE))
-=======
 		if (vm_page_queue(m) != PQ_ACTIVE)
->>>>>>> 27e1a755
 			continue;
 
 		/*
@@ -1883,19 +1604,11 @@
 				}
 			}
 		}
-<<<<<<< HEAD
 	}
 	if (mtx != NULL) {
 		mtx_unlock(mtx);
 		mtx = NULL;
 	}
-=======
-	}
-	if (mtx != NULL) {
-		mtx_unlock(mtx);
-		mtx = NULL;
-	}
->>>>>>> 27e1a755
 	vm_pagequeue_lock(pq);
 	TAILQ_REMOVE(&pq->pq_pl, &vmd->vmd_clock[0], plinks.q);
 	TAILQ_INSERT_AFTER(&pq->pq_pl, marker, &vmd->vmd_clock[0], plinks.q);
@@ -2148,11 +1861,6 @@
 
 	KASSERT(vmd->vmd_segs != 0, ("domain without segments"));
 	vmd->vmd_last_active_scan = ticks;
-<<<<<<< HEAD
-
-	vm_pageout_insert_markers(vmd);
-=======
->>>>>>> 27e1a755
 
 	/*
 	 * The pageout daemon worker is never done, so loop forever.
