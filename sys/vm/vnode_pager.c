--- conflicted
+++ resolved
@@ -115,22 +115,16 @@
     &vnode_domainset, 0, sysctl_handle_domainset, "A",
     "Default vnode NUMA policy");
 
-<<<<<<< HEAD
-=======
 static int nvnpbufs;
 SYSCTL_INT(_vm, OID_AUTO, vnode_pbufs, CTLFLAG_RDTUN | CTLFLAG_NOFETCH,
     &nvnpbufs, 0, "number of physical buffers allocated for vnode pager");
 
->>>>>>> 5e1ca3d0
 static uma_zone_t vnode_pbuf_zone;
 
 static void
 vnode_pager_init(void *dummy)
 {
 
-<<<<<<< HEAD
-	vnode_pbuf_zone = pbuf_zsecond_create("vnpbuf", nswbuf * 8);
-=======
 #ifdef __LP64__
 	nvnpbufs = nswbuf * 2;
 #else
@@ -138,7 +132,6 @@
 #endif
 	TUNABLE_INT_FETCH("vm.vnode_pbufs", &nvnpbufs);
 	vnode_pbuf_zone = pbuf_zsecond_create("vnpbuf", nvnpbufs);
->>>>>>> 5e1ca3d0
 }
 SYSINIT(vnode_pager, SI_SUB_CPU, SI_ORDER_ANY, vnode_pager_init, NULL);
 
