/*-
 * Copyright (c) 1991, 1993
 *	The Regents of the University of California.  All rights reserved.
 *
 * This code is derived from software contributed to Berkeley by
 * The Mach Operating System project at Carnegie-Mellon University.
 *
 * Redistribution and use in source and binary forms, with or without
 * modification, are permitted provided that the following conditions
 * are met:
 * 1. Redistributions of source code must retain the above copyright
 *    notice, this list of conditions and the following disclaimer.
 * 2. Redistributions in binary form must reproduce the above copyright
 *    notice, this list of conditions and the following disclaimer in the
 *    documentation and/or other materials provided with the distribution.
 * 4. Neither the name of the University nor the names of its contributors
 *    may be used to endorse or promote products derived from this software
 *    without specific prior written permission.
 *
 * THIS SOFTWARE IS PROVIDED BY THE REGENTS AND CONTRIBUTORS ``AS IS'' AND
 * ANY EXPRESS OR IMPLIED WARRANTIES, INCLUDING, BUT NOT LIMITED TO, THE
 * IMPLIED WARRANTIES OF MERCHANTABILITY AND FITNESS FOR A PARTICULAR PURPOSE
 * ARE DISCLAIMED.  IN NO EVENT SHALL THE REGENTS OR CONTRIBUTORS BE LIABLE
 * FOR ANY DIRECT, INDIRECT, INCIDENTAL, SPECIAL, EXEMPLARY, OR CONSEQUENTIAL
 * DAMAGES (INCLUDING, BUT NOT LIMITED TO, PROCUREMENT OF SUBSTITUTE GOODS
 * OR SERVICES; LOSS OF USE, DATA, OR PROFITS; OR BUSINESS INTERRUPTION)
 * HOWEVER CAUSED AND ON ANY THEORY OF LIABILITY, WHETHER IN CONTRACT, STRICT
 * LIABILITY, OR TORT (INCLUDING NEGLIGENCE OR OTHERWISE) ARISING IN ANY WAY
 * OUT OF THE USE OF THIS SOFTWARE, EVEN IF ADVISED OF THE POSSIBILITY OF
 * SUCH DAMAGE.
 *
 *	from: @(#)vm_kern.c	8.3 (Berkeley) 1/12/94
 *
 *
 * Copyright (c) 1987, 1990 Carnegie-Mellon University.
 * All rights reserved.
 *
 * Authors: Avadis Tevanian, Jr., Michael Wayne Young
 *
 * Permission to use, copy, modify and distribute this software and
 * its documentation is hereby granted, provided that both the copyright
 * notice and this permission notice appear in all copies of the
 * software, derivative works or modified versions, and any portions
 * thereof, and that both notices appear in supporting documentation.
 *
 * CARNEGIE MELLON ALLOWS FREE USE OF THIS SOFTWARE IN ITS "AS IS"
 * CONDITION.  CARNEGIE MELLON DISCLAIMS ANY LIABILITY OF ANY KIND
 * FOR ANY DAMAGES WHATSOEVER RESULTING FROM THE USE OF THIS SOFTWARE.
 *
 * Carnegie Mellon requests users of this software to return to
 *
 *  Software Distribution Coordinator  or  Software.Distribution@CS.CMU.EDU
 *  School of Computer Science
 *  Carnegie Mellon University
 *  Pittsburgh PA 15213-3890
 *
 * any improvements or extensions that they make and grant Carnegie the
 * rights to redistribute these changes.
 */

/*
 *	Kernel memory management.
 */

#include <sys/cdefs.h>
__FBSDID("$FreeBSD$");

#include <sys/param.h>
#include <sys/systm.h>
#include <sys/kernel.h>		/* for ticks and hz */
#include <sys/eventhandler.h>
#include <sys/lock.h>
#include <sys/proc.h>
#include <sys/malloc.h>
#include <sys/rwlock.h>
#include <sys/sysctl.h>
#include <sys/vmem.h>

#include <vm/vm.h>
#include <vm/vm_param.h>
#include <vm/vm_kern.h>
#include <vm/pmap.h>
#include <vm/vm_map.h>
#include <vm/vm_object.h>
#include <vm/vm_page.h>
#include <vm/vm_pageout.h>
#include <vm/vm_extern.h>
#include <vm/uma.h>

vm_map_t kernel_map;
vm_map_t exec_map;
vm_map_t pipe_map;

const void *zero_region;
CTASSERT((ZERO_REGION_SIZE & PAGE_MASK) == 0);

SYSCTL_ULONG(_vm, OID_AUTO, min_kernel_address, CTLFLAG_RD,
    NULL, VM_MIN_KERNEL_ADDRESS, "Min kernel address");

SYSCTL_ULONG(_vm, OID_AUTO, max_kernel_address, CTLFLAG_RD,
#if defined(__arm__) || defined(__sparc64__)
    &vm_max_kernel_address, 0,
#else
    NULL, VM_MAX_KERNEL_ADDRESS,
#endif
    "Max kernel address");

/*
 *	kva_alloc:
 *
 *	Allocate a virtual address range with no underlying object and
 *	no initial mapping to physical memory.  Any mapping from this
 *	range to physical memory must be explicitly created prior to
 *	its use, typically with pmap_qenter().  Any attempt to create
 *	a mapping on demand through vm_fault() will result in a panic. 
 */
vm_offset_t
kva_alloc(size)
	vm_size_t size;
{
	vm_offset_t addr;

	size = round_page(size);
	if (vmem_alloc(kernel_arena, size, M_BESTFIT | M_NOWAIT, &addr))
		return (0);

	return (addr);
}

/*
 *	kva_free:
 *
 *	Release a region of kernel virtual memory allocated
 *	with kva_alloc, and return the physical pages
 *	associated with that region.
 *
 *	This routine may not block on kernel maps.
 */
void
kva_free(addr, size)
	vm_offset_t addr;
	vm_size_t size;
{

	size = round_page(size);
	vmem_free(kernel_arena, addr, size);
}

/*
 *	Allocates a region from the kernel address map and physical pages
 *	within the specified address range to the kernel object.  Creates a
 *	wired mapping from this region to these pages, and returns the
 *	region's starting virtual address.  The allocated pages are not
 *	necessarily physically contiguous.  If M_ZERO is specified through the
 *	given flags, then the pages are zeroed before they are mapped.
 */
vm_offset_t
kmem_alloc_attr(vmem_t *vmem, vm_size_t size, int flags, vm_paddr_t low,
    vm_paddr_t high, vm_memattr_t memattr)
{
	vm_object_t object = vmem == kmem_arena ? kmem_object : kernel_object;
	vm_offset_t addr;
	vm_ooffset_t offset;
	vm_page_t m;
	int pflags, tries;
	int i;

	size = round_page(size);
	if (vmem_alloc(vmem, size, M_BESTFIT | flags, &addr))
		return (0);
	offset = addr - VM_MIN_KERNEL_ADDRESS;
	pflags = malloc2vm_flags(flags) | VM_ALLOC_NOBUSY | VM_ALLOC_WIRED;
	VM_OBJECT_WLOCK(object);
	for (i = 0; i < size; i += PAGE_SIZE) {
		tries = 0;
retry:
		m = vm_page_alloc_contig(object, OFF_TO_IDX(offset + i),
		    pflags, 1, low, high, PAGE_SIZE, 0, memattr);
		if (m == NULL) {
			VM_OBJECT_WUNLOCK(object);
			if (tries < ((flags & M_NOWAIT) != 0 ? 1 : 3)) {
				vm_pageout_grow_cache(tries, low, high);
				VM_OBJECT_WLOCK(object);
				tries++;
				goto retry;
			}
			/* 
			 * Unmap and free the pages.
			 */
			if (i != 0)
				pmap_remove(kernel_pmap, addr, addr + i);
			while (i != 0) {
				i -= PAGE_SIZE;
				m = vm_page_lookup(object,
				    OFF_TO_IDX(offset + i));
				vm_page_unwire(m, 0);
				vm_page_free(m);
			}
			vmem_free(vmem, addr, size);
			return (0);
		}
		if ((flags & M_ZERO) && (m->flags & PG_ZERO) == 0)
			pmap_zero_page(m);
		m->valid = VM_PAGE_BITS_ALL;
		pmap_enter(kernel_pmap, addr + i, VM_PROT_ALL, m, VM_PROT_ALL,
		    TRUE);
	}
	VM_OBJECT_WUNLOCK(object);
	return (addr);
}

/*
 *	Allocates a region from the kernel address map and physically
 *	contiguous pages within the specified address range to the kernel
 *	object.  Creates a wired mapping from this region to these pages, and
 *	returns the region's starting virtual address.  If M_ZERO is specified
 *	through the given flags, then the pages are zeroed before they are
 *	mapped.
 */
vm_offset_t
kmem_alloc_contig(struct vmem *vmem, vm_size_t size, int flags, vm_paddr_t low,
    vm_paddr_t high, u_long alignment, vm_paddr_t boundary,
    vm_memattr_t memattr)
{
	vm_object_t object = vmem == kmem_arena ? kmem_object : kernel_object;
	vm_offset_t addr, tmp;
	vm_ooffset_t offset;
	vm_page_t end_m, m;
	int pflags, tries;
 
	size = round_page(size);
	if (vmem_alloc(vmem, size, flags | M_BESTFIT, &addr))
		return (0);
	offset = addr - VM_MIN_KERNEL_ADDRESS;
	pflags = malloc2vm_flags(flags) | VM_ALLOC_NOBUSY | VM_ALLOC_WIRED;
	VM_OBJECT_WLOCK(object);
	tries = 0;
retry:
	m = vm_page_alloc_contig(object, OFF_TO_IDX(offset), pflags,
	    atop(size), low, high, alignment, boundary, memattr);
	if (m == NULL) {
		VM_OBJECT_WUNLOCK(object);
		if (tries < ((flags & M_NOWAIT) != 0 ? 1 : 3)) {
			vm_pageout_grow_cache(tries, low, high);
			VM_OBJECT_WLOCK(object);
			tries++;
			goto retry;
		}
		vmem_free(vmem, addr, size);
		return (0);
	}
	end_m = m + atop(size);
	tmp = addr;
	for (; m < end_m; m++) {
		if ((flags & M_ZERO) && (m->flags & PG_ZERO) == 0)
			pmap_zero_page(m);
		m->valid = VM_PAGE_BITS_ALL;
		pmap_enter(kernel_pmap, tmp, VM_PROT_ALL, m, VM_PROT_ALL, true);
		tmp += PAGE_SIZE;
	}
	VM_OBJECT_WUNLOCK(object);
	return (addr);
}

/*
 *	kmem_suballoc:
 *
 *	Allocates a map to manage a subrange
 *	of the kernel virtual address space.
 *
 *	Arguments are as follows:
 *
 *	parent		Map to take range from
 *	min, max	Returned endpoints of map
 *	size		Size of range to find
 *	superpage_align	Request that min is superpage aligned
 */
vm_map_t
kmem_suballoc(vm_map_t parent, vm_offset_t *min, vm_offset_t *max,
    vm_size_t size, boolean_t superpage_align)
{
	int ret;
	vm_map_t result;

	size = round_page(size);

	*min = vm_map_min(parent);
	ret = vm_map_find(parent, NULL, 0, min, size, superpage_align ?
	    VMFS_ALIGNED_SPACE : VMFS_ANY_SPACE, VM_PROT_ALL, VM_PROT_ALL,
	    MAP_ACC_NO_CHARGE);
	if (ret != KERN_SUCCESS)
		panic("kmem_suballoc: bad status return of %d", ret);
	*max = *min + size;
	result = vm_map_create(vm_map_pmap(parent), *min, *max);
	if (result == NULL)
		panic("kmem_suballoc: cannot create submap");
	if (vm_map_submap(parent, *min, *max, result) != KERN_SUCCESS)
		panic("kmem_suballoc: unable to change range to submap");
	return (result);
}

/*
 *	kmem_malloc:
 *
 *	Allocate wired-down pages in the kernel's address space.
 */
vm_offset_t
kmem_malloc(struct vmem *vmem, vm_size_t size, int flags)
{
	vm_offset_t addr;
	int rv;

	size = round_page(size);
	if (vmem_alloc(vmem, size, flags | M_BESTFIT, &addr))
		return (0);

	rv = kmem_back((vmem == kmem_arena) ? kmem_object : kernel_object,
	    addr, size, flags);
	if (rv != KERN_SUCCESS) {
		vmem_free(vmem, addr, size);
		return (0);
	}
	return (addr);
}

/*
 *	kmem_back:
 *
 *	Allocate physical pages for the specified virtual address range.
 */
int
kmem_back(vm_object_t object, vm_offset_t addr, vm_size_t size, int flags)
{
	vm_offset_t offset, i;
	vm_page_t m;
	int pflags;

	KASSERT(object == kmem_object || object == kernel_object,
	    ("kmem_back: only supports kernel objects."));

	offset = addr - VM_MIN_KERNEL_ADDRESS;
	pflags = malloc2vm_flags(flags) | VM_ALLOC_NOBUSY | VM_ALLOC_WIRED;

	VM_OBJECT_WLOCK(object);
	for (i = 0; i < size; i += PAGE_SIZE) {
retry:
		m = vm_page_alloc(object, OFF_TO_IDX(offset + i), pflags);

		/*
		 * Ran out of space, free everything up and return. Don't need
		 * to lock page queues here as we know that the pages we got
		 * aren't on any queues.
		 */
		if (m == NULL) {
			if ((flags & M_NOWAIT) == 0) {
				VM_OBJECT_WUNLOCK(object);
				VM_WAIT;
				VM_OBJECT_WLOCK(object);
				goto retry;
			}
			/* 
			 * Unmap and free the pages.
			 */
			if (i != 0)
				pmap_remove(kernel_pmap, addr, addr + i);
			while (i != 0) {
				i -= PAGE_SIZE;
				m = vm_page_lookup(object,
						   OFF_TO_IDX(offset + i));
				vm_page_unwire(m, 0);
				vm_page_free(m);
			}
			VM_OBJECT_WUNLOCK(object);
			return (KERN_NO_SPACE);
		}
		if (flags & M_ZERO && (m->flags & PG_ZERO) == 0)
			pmap_zero_page(m);
		KASSERT((m->oflags & VPO_UNMANAGED) != 0,
		    ("kmem_malloc: page %p is managed", m));
		m->valid = VM_PAGE_BITS_ALL;
		pmap_enter(kernel_pmap, addr + i, VM_PROT_ALL, m, VM_PROT_ALL,
		    TRUE);
	}
	VM_OBJECT_WUNLOCK(object);

	return (KERN_SUCCESS);
}

void
kmem_unback(vm_object_t object, vm_offset_t addr, vm_size_t size)
{
	vm_page_t m;
	vm_offset_t offset;
	int i;

<<<<<<< HEAD
	/*
	 * Loop thru pages, entering them in the pmap.
	 */
	VM_OBJECT_RLOCK(kmem_object);
=======
	KASSERT(object == kmem_object || object == kernel_object,
	    ("kmem_unback: only supports kernel objects."));

	offset = addr - VM_MIN_KERNEL_ADDRESS;
	VM_OBJECT_WLOCK(object);
	pmap_remove(kernel_pmap, addr, addr + size);
>>>>>>> 93c54c1c
	for (i = 0; i < size; i += PAGE_SIZE) {
		m = vm_page_lookup(object, OFF_TO_IDX(offset + i));
		vm_page_unwire(m, 0);
		vm_page_free(m);
	}
<<<<<<< HEAD
	VM_OBJECT_RUNLOCK(kmem_object);
=======
	VM_OBJECT_WUNLOCK(object);
}
>>>>>>> 93c54c1c

/*
 *	kmem_free:
 *
 *	Free memory allocated with kmem_malloc.  The size must match the
 *	original allocation.
 */
void
kmem_free(struct vmem *vmem, vm_offset_t addr, vm_size_t size)
{

	size = round_page(size);
	kmem_unback((vmem == kmem_arena) ? kmem_object : kernel_object,
	    addr, size);
	vmem_free(vmem, addr, size);
}

/*
 *	kmap_alloc_wait:
 *
 *	Allocates pageable memory from a sub-map of the kernel.  If the submap
 *	has no room, the caller sleeps waiting for more memory in the submap.
 *
 *	This routine may block.
 */
vm_offset_t
kmap_alloc_wait(map, size)
	vm_map_t map;
	vm_size_t size;
{
	vm_offset_t addr;

	size = round_page(size);
	if (!swap_reserve(size))
		return (0);

	for (;;) {
		/*
		 * To make this work for more than one map, use the map's lock
		 * to lock out sleepers/wakers.
		 */
		vm_map_lock(map);
		if (vm_map_findspace(map, vm_map_min(map), size, &addr) == 0)
			break;
		/* no space now; see if we can ever get space */
		if (vm_map_max(map) - vm_map_min(map) < size) {
			vm_map_unlock(map);
			swap_release(size);
			return (0);
		}
		map->needs_wakeup = TRUE;
		vm_map_unlock_and_wait(map, 0);
	}
	vm_map_insert(map, NULL, 0, addr, addr + size, VM_PROT_ALL,
	    VM_PROT_ALL, MAP_ACC_CHARGED);
	vm_map_unlock(map);
	return (addr);
}

/*
 *	kmap_free_wakeup:
 *
 *	Returns memory to a submap of the kernel, and wakes up any processes
 *	waiting for memory in that map.
 */
void
kmap_free_wakeup(map, addr, size)
	vm_map_t map;
	vm_offset_t addr;
	vm_size_t size;
{

	vm_map_lock(map);
	(void) vm_map_delete(map, trunc_page(addr), round_page(addr + size));
	if (map->needs_wakeup) {
		map->needs_wakeup = FALSE;
		vm_map_wakeup(map);
	}
	vm_map_unlock(map);
}

void
kmem_init_zero_region(void)
{
	vm_offset_t addr, i;
	vm_page_t m;

	/*
	 * Map a single physical page of zeros to a larger virtual range.
	 * This requires less looping in places that want large amounts of
	 * zeros, while not using much more physical resources.
	 */
	addr = kva_alloc(ZERO_REGION_SIZE);
	m = vm_page_alloc(NULL, 0, VM_ALLOC_NORMAL |
	    VM_ALLOC_NOOBJ | VM_ALLOC_WIRED | VM_ALLOC_ZERO);
	if ((m->flags & PG_ZERO) == 0)
		pmap_zero_page(m);
	for (i = 0; i < ZERO_REGION_SIZE; i += PAGE_SIZE)
		pmap_qenter(addr + i, &m, 1);
	pmap_protect(kernel_pmap, addr, addr + ZERO_REGION_SIZE, VM_PROT_READ);

	zero_region = (const void *)addr;
}

/*
 * 	kmem_init:
 *
 *	Create the kernel map; insert a mapping covering kernel text, 
 *	data, bss, and all space allocated thus far (`boostrap' data).  The 
 *	new map will thus map the range between VM_MIN_KERNEL_ADDRESS and 
 *	`start' as allocated, and the range between `start' and `end' as free.
 */
void
kmem_init(start, end)
	vm_offset_t start, end;
{
	vm_map_t m;

	m = vm_map_create(kernel_pmap, VM_MIN_KERNEL_ADDRESS, end);
	m->system_map = 1;
	vm_map_lock(m);
	/* N.B.: cannot use kgdb to debug, starting with this assignment ... */
	kernel_map = m;
	(void) vm_map_insert(m, NULL, (vm_ooffset_t) 0,
#ifdef __amd64__
	    KERNBASE,
#else		     
	    VM_MIN_KERNEL_ADDRESS,
#endif
	    start, VM_PROT_ALL, VM_PROT_ALL, MAP_NOFAULT);
	/* ... and ending with the completion of the above `insert' */
	vm_map_unlock(m);
}

#ifdef DIAGNOSTIC
/*
 * Allow userspace to directly trigger the VM drain routine for testing
 * purposes.
 */
static int
debug_vm_lowmem(SYSCTL_HANDLER_ARGS)
{
	int error, i;

	i = 0;
	error = sysctl_handle_int(oidp, &i, 0, req);
	if (error)
		return (error);
	if (i)	 
		EVENTHANDLER_INVOKE(vm_lowmem, 0);
	return (0);
}

SYSCTL_PROC(_debug, OID_AUTO, vm_lowmem, CTLTYPE_INT | CTLFLAG_RW, 0, 0,
    debug_vm_lowmem, "I", "set to trigger vm_lowmem event");
#endif<|MERGE_RESOLUTION|>--- conflicted
+++ resolved
@@ -393,30 +393,19 @@
 	vm_offset_t offset;
 	int i;
 
-<<<<<<< HEAD
-	/*
-	 * Loop thru pages, entering them in the pmap.
-	 */
-	VM_OBJECT_RLOCK(kmem_object);
-=======
 	KASSERT(object == kmem_object || object == kernel_object,
 	    ("kmem_unback: only supports kernel objects."));
 
 	offset = addr - VM_MIN_KERNEL_ADDRESS;
-	VM_OBJECT_WLOCK(object);
+	VM_OBJECT_RLOCK(object);
 	pmap_remove(kernel_pmap, addr, addr + size);
->>>>>>> 93c54c1c
 	for (i = 0; i < size; i += PAGE_SIZE) {
 		m = vm_page_lookup(object, OFF_TO_IDX(offset + i));
 		vm_page_unwire(m, 0);
 		vm_page_free(m);
 	}
-<<<<<<< HEAD
-	VM_OBJECT_RUNLOCK(kmem_object);
-=======
-	VM_OBJECT_WUNLOCK(object);
-}
->>>>>>> 93c54c1c
+	VM_OBJECT_RUNLOCK(object);
+}
 
 /*
  *	kmem_free:
